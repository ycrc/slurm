--- conflicted
+++ resolved
@@ -62,8 +62,7 @@
 <li>Pere Munt (Barcelona Supercomputer Center, Spain)</li>
 <li>Michal Novotny (Masaryk University, Czech Republic)</li>
 <li>Bryan O'Sullivan (Pathscale)</li>
-<li>Gennaro Oliva (Institute of High Performance Computing and
-    Networking, Italy)</li>
+<li>Gennaro Oliva (Institute of High Performance Computing and Networking, Italy)</li>
 <li>Alejandro Lucero Palau (Barcelona Supercomputer Center, Spain)</li>
 <li>Daniel Palermo (HP)</li>
 <li>Dan Phung (LLNL/Columbia University)</li>
@@ -95,10 +94,6 @@
 <li>Anne-Marie Wunderlin (Bull)</li>
 </ul>
 
-<<<<<<< HEAD
-<p style="text-align:center;">Last modified 12 September 2011</p>
-=======
 <p style="text-align:center;">Last modified 24 October 2011</p>
->>>>>>> 48773c2e
 
 <!--#include virtual="footer.txt"-->