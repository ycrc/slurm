--- conflicted
+++ resolved
@@ -1,8 +1,4 @@
-<<<<<<< HEAD
-.TH "gres.conf" "5" "Slurm Configuration File" "April 2020" "Slurm Configuration File"
-=======
-.TH "gres.conf" "5" "Slurm Configuration File" "Augsut 2020" "Slurm Configuration File"
->>>>>>> 8d6041c3
+.TH "gres.conf" "5" "Slurm Configuration File" "August 2020" "Slurm Configuration File"
 
 .SH "NAME"
 gres.conf \- Slurm configuration file for Generic RESource (GRES) management.
