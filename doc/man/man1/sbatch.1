.TH sbatch "1" "Slurm Commands" "May 2019" "Slurm Commands"

.SH "NAME"
sbatch \- Submit a batch script to Slurm.

.SH "SYNOPSIS"
\fBsbatch\fR [\fIOPTIONS(0)\fR...] \fR[ : \fR[\fIOPTIONS(n)\fR...]\fR] \fIscript(0) \fR[\fIargs(0)\fR...]

Option(s) define multiple jobs in a co-scheduled heterogeneous job.
For more details about heterogeneous jobs see the document
.br
https://slurm.schedmd.com/heterogeneous_jobs.html

.SH "DESCRIPTION"
sbatch submits a batch script to Slurm.  The batch script may be given to
sbatch through a file name on the command line, or if no file name is specified,
sbatch will read in a script from standard input. The batch script may contain
options preceded with "#SBATCH" before any executable commands in the script.

sbatch exits immediately after the script is successfully transferred to the
Slurm controller and assigned a Slurm job ID.  The batch script is not
necessarily granted resources immediately, it may sit in the queue of pending
jobs for some time before its required resources become available.

By default both standard output and standard error are directed to a file of
the name "slurm\-%j.out", where the "%j" is replaced with the job allocation
number. The file will be generated on the first node of the job allocation.
Other than the batch script itself, Slurm does no movement of user files.

When the job allocation is finally granted for the batch script, Slurm
runs a single copy of the batch script on the first node in the set of
allocated nodes.

The following document describes the influence of various options on the
allocation of cpus to jobs and tasks.
.br
https://slurm.schedmd.com/cpu_management.html

.SH "RETURN VALUE"
sbatch will return 0 on success or error code on failure.

.SH "SCRIPT PATH RESOLUTION"

.nr step 1 1
The batch script is resolved in the following order:
.br
.IP \n[step]. 3
If script starts with ".", then path is constructed as:
current working directory / script
.IP \n+[step].
If script starts with a "/", then path is considered absolute.
.IP \n+[step].
If script is in current working directory.
.IP \n+[step].
If script can be resolved through PATH. See \fBpath_resolution\fR(7).
.P
Current working directory is the calling process working directory unless the
\fB\-\-chdir\fR argument is passed, which will override the current working
directory.

.SH "OPTIONS"
.LP

.TP
\fB\-a\fR, \fB\-\-array\fR=<\fIindexes\fR>
Submit a job array, multiple jobs to be executed with identical parameters.
The \fIindexes\fR specification identifies what array index values should
be used. Multiple values may be specified using a comma separated list and/or
a range of values with a "\-" separator. For example, "\-\-array=0\-15" or
"\-\-array=0,6,16\-32".
A step function can also be specified with a suffix containing a colon and
number. For example, "\-\-array=0\-15:4" is equivalent to "\-\-array=0,4,8,12".
A maximum number of simultaneously running tasks from the job array may be
specified using a "%" separator.
For example "\-\-array=0\-15%4" will limit the number of simultaneously
running tasks from this job array to 4.
The minimum index value is 0.
the maximum value is one less than the configuration parameter MaxArraySize.
NOTE: currently, federated job arrays only run on the local cluster.

.TP
\fB\-A\fR, \fB\-\-account\fR=<\fIaccount\fR>
Charge resources used by this job to specified account.
The \fIaccount\fR is an arbitrary string. The account name may
be changed after job submission using the \fBscontrol\fR
command.

.TP
\fB\-\-acctg\-freq\fR
Define the job accounting and profiling sampling intervals.
This can be used to override the \fIJobAcctGatherFrequency\fR parameter in Slurm's
configuration file, \fIslurm.conf\fR.
The supported format is as follows:
.RS
.TP 12
\fB\-\-acctg\-freq=\fR\fI<datatype>\fR\fB=\fR\fI<interval>\fR
where \fI<datatype>\fR=\fI<interval>\fR specifies the task sampling
interval for the jobacct_gather plugin or a
sampling interval for a profiling type by the
acct_gather_profile plugin. Multiple,
comma-separated \fI<datatype>\fR=\fI<interval>\fR intervals
may be specified. Supported datatypes are as follows:
.RS
.TP
\fBtask=\fI<interval>\fR
where \fI<interval>\fR is the task sampling interval in seconds
for the jobacct_gather plugins and for task
profiling by the acct_gather_profile plugin.
NOTE: This frequency is used to monitor memory usage. If memory limits
are enforced the highest frequency a user can request is what is configured in
the slurm.conf file.  They can not turn it off (=0) either.
.TP
\fBenergy=\fI<interval>\fR
where \fI<interval>\fR is the sampling interval in seconds
for energy profiling using the acct_gather_energy plugin
.TP
\fBnetwork=\fI<interval>\fR
where \fI<interval>\fR is the sampling interval in seconds
for infiniband profiling using the acct_gather_infiniband
plugin.
.TP
\fBfilesystem=\fI<interval>\fR
where \fI<interval>\fR is the sampling interval in seconds
for filesystem profiling using the acct_gather_filesystem
plugin.
.TP
.RE
.RE
.br
The default value for the task sampling interval is 30 seconds.
The default value for all other intervals is 0.
An interval of 0 disables sampling of the specified type.
If the task sampling interval is 0, accounting
information is collected only at job termination (reducing Slurm
interference with the job).
.br
.br
Smaller (non\-zero) values have a greater impact upon job performance,
but a value of 30 seconds is not likely to be noticeable for
applications having less than 10,000 tasks.
.RE

.TP
\fB\-B\fR \fB\-\-extra\-node\-info\fR=<\fIsockets\fR[:\fIcores\fR[:\fIthreads\fR]]>
Restrict node selection to nodes with at least the specified number of
sockets, cores per socket and/or threads per core.
NOTE: These options do not specify the resource allocation size.
Each value specified is considered a minimum.
An asterisk (*) can be used as a placeholder indicating that all available
resources of that type are to be utilized. Values can also be specified as
min-max. The individual levels can also be specified in separate options if
desired:
.nf
    \fB\-\-sockets\-per\-node\fR=<\fIsockets\fR>
    \fB\-\-cores\-per\-socket\fR=<\fIcores\fR>
    \fB\-\-threads\-per\-core\fR=<\fIthreads\fR>
.fi
If task/affinity plugin is enabled, then specifying an allocation in this
manner also results in subsequently launched tasks being bound to threads
if the \fB\-B\fR option specifies a thread count, otherwise an option of
\fIcores\fR if a core count is specified, otherwise an option of \fIsockets\fR.
If SelectType is configured to select/cons_res, it must have a parameter of
CR_Core, CR_Core_Memory, CR_Socket, or CR_Socket_Memory for this option
to be honored.
If not specified, the scontrol show job will display 'ReqS:C:T=*:*:*'. This
option applies to job allocations.

.TP
\fB\-\-batch\fR=<\fIlist\fR>
Nodes can have \fBfeatures\fR assigned to them by the Slurm administrator.
Users can specify which of these \fBfeatures\fR are required by their batch
script using this options.
For example a job's allocation may include both Intel Haswell and KNL nodes
with features "haswell" and "knl" respectively.
On such a configuration the batch script would normally benefit by executing
on a faster Haswell node.
This would be specified using the option "\-\-batch=haswell".
The specification can include AND and OR operators using the ampersand and
vertical bar separators. For example:
"\-\-batch=haswell|broadwell" or "\-\-batch=haswell|big_memory".
The \-\-batch argument must be a subset of the job's
\fB\-\-constraint\fR=<\fIlist\fR> argument (i.e. the job can not request only
KNL nodes, but require the script to execute on a Haswell node).
If the request can not be satisfied from the resources allocated to the job,
the batch script will execute on the first node of the job allocation.

.TP
\fB\-\-bb\fR=<\fIspec\fR>
Burst buffer specification. The form of the specification is system dependent.
Note the burst buffer may not be accessible from a login node, but require
that salloc spawn a shell on one of it's allocated compute nodes. See the
description of SallocDefaultCommand in the slurm.conf man page for more
information about how to spawn a remote shell.

.TP
\fB\-\-bbf\fR=<\fIfile_name\fR>
Path of file containing burst buffer specification.
The form of the specification is system dependent.
These burst buffer directives will be inserted into the submitted batch script.

.TP
\fB\-b\fR, \fB\-\-begin\fR=<\fItime\fR>
Submit the batch script to the Slurm controller immediately, like normal, but
tell the controller to defer the allocation of the job until the specified time.

Time may be of the form \fIHH:MM:SS\fR to run a job at
a specific time of day (seconds are optional).
(If that time is already past, the next day is assumed.)
You may also specify \fImidnight\fR, \fInoon\fR, \fIfika\fR (3 PM) or
\fIteatime\fR (4 PM) and you can have a time\-of\-day suffixed
with \fIAM\fR or \fIPM\fR for running in the morning or the evening.
You can also say what day the job will be run, by specifying
a date of the form \fIMMDDYY\fR or \fIMM/DD/YY\fR
\fIYYYY\-MM\-DD\fR. Combine date and time using the following
format \fIYYYY\-MM\-DD[THH:MM[:SS]]\fR. You can also
give times like \fInow + count time\-units\fR, where the time\-units
can be \fIseconds\fR (default), \fIminutes\fR, \fIhours\fR,
\fIdays\fR, or \fIweeks\fR and you can tell Slurm to run
the job today with the keyword \fItoday\fR and to run the
job tomorrow with the keyword \fItomorrow\fR.
The value may be changed after job submission using the
\fBscontrol\fR command.
For example:
.nf
   \-\-begin=16:00
   \-\-begin=now+1hour
   \-\-begin=now+60           (seconds by default)
   \-\-begin=2010\-01\-20T12:34:00
.fi

.RS
.PP
Notes on date/time specifications:
 \- Although the 'seconds' field of the HH:MM:SS time specification is
allowed by the code, note that the poll time of the Slurm scheduler
is not precise enough to guarantee dispatch of the job on the exact
second.  The job will be eligible to start on the next poll
following the specified time. The exact poll interval depends on the
Slurm scheduler (e.g., 60 seconds with the default sched/builtin).
 \- If no time (HH:MM:SS) is specified, the default is (00:00:00).
 \- If a date is specified without a year (e.g., MM/DD) then the current
year is assumed, unless the combination of MM/DD and HH:MM:SS has
already passed for that year, in which case the next year is used.
.RE

.TP
\fB\-\-checkpoint\fR=<\fItime\fR>
Specifies the interval between creating checkpoints of the job step.
By default, the job step will have no checkpoints created.
Acceptable time formats include "minutes", "minutes:seconds",
"hours:minutes:seconds", "days\-hours", "days\-hours:minutes" and
"days\-hours:minutes:seconds".

.TP
\fB\-\-cluster\-constraint\fR=[!]<\fIlist\fR>
Specifies features that a federated cluster must have to have a sibling job
submitted to it. Slurm will attempt to submit a sibling job to a cluster if it
has at least one of the specified features. If the "!" option is included, Slurm
will attempt to submit a sibling job to a cluster that has none of the specified
features.

.TP
\fB\-\-comment\fR=<\fIstring\fR>
An arbitrary comment enclosed in double quotes if using spaces or some
special characters.

.TP
\fB\-C\fR, \fB\-\-constraint\fR=<\fIlist\fR>
Nodes can have \fBfeatures\fR assigned to them by the Slurm administrator.
Users can specify which of these \fBfeatures\fR are required by their job
using the constraint option.
Only nodes having features matching the job constraints will be used to
satisfy the request.
Multiple constraints may be specified with AND, OR, matching OR,
resource counts, etc. (some operators are not supported on all system types).
Supported \fbconstraint\fR options include:
.PD 1
.RS
.TP
\fBSingle Name\fR
Only nodes which have the specified feature will be used.
For example, \fB\-\-constraint="intel"\fR
.TP
\fBNode Count\fR
A request can specify the number of nodes needed with some feature
by appending an asterisk and count after the feature name.
For example "\fB\-\-nodes=16 \-\-constraint=graphics*4 ..."\fR
indicates that the job requires 16 nodes and that at least four of those
nodes must have the feature "graphics."
.TP
\fBAND\fR
If only nodes with all of specified features will be used.
The ampersand is used for an AND operator.
For example, \fB\-\-constraint="intel&gpu"\fR
.TP
\fBOR\fR
If only nodes with at least one of specified features will be used.
The vertical bar is used for an OR operator.
For example, \fB\-\-constraint="intel|amd"\fR
.TP
\fBMatching OR\fR
If only one of a set of possible options should be used for all allocated
nodes, then use the OR operator and enclose the options within square brackets.
For example: "\fB\-\-constraint=[rack1|rack2|rack3|rack4]"\fR might
be used to specify that all nodes must be allocated on a single rack of
the cluster, but any of those four racks can be used.
.TP
\fBMultiple Counts\fR
Specific counts of multiple resources may be specified by using the AND
operator and enclosing the options within square brackets.
For example: "\fB\-\-constraint=[rack1*2&rack2*4]"\fR might
be used to specify that two nodes must be allocated from nodes with the feature
of "rack1" and four nodes must be allocated from nodes with the feature
"rack2".

\fBNOTE:\fR This construct does not support multiple Intel KNL NUMA or MCDRAM
modes. For example, while "\fB\-\-constraint=[(knl&quad)*2&(knl&hemi)*4]"\fR is
not supported, "\fB\-\-constraint=[haswell*2&(knl&hemi)*4]"\fR is supported.
Specification of multiple KNL modes requires the use of a heterogeneous job.

.TP
\fBParenthesis\fR
Parenthesis can be used to group like node features together. For example
"\fB\-\-constraint=[(knl&snc4&flat)*4&haswell*1]"\fR might be used to specify
that four nodes with the features "knl", "snc4" and "flat" plus one node with
the feature "haswell" are required. All options within parenthesis should be
grouped with AND (e.g. "&") operands.
.RE

.TP
\fB\-\-contiguous\fR
If set, then the allocated nodes must form a contiguous set.
Not honored with the \fBtopology/tree\fR or \fBtopology/3d_torus\fR
plugins, both of which can modify the node ordering.

.TP
\fB\-\-cores\-per\-socket\fR=<\fIcores\fR>
Restrict node selection to nodes with at least the specified number of
cores per socket.  See additional information under \fB\-B\fR option
above when task/affinity plugin is enabled.

.TP
\fB\-\-cpu\-freq\fR =<\fIp1\fR[\-\fIp2\fR[:\fIp3\fR]]>

Request that job steps initiated by srun commands inside this sbatch script
be run at some requested frequency if possible, on the CPUs selected
for the step on the compute node(s).

\fBp1\fR can be  [#### | low | medium | high | highm1] which will set the
frequency scaling_speed to the corresponding value, and set the frequency
scaling_governor to UserSpace. See below for definition of the values.

\fBp1\fR can be [Conservative | OnDemand | Performance | PowerSave] which
will set the scaling_governor to the corresponding value. The governor has to be
in the list set by the slurm.conf option CpuFreqGovernors.

When \fBp2\fR is present, p1 will be the minimum scaling frequency and
p2 will be the maximum scaling frequency.

\fBp2\fR can be  [#### | medium | high | highm1] p2 must be greater than p1.

\fBp3\fR can be [Conservative | OnDemand | Performance | PowerSave | UserSpace]
which will set the governor to the corresponding value.

If \fBp3\fR is UserSpace, the frequency scaling_speed will be set by a power
or energy aware scheduling strategy to a value between p1 and p2 that lets the
job run within the site's power goal. The job may be delayed if p1 is higher
than a frequency that allows the job to run within the goal.

If the current frequency is < min, it will be set to min. Likewise,
if the current frequency is > max, it will be set to max.

Acceptable values at present include:
.RS
.TP 14
\fB####\fR
frequency in kilohertz
.TP
\fBLow\fR
the lowest available frequency
.TP
\fBHigh\fR
the highest available frequency
.TP
\fBHighM1\fR
(high minus one) will select the next highest available frequency
.TP
\fBMedium\fR
attempts to set a frequency in the middle of the available range
.TP
\fBConservative\fR
attempts to use the Conservative CPU governor
.TP
\fBOnDemand\fR
attempts to use the OnDemand CPU governor (the default value)
.TP
\fBPerformance\fR
attempts to use the Performance CPU governor
.TP
\fBPowerSave\fR
attempts to use the PowerSave CPU governor
.TP
\fBUserSpace\fR
attempts to use the UserSpace CPU governor
.TP
.RE

The following informational environment variable is set in the job
step when \fB\-\-cpu\-freq\fR option is requested.
.nf
        SLURM_CPU_FREQ_REQ
.fi

This environment variable can also be used to supply the value for the
CPU frequency request if it is set when the 'srun' command is issued.
The \fB\-\-cpu\-freq\fR on the command line will override the
environment variable value.  The form on the environment variable is
the same as the command line.
See the \fBENVIRONMENT VARIABLES\fR
section for a description of the SLURM_CPU_FREQ_REQ variable.

\fBNOTE\fR: This parameter is treated as a request, not a requirement.
If the job step's node does not support setting the CPU frequency, or
the requested value is outside the bounds of the legal frequencies, an
error is logged, but the job step is allowed to continue.

\fBNOTE\fR: Setting the frequency for just the CPUs of the job step
implies that the tasks are confined to those CPUs.  If task
confinement (i.e., TaskPlugin=task/affinity or
TaskPlugin=task/cgroup with the "ConstrainCores" option) is not
configured, this parameter is ignored.

\fBNOTE\fR: When the step completes, the frequency and governor of each
selected CPU is reset to the previous values.

\fBNOTE\fR: When submitting jobs with  the \fB\-\-cpu\-freq\fR option
with linuxproc as the ProctrackType can cause jobs to run too quickly before
Accounting is able to poll for job information. As a result not all of
accounting information will be present.
.RE

.TP
\fB\-\-cpus\-per\-gpu\fR=<\fIncpus\fR>
Advise Slurm that ensuing job steps will require \fIncpus\fR processors per
allocated GPU.
Requires the \fB\-\-gpus\fR option.
Not compatible with the \fB\-\-cpus\-per\-task\fR option.

.TP
\fB\-c\fR, \fB\-\-cpus\-per\-task\fR=<\fIncpus\fR>
Advise the Slurm controller that ensuing job steps will require \fIncpus\fR
number of processors per task.  Without this option, the controller will
just try to allocate one processor per task.

For instance,
consider an application that has 4 tasks, each requiring 3 processors.  If our
cluster is comprised of quad\-processors nodes and we simply ask for
12 processors, the controller might give us only 3 nodes.  However, by using
the \-\-cpus\-per\-task=3 options, the controller knows that each task requires
3 processors on the same node, and the controller will grant an allocation
of 4 nodes, one for each of the 4 tasks.

.TP
\fB\-\-deadline\fR=<\fIOPT\fR>
remove the job if no ending is possible before
this deadline (start > (deadline \- time[\-min])).
Default is no deadline.  Valid time formats are:
.br
HH:MM[:SS] [AM|PM]
.br
MMDD[YY] or MM/DD[/YY] or MM.DD[.YY]
.br
MM/DD[/YY]\-HH:MM[:SS]
.br
YYYY\-MM\-DD[THH:MM[:SS]]]

.TP
\fB\-\-delay\-boot\fR=<\fIminutes\fR>
Do not reboot nodes in order to satisfied this job's feature specification if
the job has been eligible to run for less than this time period.
If the job has waited for less than the specified period, it will use only
nodes which already have the specified features.
The argument is in units of minutes.
A default value may be set by a system administrator using the \fBdelay_boot\fR
option of the \fBSchedulerParameters\fR configuration parameter in the
slurm.conf file, otherwise the default value is zero (no delay).

.TP
\fB\-d\fR, \fB\-\-dependency\fR=<\fIdependency_list\fR>
Defer the start of this job until the specified dependencies have been
satisfied completed.
<\fIdependency_list\fR> is of the form
<\fItype:job_id[:job_id][,type:job_id[:job_id]]\fR> or
<\fItype:job_id[:job_id][?type:job_id[:job_id]]\fR>.
All dependencies must be satisfied if the "," separator is used.
Any dependency may be satisfied if the "?" separator is used.
Many jobs can share the same dependency and these jobs may even belong to
different  users. The  value may be changed after job submission using the
scontrol command.
Once a job dependency fails due to the termination state of a preceding job,
the dependent job will never be run, even if the preceding job is requeued and
has a different termination state in a subsequent execution.
.PD
.RS
.TP
\fBafter:job_id[:jobid...]\fR
This job can begin execution after the specified jobs have begun
execution.
.TP
\fBafterany:job_id[:jobid...]\fR
This job can begin execution after the specified jobs have terminated.
.TP
\fBafterburstbuffer:job_id[:jobid...]\fR
This job can begin execution after the specified jobs have terminated and
any associated burst buffer stage out operations have completed.
.TP
\fBaftercorr:job_id[:jobid...]\fR
A task of this job array can begin execution after the corresponding task ID
in the specified job has completed successfully (ran to completion with an
exit code of zero).
.TP
\fBafternotok:job_id[:jobid...]\fR
This job can begin execution after the specified jobs have terminated
in some failed state (non-zero exit code, node failure, timed out, etc).
.TP
\fBafterok:job_id[:jobid...]\fR
This job can begin execution after the specified jobs have successfully
executed (ran to completion with an exit code of zero).
.TP
\fBexpand:job_id\fR
Resources allocated to this job should be used to expand the specified job.
The job to expand must share the same QOS (Quality of Service) and partition.
Gang scheduling of resources in the partition is also not supported.
.TP
\fBsingleton\fR
This job can begin execution after any previously launched jobs
sharing the same job name and user have terminated.
In other words, only one job by that name and owned by that user can be running
or suspended at any point in time.
.RE

.TP
\fB\-D\fR, \fB\-\-chdir\fR=<\fIdirectory\fR>
Set the working directory of the batch script to \fIdirectory\fR before
it is executed. The path can be specified as full path or relative path
to the directory where the command is executed.

.TP
\fB\-e\fR, \fB\-\-error\fR=<\fIfilename pattern\fR>
Instruct Slurm to connect the batch script's standard error directly to the
file name specified in the "\fIfilename pattern\fR".
By default both standard output and standard error are directed to the same file.
For job arrays, the default file name is "slurm-%A_%a.out", "%A" is replaced
by the job ID and "%a" with the array index.
For other jobs, the default file name is "slurm-%j.out", where the "%j" is
replaced by the job ID.
See the \fBfilename pattern\fR section below for filename specification options.

.TP
\fB\-\-exclusive[=user|mcs]\fR
The job allocation can not share nodes with other running jobs (or just other
users with the "=user" option or with the "=mcs" option).
The default shared/exclusive behavior depends on system configuration and the
partition's \fBOverSubscribe\fR option takes precedence over the job's option.

.TP
\fB\-\-export\fR=<\fIenvironment variables [ALL] | NONE\fR>
Identify which environment variables from the submission environment are
propagated to the launched application. By default, \fIall\fR are propagated.
Multiple environment variable names should be comma separated.
Environment variable names may be specified to propagate the current
value (e.g. "\-\-export=EDITOR") or specific values
may be exported (e.g. "\-\-export=EDITOR=/bin/emacs").
In these two examples, the \fIpropagated\fR environment will only contain the
variable \fIEDITOR\fR, along with \fISLURM_*\fR environment variables.
However, Slurm will then implicitly attempt to load the user's environment on
the node where the script is being executed, as if \fI\-\-get\-user\-env\fR was
specified. This will happen whenever \fINONE\fR or environment variables are
specified.
If one desires to add to the submission environment instead of
replacing it, have the argument include \fIALL\fR
(e.g. "\-\-export=ALL,EDITOR=/bin/emacs"). Make sure \fIALL\fR is specified
first, since sbatch applies the environment from left to right, overwriting
as necessary.
Environment variables propagated from the submission environment will always
overwrite environment variables found in the user environment on the node.
If one desires no environment variables be propagated from the submitting
machine, use the argument \fINONE\fR.
Regardless of this setting, the appropriate \fISLURM_*\fR
task environment variables are always exported to the environment.
This option is particularly important for jobs that are submitted on one cluster
and execute on a different cluster (e.g. with different paths).
To avoid steps inheriting environment export settings (e.g. \fINONE\fR) from
sbatch command, the environment variable SLURM_EXPORT_ENV should be set to
\fIALL\fR in the job script.

.TP
\fB\-\-export\-file\fR=<\fIfilename\fR | \fIfd\fR>
If a number between 3 and OPEN_MAX is specified as the argument to
this option, a readable file descriptor will be assumed (STDIN and
STDOUT are not supported as valid arguments).  Otherwise a filename is
assumed.  Export environment variables defined in <\fIfilename\fR> or
read from <\fIfd\fR> to the job's execution environment. The
content is one or more environment variable definitions of the form
NAME=value, each separated by a null character.  This allows the use
of special characters in environment definitions.

.TP
\fB\-F\fR, \fB\-\-nodefile\fR=<\fInode file\fR>
Much like \-\-nodelist, but the list is contained in a file of name
\fInode file\fR.  The node names of the list may also span multiple lines
in the file.    Duplicate node names in the file will be ignored.
The order of the node names in the list is not important; the node names
will be sorted by Slurm.

.TP
\fB\-\-get\-user\-env\fR[=\fItimeout\fR][\fImode\fR]
This option will tell sbatch to retrieve the
login environment variables for the user specified in the \fB\-\-uid\fR option.
The environment variables are retrieved by running something of this sort
"su \- <username> \-c /usr/bin/env" and parsing the output.
Be aware that any environment variables already set in sbatch's environment
will take precedence over any environment variables in the user's
login environment. Clear any environment variables before calling sbatch
that you do not want propagated to the spawned program.
The optional \fItimeout\fR value is in seconds. Default value is 8 seconds.
The optional \fImode\fR value control the "su" options.
With a \fImode\fR value of "S", "su" is executed without the "\-" option.
With a \fImode\fR value of "L", "su" is executed with the "\-" option,
replicating the login environment.
If \fImode\fR not specified, the mode established at Slurm build time
is used.
Example of use include "\-\-get\-user\-env", "\-\-get\-user\-env=10"
"\-\-get\-user\-env=10L", and "\-\-get\-user\-env=S".
This option was originally created for use by Moab.

.TP
\fB\-\-gid\fR=<\fIgroup\fR>
If \fBsbatch\fR is run as root, and the \fB\-\-gid\fR option is used,
submit the job with \fIgroup\fR's group access permissions.  \fIgroup\fR
may be the group name or the numerical group ID.

.TP
\fB\-G\fR, \fB\-\-gpus\fR=[<\fitype\fR>:]<\fInumber\fR>
Specify the total number of GPUs required for the job.
An optional GPU type specification can be supplied.
For example "\-\-gpus=volta:3".
Multiple options can be requested in a comma separated list, for example:
"\-\-gpus=volta:3,kepler:1".
See also the \fB\-\-gpus\-per\-node\fR, \fB\-\-gpus\-per\-socket\fR and
\fB\-\-gpus\-per\-task\fR options.

.TP
\fB\-\-gpu\-bind\fR=<\fItype\fR>
Bind tasks to specific GPUs.
By default every spawned task can access every GPU allocated to the job.

Supported \fItype\fR options:
.RS
.TP 10
\fBclosest\fR
Bind each task to the GPU(s) which are closest.
In a NUMA environment, each task may be bound to more than one GPU (i.e.
all GPUs in that NUMA environment).
.TP
\fBmap_gpu:<list>\fR
Bind by setting GPU masks on tasks (or ranks) as specified where <list> is
<gpu_id_for_task_0>,<gpu_id_for_task_1>,... GPU IDs are interpreted as decimal
values unless they are preceded with '0x' in which case they interpreted as
hexadecimal values. If the number of tasks (or ranks) exceeds the number of
elements in this list, elements in the list will be reused as needed starting
from the beginning of the list. To simplify support for large task counts,
the lists may follow a map with an asterisk and repetition count.
For example "map_cpu:0*4,1*4".
Not supported unless the entire node is allocated to the job.
.TP
\fBmask_gpu:<list>\fR
Bind by setting GPU masks on tasks (or ranks) as specified where <list> is
<gpu_mask_for_task_0>,<gpu_mask_for_task_1>,... The mapping is specified for
a node and identical mapping is applied to the tasks on every node (i.e. the
lowest task ID on each node is mapped to the first mask specified in the list,
etc.). GPU masks are always interpreted as hexadecimal values but can be
preceded with an optional '0x'. Not supported unless the entire node is
allocated to the job. To simplify support for large task counts, the lists
may follow a map with an asterisk and repetition count.
For example "mask_gpu:0x0f*4,0xf0*4".
Not supported unless the entire node is allocated to the job.
.RE

.TP
\fB\-\-gpu\-freq\fR=[<\fItype\fR]=\fIvalue\fR>[,<\fItype\fR=\fIvalue\fR>][,verbose]
Request that GPUs allocated to the job are configured with specific frequency
values.
This option can be used to independently configure the GPU and its memory
frequencies.
After the job is completed, the frequencies of all affected GPUs will be reset
to the highest possible values.
In some cases, system power caps may override the requested values.
The field \fItype\fR can be "memory".
If \fItype\fR is not specified, the GPU frequency is implied.
The \fIvalue\fR field can either be "low", "medium", "high", "highm1" or
a numeric value in megahertz (MHz).
If the specified numeric value is not possible, a value as close as
possible will be used. See below for definition of the values.
The \fIverbose\fR option causes current GPU frequency information to be logged.
Examples of use include "\-\-gpu\-freq=medium,memory=high" and
"\-\-gpu\-freq=450".

Supported \fIvalue\fR definitions:
.RS
.TP 10
\fBlow\fR
the lowest available frequency.
.TP
\fBmedium\fR
attempts to set a frequency in the middle of the available range.
.TP
\fBhigh\fR
the highest available frequency.
.TP
\fBhighm1\fR
(high minus one) will select the next highest available frequency.
.RE

.TP
\fB\-\-gpus\-per\-node\fR=[<\fitype\fR>:]<\fInumber\fR>
Specify the number of GPUs required for the job on each node included in
the job's resource allocation.
An optional GPU type specification can be supplied.
For example "\-\-gpus\-per\-node=volta:3".
Multiple options can be requested in a comma separated list, for example:
"\-\-gpus\-per\-node=volta:3,kepler:1".
See also the \fB\-\-gpus\fR, \fB\-\-gpus\-per\-socket\fR and
\fB\-\-gpus\-per\-task\fR options.

.TP
\fB\-\-gpus\-per\-socket\fR=[<\fitype\fR>:]<\fInumber\fR>
Specify the number of GPUs required for the job on each socket included in
the job's resource allocation.
An optional GPU type specification can be supplied.
For example "\-\-gpus\-per\-socket=volta:3".
Multiple options can be requested in a comma separated list, for example:
"\-\-gpus\-per\-socket=volta:3,kepler:1".
Requires job to specify a sockets per node count ( \-\-sockets\-per\-node).
See also the \fB\-\-gpus\fR, \fB\-\-gpus\-per\-node\fR and
\fB\-\-gpus\-per\-task\fR options.

.TP
\fB\-\-gpus\-per\-task\fR=[<\fitype\fR>:]<\fInumber\fR>
Specify the number of GPUs required for the job on each task to be spawned
in the job's resource allocation.
An optional GPU type specification can be supplied.
This option requires the specification of a task count.
For example "\-\-gpus\-per\-task=volta:1".
Multiple options can be requested in a comma separated list, for example:
"\-\-gpus\-per\-task=volta:3,kepler:1".
Requires job to specify a task count (\-\-nodes).
See also the \fB\-\-gpus\fR, \fB\-\-gpus\-per\-socket\fR and
\fB\-\-gpus\-per\-node\fR options.

.TP
\fB\-\-gres\fR=<\fIlist\fR>
Specifies a comma delimited list of generic consumable resources.
The format of each entry on the list is "name[[:type]:count]".
The name is that of the consumable resource.
The count is the number of those resources with a default value of 1.
The count can have a suffix of
"k" or "K" (multiple of 1024),
"m" or "M" (multiple of 1024 x 1024),
"g" or "G" (multiple of 1024 x 1024 x 1024),
"t" or "T" (multiple of 1024 x 1024 x 1024 x 1024),
"p" or "P" (multiple of 1024 x 1024 x 1024 x 1024 x 1024).
The specified resources will be allocated to the job on each node.
The available generic consumable resources is configurable by the system
administrator.
A list of available generic consumable resources will be printed and the
command will exit if the option argument is "help".
Examples of use include "\-\-gres=gpu:2,mic:1", "\-\-gres=gpu:kepler:2", and
"\-\-gres=help".

.TP
\fB\-\-gres\-flags\fR=<\fItype\fR>
Specify generic resource task binding options.
.RS
.TP
.B disable\-binding
Disable filtering of CPUs with respect to generic resource locality.
This option is currently required to use more CPUs than are bound to a GRES
(i.e. if a GPU is bound to the CPUs on one socket, but resources on more than
one socket are required to run the job).
This option may permit a job to be allocated resources sooner than otherwise
possible, but may result in lower job performance.
.TP
.B enforce\-binding
The only CPUs available to the job will be those bound to the selected
GRES (i.e. the CPUs identified in the gres.conf file will be strictly
enforced). This option may result in delayed initiation of a job.
For example a job requiring two GPUs and one CPU will be delayed until both
GPUs on a single socket are available rather than using GPUs bound to separate
sockets, however the application performance may be improved due to improved
communication speed.
Requires the node to be configured with more than one socket and resource
filtering will be performed on a per\-socket basis.
.RE

.TP
\fB\-H, \-\-hold\fR
Specify the job is to be submitted in a held state (priority of zero).
A held job can now be released using scontrol to reset its priority
(e.g. "\fIscontrol release <job_id>\fR").

.TP
\fB\-h\fR, \fB\-\-help\fR
Display help information and exit.

.TP
\fB\-\-hint\fR=<\fItype\fR>
Bind tasks according to application hints.
.RS
.TP
.B compute_bound
Select settings for compute bound applications:
use all cores in each socket, one thread per core.
.TP
.B memory_bound
Select settings for memory bound applications:
use only one core in each socket, one thread per core.
.TP
.B [no]multithread
[don't] use extra threads with in-core multi-threading
which can benefit communication intensive applications.
Only supported with the task/affinity plugin.
.TP
.B help
show this help message
.RE

.TP
\fB\-\-ignore\-pbs\fR
Ignore any "#PBS" options specified in the batch script.

.TP
\fB\-i\fR, \fB\-\-input\fR=<\fIfilename pattern\fR>
Instruct Slurm to connect the batch script's standard input
directly to the file name specified in the "\fIfilename pattern\fR".

By default, "/dev/null" is open on the batch script's standard input and both
standard output and standard error are directed to a file of the name
"slurm\-%j.out", where the "%j" is replaced with the job allocation number, as
described below in the \fBfilename pattern\fR section.

.TP
\fB\-J\fR, \fB\-\-job\-name\fR=<\fIjobname\fR>
Specify a name for the job allocation. The specified name will appear along with
the job id number when querying running jobs on the system. The default
is the name of the batch script, or just "sbatch" if the script is
read on sbatch's standard input.

.TP
\fB\-k\fR, \fB\-\-no\-kill\fR [=off]
Do not automatically terminate a job if one of the nodes it has been
allocated fails.  The user will assume the responsibilities for fault\-tolerance
should a node fail.  When there is a node failure, any active job steps (usually
MPI jobs) on that node will almost certainly suffer a fatal error, but with
\-\-no\-kill, the job allocation will not be revoked so the user may launch
new job steps on the remaining nodes in their allocation.

Specify an optional argument of "off" disable the effect of the
\fBSBATCH_NO_KILL\fR environment variable.

By default Slurm terminates the entire job allocation if any node fails in its
range of allocated nodes.

.TP
\fB\-\-kill-on-invalid-dep\fR=<\fIyes|no\fR>
If a job has an invalid dependency and it can never run this parameter tells
Slurm to terminate it or not. A terminated job state will be JOB_CANCELLED.
If this option is not specified the system wide behavior applies.
By default the job stays pending with reason DependencyNeverSatisfied or if the
kill_invalid_depend is specified in slurm.conf the job is terminated.

.TP
\fB\-L\fR, \fB\-\-licenses\fR=<\fBlicense\fR>
Specification of licenses (or other resources available on all
nodes of the cluster) which must be allocated to this job.
License names can be followed by a colon and count
(the default count is one).
Multiple license names should be comma separated (e.g.
"\-\-licenses=foo:4,bar").
To submit jobs using remote licenses, those served by the slurmdbd, specify
the name of the server providing the licenses.
For example "\-\-license=nastran@slurmdb:12".

.TP
\fB\-M\fR, \fB\-\-clusters\fR=<\fIstring\fR>
Clusters to issue commands to.  Multiple cluster names may be comma separated.
The job will be submitted to the one cluster providing the earliest expected
job initiation time. The default value is the current cluster. A value of
\(aq\fIall\fR' will query to run on all clusters.  Note the
\fB\-\-export\fR option to control environment variables exported
between clusters.
Note that the SlurmDBD must be up for this option to work properly.

.TP
\fB\-m\fR, \fB\-\-distribution\fR=
\fIarbitrary\fR|<\fIblock\fR|\fIcyclic\fR|\fIplane=<options>\fR[:\fIblock\fR|\fIcyclic\fR|\fIfcyclic\fR]>

Specify alternate distribution methods for remote processes.
In sbatch, this only sets environment variables that will be used by
subsequent srun requests.
This option controls the assignment of tasks to the nodes on which
resources have been allocated, and the distribution of those resources
to tasks for binding (task affinity). The first distribution
method (before the ":") controls the distribution of resources across
nodes. The optional second distribution method (after the ":")
controls the distribution of resources across sockets within a node.
Note that with select/cons_res, the number of cpus allocated on each
socket and node may be different. Refer to
https://slurm.schedmd.com/mc_support.html
for more information on resource allocation, assignment of tasks to
nodes, and binding of tasks to CPUs.
.RS

First distribution method:
.TP
.B block
The block distribution method will distribute tasks to a node such
that consecutive tasks share a node. For example, consider an
allocation of three nodes each with two cpus. A four\-task block
distribution request will distribute those tasks to the nodes with
tasks one and two on the first node, task three on the second node,
and task four on the third node.  Block distribution is the default
behavior if the number of tasks exceeds the number of allocated nodes.
.TP
.B cyclic
The cyclic distribution method will distribute tasks to a node such
that consecutive tasks are distributed over consecutive nodes (in a
round\-robin fashion). For example, consider an allocation of three
nodes each with two cpus. A four\-task cyclic distribution request
will distribute those tasks to the nodes with tasks one and four on
the first node, task two on the second node, and task three on the
third node.
Note that when SelectType is select/cons_res, the same number of CPUs
may not be allocated on each node. Task distribution will be
round\-robin among all the nodes with CPUs yet to be assigned to tasks.
Cyclic distribution is the default behavior if the number
of tasks is no larger than the number of allocated nodes.
.TP
.B plane
The tasks are distributed in blocks of a specified size.  The options
include a number representing the size of the task block.  This is
followed by an optional specification of the task distribution scheme
within a block of tasks and between the blocks of tasks.  The number of tasks
distributed to each node is the same as for cyclic distribution, but the
taskids assigned to each node depend on the plane size.  For more
details (including examples and diagrams), please see
.br
https://slurm.schedmd.com/mc_support.html
.br
and
.br
https://slurm.schedmd.com/dist_plane.html
.TP
.B arbitrary
The arbitrary method of distribution will allocate processes in\-order
as listed in file designated by the environment variable
SLURM_HOSTFILE.  If this variable is listed it will override any
other method specified.  If not set the method will default to block.
Inside the hostfile must contain at minimum the number of hosts
requested and be one per line or comma separated.  If specifying a
task count (\fB\-n\fR, \fB\-\-ntasks\fR=<\fInumber\fR>), your tasks
will be laid out on the nodes in the order of the file.
.br
\fBNOTE:\fR The arbitrary distribution option on a job allocation only
controls the nodes to be allocated to the job and not the allocation of
CPUs on those nodes. This option is meant primarily to control a job step's
task layout in an existing job allocation for the srun command.

.TP
Second distribution method:
.TP
.B block
The block distribution method will distribute tasks to sockets such
that consecutive tasks share a socket.
.TP
.B cyclic
The cyclic distribution method will distribute tasks to sockets such
that consecutive tasks are distributed over consecutive sockets (in a
round\-robin fashion).
Tasks requiring more than one CPU will have all of those CPUs allocated on a
single socket if possible.
.TP
.B fcyclic
The fcyclic distribution method will distribute tasks to sockets such
that consecutive tasks are distributed over consecutive sockets (in a
round\-robin fashion).
Tasks requiring more than one CPU will have each CPUs allocated in a cyclic
fashion across sockets.
.RE

.TP
\fB\-\-mail\-type\fR=<\fItype\fR>
Notify user by email when certain event types occur.
Valid \fItype\fR values are NONE, BEGIN, END, FAIL, REQUEUE, ALL (equivalent to
BEGIN, END, FAIL, REQUEUE, and STAGE_OUT), STAGE_OUT (burst buffer stage out
and teardown completed), TIME_LIMIT, TIME_LIMIT_90 (reached 90 percent of time
limit), TIME_LIMIT_80 (reached 80 percent of time limit), TIME_LIMIT_50
(reached 50 percent of time limit) and ARRAY_TASKS (send emails for each array
task). Multiple \fItype\fR values may be specified in a comma separated list.
The user to be notified is indicated with \fB\-\-mail\-user\fR.
Unless the ARRAY_TASKS option is specified, mail notifications on job BEGIN, END
and FAIL apply to a job array as a whole rather than generating individual email
messages for each task in the job array.

.TP
\fB\-\-mail\-user\fR=<\fIuser\fR>
User to receive email notification of state changes as defined by
\fB\-\-mail\-type\fR.
The default value is the submitting user.

.TP
\fB\-\-mcs\-label\fR=<\fImcs\fR>
Used only when the mcs/group plugin is enabled.
This parameter is a group among the groups of the user.
Default value is calculated by the Plugin mcs if it's enabled.

.TP
\fB\-\-mem\fR=<\fIsize[units]\fR>
Specify the real memory required per node.
Default units are megabytes unless the SchedulerParameters configuration
parameter includes the "default_gbytes" option for gigabytes.
Different units can be specified using the suffix [K|M|G|T].
Default value is \fBDefMemPerNode\fR and the maximum value is
\fBMaxMemPerNode\fR. If configured, both parameters can be
seen using the \fBscontrol show config\fR command.
This parameter would generally be used if whole nodes
are allocated to jobs (\fBSelectType=select/linear\fR).
Also see fB\-\-mem\-per\-cpu\fR and fB\-\-mem\-per\-gpu\fR.
The \fB\-\-mem\fR, \fB\-\-mem\-per\-cpu\fR and fB\-\-mem\-per\-gpu\fR
options are mutually exclusive.

NOTE: A memory size specification of zero is treated as a special case and
grants the job access to all of the memory on each node.
If the job is allocated multiple nodes in a heterogeneous cluster, the memory
limit on each node will be that of the node in the allocation with the smallest
memory size (same limit will apply to every node in the job's allocation).

NOTE: Enforcement of memory limits currently relies upon the task/cgroup plugin
or enabling of accounting, which samples memory use on a periodic basis (data
need not be stored, just collected). In both cases memory use is based upon
the job's Resident Set Size (RSS). A task may exceed the memory limit until
the next periodic accounting sample.

.TP
\fB\-\-mem\-per\-cpu\fR=<\fIsize[units]\fR>
Minimum memory required per allocated CPU.
Default units are megabytes unless the SchedulerParameters configuration
parameter includes the "default_gbytes" option for gigabytes.
Default value is \fBDefMemPerCPU\fR and the maximum value is \fBMaxMemPerCPU\fR
(see exception below). If configured, both parameters can be
seen using the \fBscontrol show config\fR command.
Note that if the job's \fB\-\-mem\-per\-cpu\fR value exceeds the configured
\fBMaxMemPerCPU\fR, then the user's limit will be treated as a memory limit
per task; \fB\-\-mem\-per\-cpu\fR will be reduced to a value no larger than
\fBMaxMemPerCPU\fR; \fB\-\-cpus\-per\-task\fR will be set and the value of
\fB\-\-cpus\-per\-task\fR multiplied by the new \fB\-\-mem\-per\-cpu\fR
value will equal the original \fB\-\-mem\-per\-cpu\fR value specified by
the user.
This parameter would generally be used if individual processors
are allocated to jobs (\fBSelectType=select/cons_res\fR).
If resources are allocated by the core, socket or whole nodes; the number
of CPUs allocated to a job may be higher than the task count and the value
of \fB\-\-mem\-per\-cpu\fR should be adjusted accordingly.
Also see \fB\-\-mem\fR and fB\-\-mem\-per\-gpu\fR.
The \fB\-\-mem\fR, \fB\-\-mem\-per\-cpu\fR and fB\-\-mem\-per\-gpu\fR
options are mutually exclusive.

.TP
\fB\-\-mem\-per\-gpu\fR=<\fIsize[units]\fR>
Minimum memory required per allocated GPU.
Default units are megabytes unless the SchedulerParameters configuration
parameter includes the "default_gbytes" option for gigabytes.
Different units can be specified using the suffix [K|M|G|T].
Default value is \fBDefMemPerGPU\fR and is available on both a global and
per partition basis.
If configured, the parameters can be seen using the \fBscontrol show config\fR
and \fBscontrol show partition\fR commands.
Also see \fB\-\-mem\fR.
The \fB\-\-mem\fR, \fB\-\-mem\-per\-cpu\fR and fB\-\-mem\-per\-gpu\fR
options are mutually exclusive.

.TP
\fB\-\-mem\-bind\fR=[{\fIquiet,verbose\fR},]\fItype\fR
Bind tasks to memory. Used only when the task/affinity plugin is enabled
and the NUMA memory functions are available.
\fBNote that the resolution of CPU and memory binding
may differ on some architectures.\fR For example, CPU binding may be performed
at the level of the cores within a processor while memory binding will
be performed at the level of nodes, where the definition of "nodes"
may differ from system to system.
By default no memory binding is performed; any task using any CPU can use
any memory. This option is typically used to ensure that each task is bound to
the memory closest to it's assigned CPU. \fBThe use of any type other than
"none" or "local" is not recommended.\fR
If you want greater control, try running a simple test code with the
options "\-\-cpu\-bind=verbose,none \-\-mem\-bind=verbose,none" to determine
the specific configuration.

NOTE: To have Slurm always report on the selected memory binding for
all commands executed in a shell, you can enable verbose mode by
setting the SLURM_MEM_BIND environment variable value to "verbose".

The following informational environment variables are set when
\fB\-\-mem\-bind\fR is in use:

.nf
	SLURM_MEM_BIND_LIST
	SLURM_MEM_BIND_PREFER
	SLURM_MEM_BIND_SORT
	SLURM_MEM_BIND_TYPE
	SLURM_MEM_BIND_VERBOSE
.fi

See the \fBENVIRONMENT VARIABLES\fR section for a more detailed description
of the individual SLURM_MEM_BIND* variables.

Supported options include:
.RS
.TP
.B help
show this help message
.TP
.B local
Use memory local to the processor in use
.TP
.B map_mem:<list>
Bind by setting memory masks on tasks (or ranks) as specified where <list> is
<numa_id_for_task_0>,<numa_id_for_task_1>,...
The mapping is specified for a node and identical mapping is applied to the
tasks on every node (i.e. the lowest task ID on each node is mapped to the
first ID specified in the list, etc.).
NUMA IDs are interpreted as decimal values unless they are preceded
with '0x' in which case they interpreted as hexadecimal values.
If the number of tasks (or ranks) exceeds the number of elements in this list,
elements in the list will be reused as needed starting from the beginning of
the list.
To simplify support for large task counts, the lists may follow a map with an
asterisk and repetition count
For example "map_mem:0x0f*4,0xf0*4".
Not supported unless the entire node is allocated to the job.
.TP
.B mask_mem:<list>
Bind by setting memory masks on tasks (or ranks) as specified where <list> is
<numa_mask_for_task_0>,<numa_mask_for_task_1>,...
The mapping is specified for a node and identical mapping is applied to the
tasks on every node (i.e. the lowest task ID on each node is mapped to the
first mask specified in the list, etc.).
NUMA masks are \fBalways\fR interpreted as hexadecimal values.
Note that masks must be preceded with a '0x' if they don't begin
with [0-9] so they are seen as numerical values.
If the number of tasks (or ranks) exceeds the number of elements in this list,
elements in the list will be reused as needed starting from the beginning of
the list.
To simplify support for large task counts, the lists may follow a mask with an
asterisk and repetition count
For example "mask_mem:0*4,1*4".
Not supported unless the entire node is allocated to the job.
.TP
.B no[ne]
don't bind tasks to memory (default)
.TP
.B p[refer]
Prefer use of first specified NUMA node, but permit
 use of other available NUMA nodes.
.TP
.B q[uiet]
quietly bind before task runs (default)
.TP
.B rank
bind by task rank (not recommended)
.TP
.B sort
sort free cache pages (run zonesort on Intel KNL nodes)
.TP
.B v[erbose]
verbosely report binding before task runs
.RE

.TP
\fB\-\-mincpus\fR=<\fIn\fR>
Specify a minimum number of logical cpus/processors per node.

.TP
\fB\-N\fR, \fB\-\-nodes\fR=<\fIminnodes\fR[\-\fImaxnodes\fR]>
Request that a minimum of \fIminnodes\fR nodes be allocated to this job.
A maximum node count may also be specified with \fImaxnodes\fR.
If only one number is specified, this is used as both the minimum and
maximum node count.
The partition's node limits supersede those of the job.
If a job's node limits are outside of the range permitted for its
associated partition, the job will be left in a PENDING state.
This permits possible execution at a later time, when the partition
limit is changed.
If a job node limit exceeds the number of nodes configured in the
partition, the job will be rejected.
Note that the environment
variable \fBSLURM_JOB_NODES\fR will be set to the count of nodes actually
allocated to the job. See the \fBENVIRONMENT VARIABLES \fR section
for more information.  If \fB\-N\fR is not specified, the default
behavior is to allocate enough nodes to satisfy the requirements of
the \fB\-n\fR and \fB\-c\fR options.
The job will be allocated as many nodes as possible within the range specified
and without delaying the initiation of the job.
The node count specification may include a numeric value followed by a suffix
of "k" (multiplies numeric value by 1,024) or "m" (multiplies numeric value by
1,048,576).

.TP
\fB\-n\fR, \fB\-\-ntasks\fR=<\fInumber\fR>
sbatch does not launch tasks, it requests an allocation of resources and
submits a batch script. This option advises the Slurm controller that job
steps run within the allocation will launch a maximum of \fInumber\fR
tasks and to provide for sufficient resources.
The default is one task per node, but note
that the \fB\-\-cpus\-per\-task\fR option will change this default.

.TP
\fB\-\-network\fR=<\fItype\fR>
Specify information pertaining to the switch or network.
The interpretation of \fItype\fR is system dependent.
This option is supported when running Slurm on a Cray natively.  It is
used to request using Network Performance Counters.
Only one value per request is valid.
All options are case in\-sensitive.
In this configuration supported values include:
.RS
.TP 6
\fBsystem\fR
Use the system\-wide network performance counters. Only nodes requested
will be marked in use for the job allocation.  If the job does not
fill up the entire system the rest of the nodes are not
able to be used by other jobs using NPC, if idle their state will appear as
PerfCnts.  These nodes are still available for other jobs not using NPC.
.TP
\fBblade\fR
Use the blade network performance counters. Only nodes requested
will be marked in use for the job allocation.  If the job does not
fill up the entire blade(s) allocated to the job those blade(s) are not
able to be used by other jobs using NPC, if idle their state will appear as
PerfCnts.  These nodes are still available for other jobs not using NPC.
.TP
.RE

.br
.br
In all cases the job allocation request \fBmust specify the
\-\-exclusive option\fR.  Otherwise the request will be denied.

.br
.br
Also with any of these options steps are not allowed to share blades,
so resources would remain idle inside an allocation if the step
running on a blade does not take up all the nodes on the blade.

.br
.br
The \fBnetwork\fR option is also supported on systems with IBM's Parallel Environment (PE).
See IBM's LoadLeveler job command keyword documentation about the keyword
"network" for more information.
Multiple values may be specified in a comma separated list.
All options are case in\-sensitive.
Supported values include:
.RS
.TP 12
\fBBULK_XFER\fR[=<\fIresources\fR>]
Enable bulk transfer of data using Remote Direct\-Memory Access (RDMA).
The optional \fIresources\fR specification is a numeric value which can have
a suffix of "k", "K", "m", "M", "g" or "G" for kilobytes, megabytes or
gigabytes.
NOTE: The \fIresources\fR specification is not supported by the underlying
IBM infrastructure as of Parallel Environment version 2.2 and no value should
be specified at this time.
.TP
\fBCAU\fR=<\fIcount\fR>
Number of Collective Acceleration Units (CAU) required.
Applies only to IBM Power7-IH processors.
Default value is zero.
Independent CAU will be allocated for each programming interface (MPI, LAPI, etc.)
.TP
\fBDEVNAME\fR=<\fIname\fR>
Specify the device name to use for communications (e.g. "eth0" or "mlx4_0").
.TP
\fBDEVTYPE\fR=<\fItype\fR>
Specify the device type to use for communications.
The supported values of \fItype\fR are:
"IB" (InfiniBand), "HFI" (P7 Host Fabric Interface),
"IPONLY" (IP-Only interfaces), "HPCE" (HPC Ethernet), and
"KMUX" (Kernel Emulation of HPCE).
The devices allocated to a job must all be of the same type.
The default value depends upon depends upon what hardware is available and in
order of preferences is IPONLY (which is not considered in User Space mode),
HFI, IB, HPCE, and KMUX.
.TP
\fBIMMED\fR =<\fIcount\fR>
Number of immediate send slots per window required.
Applies only to IBM Power7-IH processors.
Default value is zero.
.TP
\fBINSTANCES\fR =<\fIcount\fR>
Specify number of network connections for each task on each network connection.
The default instance count is 1.
.TP
\fBIPV4\fR
Use Internet Protocol (IP) version 4 communications (default).
.TP
\fBIPV6\fR
Use Internet Protocol (IP) version 6 communications.
.TP
\fBLAPI\fR
Use the LAPI programming interface.
.TP
\fBMPI\fR
Use the MPI programming interface.
MPI is the default interface.
.TP
\fBPAMI\fR
Use the PAMI programming interface.
.TP
\fBSHMEM\fR
Use the OpenSHMEM programming interface.
.TP
\fBSN_ALL\fR
Use all available switch networks (default).
.TP
\fBSN_SINGLE\fR
Use one available switch network.
.TP
\fBUPC\fR
Use the UPC programming interface.
.TP
\fBUS\fR
Use User Space communications.
.TP

Some examples of network specifications:
.TP
\fBInstances=2,US,MPI,SN_ALL\fR
Create two user space connections for MPI communications on every switch
network for each task.
.TP
\fBUS,MPI,Instances=3,Devtype=IB\fR
Create three user space connections for MPI communications on every InfiniBand
network for each task.
.TP
\fBIPV4,LAPI,SN_Single\fR
Create a IP version 4 connection for LAPI communications on one switch network
for each task.
.TP
\fBInstances=2,US,LAPI,MPI\fR
Create two user space connections each for LAPI and MPI communications on every
switch network for each task. Note that SN_ALL is the default option so every
switch network is used. Also note that Instances=2 specifies that two
connections are established for each protocol (LAPI and MPI) and each task.
If there are two networks and four tasks on the node then a total
of 32 connections are established (2 instances x 2 protocols x 2 networks x
4 tasks).
.RE

.TP
\fB\-\-nice\fR[=\fIadjustment\fR]
Run the job with an adjusted scheduling priority within Slurm. With no
adjustment value the scheduling priority is decreased by 100. A negative nice
value increases the priority, otherwise decreases it. The adjustment range is
+/\- 2147483645. Only privileged users can specify a negative adjustment.

.TP
\fB\-\-no\-requeue\fR
Specifies that the batch job should never be requeued under any circumstances.
Setting this option will prevent system administrators from being able
to restart the job (for example, after a scheduled downtime), recover from
a node failure, or be requeued upon preemption by a higher priority job.
When a job is requeued, the batch script is initiated from its beginning.
Also see the \fB\-\-requeue\fR option.
The \fIJobRequeue\fR configuration parameter controls the default
behavior on the cluster.

.TP
\fB\-\-ntasks\-per\-core\fR=<\fIntasks\fR>
Request the maximum \fIntasks\fR be invoked on each core.
Meant to be used with the \fB\-\-ntasks\fR option.
Related to \fB\-\-ntasks\-per\-node\fR except at the core level
instead of the node level.
NOTE: This option is not supported unless \fISelectType=cons_res\fR is
configured (either directly or indirectly on Cray systems)
along with the node's core count.

.TP
\fB\-\-ntasks\-per\-node\fR=<\fIntasks\fR>
Request that \fIntasks\fR be invoked on each node.
If used with the \fB\-\-ntasks\fR option, the \fB\-\-ntasks\fR option will take
precedence and the \fB\-\-ntasks\-per\-node\fR will be treated as a
\fImaximum\fR count of tasks per node.
Meant to be used with the \fB\-\-nodes\fR option.
This is related to \fB\-\-cpus\-per\-task\fR=\fIncpus\fR,
but does not require knowledge of the actual number of cpus on
each node.  In some cases, it is more convenient to be able to
request that no more than a specific number of tasks be invoked
on each node.  Examples of this include submitting
a hybrid MPI/OpenMP app where only one MPI "task/rank" should be
assigned to each node while allowing the OpenMP portion to utilize
all of the parallelism present in the node, or submitting a single
setup/cleanup/monitoring job to each node of a pre\-existing
allocation as one step in a larger job script.

.TP
\fB\-\-ntasks\-per\-socket\fR=<\fIntasks\fR>
Request the maximum \fIntasks\fR be invoked on each socket.
Meant to be used with the \fB\-\-ntasks\fR option.
Related to \fB\-\-ntasks\-per\-node\fR except at the socket level
instead of the node level.
NOTE: This option is not supported unless \fISelectType=cons_res\fR is
configured (either directly or indirectly on Cray systems)
along with the node's socket count.

.TP
\fB\-O\fR, \fB\-\-overcommit\fR
Overcommit resources.
When applied to job allocation, only one CPU is allocated to the job per node
and options used to specify the number of tasks per node, socket, core, etc.
are ignored.
When applied to job step allocations (the \fBsrun\fR command when executed
within an existing job allocation), this option can be used to launch more than
one task per CPU.
Normally, \fBsrun\fR will not allocate more than one process per CPU.
By specifying \fB\-\-overcommit\fR you are explicitly allowing more than one
process per CPU. However no more than \fBMAX_TASKS_PER_NODE\fR tasks are
permitted to execute per node.  NOTE: \fBMAX_TASKS_PER_NODE\fR is
defined in the file \fIslurm.h\fR and is not a variable, it is set at
Slurm build time.

.TP
\fB\-o\fR, \fB\-\-output\fR=<\fIfilename pattern\fR>
Instruct Slurm to connect the batch script's standard output directly to the
file name specified in the "\fIfilename pattern\fR".
By default both standard output and standard error are directed to the same file.
For job arrays, the default file name is "slurm-%A_%a.out", "%A" is replaced
by the job ID and "%a" with the array index.
For other jobs, the default file name is "slurm-%j.out", where the "%j" is
replaced by the job ID.
See the \fBfilename pattern\fR section below for filename specification options.

.TP
\fB\-\-open\-mode\fR=append|truncate
Open the output and error files using append or truncate mode as specified.
The default value is specified by the system configuration parameter
\fIJobFileAppend\fR.

.TP
\fB\-\-parsable\fR
Outputs only the job id number and the cluster name if present.
The values are separated by a semicolon. Errors will still be displayed.

.TP
\fB\-p\fR, \fB\-\-partition\fR=<\fIpartition_names\fR>
Request a specific partition for the resource allocation.  If not specified,
the default behavior is to allow the slurm controller to select the default
partition as designated by the system administrator. If the job can use more
than one partition, specify their names in a comma separate list and the one
offering earliest initiation will be used with no regard given to the partition
name ordering (although higher priority partitions will be considered first).
When the job is initiated, the name of the partition used will be placed first
in the job record partition string.

.TP
\fB\-\-power\fR=<\fIflags\fR>
Comma separated list of power management plugin options.
Currently available flags include:
level (all nodes allocated to the job should have identical power caps,
may be disabled by the Slurm configuration option PowerParameters=job_no_level).

.TP
\fB\-\-priority\fR=<\fIvalue\fR>
Request a specific job priority.
May be subject to configuration specific constraints.
\fIvalue\fR should either be a numeric value or "TOP" (for highest possible value).
Only Slurm operators and administrators can set the priority of a job.

.TP
\fB\-\-profile\fR=<all|none|[energy[,|task[,|lustre[,|network]]]]>
enables detailed data collection by the acct_gather_profile plugin.
Detailed data are typically time-series that are stored in an HDF5 file for
the job or an InfluxDB database depending on the configured plugin.

.RS
.TP 10
\fBAll\fR
All data types are collected. (Cannot be combined with other values.)

.TP
\fBNone\fR
No data types are collected. This is the default.
 (Cannot be combined with other values.)

.TP
\fBEnergy\fR
Energy data is collected.

.TP
\fBTask\fR
Task (I/O, Memory, ...) data is collected.

.TP
\fBLustre\fR
Lustre data is collected.

.TP
\fBNetwork\fR
Network (InfiniBand) data is collected.
.RE

.TP
\fB\-\-propagate\fR[=\fIrlimit[,rlimit...]\fR]
Allows users to specify which of the modifiable (soft) resource limits
to propagate to the compute nodes and apply to their jobs. If no
\fIrlimit\fR is specified, then all resource limits will be propagated.
The following rlimit names are supported by Slurm (although some
options may not be supported on some systems):
.RS
.TP 10
\fBALL\fR
All limits listed below (default)
.TP
\fBNONE\fR
No limits listed below
.TP
\fBAS\fR
The maximum address space for a process
.TP
\fBCORE\fR
The maximum size of core file
.TP
\fBCPU\fR
The maximum amount of CPU time
.TP
\fBDATA\fR
The maximum size of a process's data segment
.TP
\fBFSIZE\fR
The maximum size of files created. Note that if the user sets FSIZE to less
than the current size of the slurmd.log, job launches will fail with
a 'File size limit exceeded' error.
.TP
\fBMEMLOCK\fR
The maximum size that may be locked into memory
.TP
\fBNOFILE\fR
The maximum number of open files
.TP
\fBNPROC\fR
The maximum number of processes available
.TP
\fBRSS\fR
The maximum resident set size
.TP
\fBSTACK\fR
The maximum stack size
.RE

.TP
\fB\-q\fR, \fB\-\-qos\fR=<\fIqos\fR>
Request a quality of service for the job.  QOS values can be defined
for each user/cluster/account association in the Slurm database.
Users will be limited to their association's defined set of qos's when
the Slurm configuration parameter, AccountingStorageEnforce, includes
"qos" in it's definition.

.TP
\fB\-Q\fR, \fB\-\-quiet\fR
Suppress informational messages from sbatch such as Job ID. Only errors will
still be displayed.

.TP
\fB\-\-reboot\fR
Force the allocated nodes to reboot before starting the job.
This is only supported with some system configurations and will otherwise be
silently ignored.

.TP
\fB\-\-requeue\fR
Specifies that the batch job should eligible to being requeue.
The job may be requeued explicitly by a system administrator, after node
failure, or upon preemption by a higher priority job.
When a job is requeued, the batch script is initiated from its beginning.
Also see the \fB\-\-no\-requeue\fR option.
The \fIJobRequeue\fR configuration parameter controls the default
behavior on the cluster.

.TP
\fB\-\-reservation\fR=<\fIname\fR>
Allocate resources for the job from the named reservation.

.TP
\fB\-s\fR, \fB\-\-oversubscribe\fR
The job allocation can over\-subscribe resources with other running jobs.
The resources to be over\-subscribed can be nodes, sockets, cores, and/or
hyperthreads depending upon configuration.
The default over\-subscribe behavior depends on system configuration and the
partition's \fBOverSubscribe\fR option takes precedence over the job's option.
This option may result in the allocation being granted sooner than if the
\-\-oversubscribe option was not set and allow higher system utilization, but
application performance will likely suffer due to competition for resources.
Also see the \-\-exclusive option.

.TP
\fB\-S\fR, \fB\-\-core\-spec\fR=<\fInum\fR>
Count of specialized cores per node reserved by the job for system operations
and not used by the application. The application will not use these cores,
but will be charged for their allocation.
Default value is dependent upon the node's configured CoreSpecCount value.
If a value of zero is designated and the Slurm configuration option
AllowSpecResourcesUsage is enabled, the job will be allowed to override
CoreSpecCount and use the specialized resources on nodes it is allocated.
This option can not be used with the \fB\-\-thread\-spec\fR option.

.TP
\fB\-\-signal\fR=[B:]<\fIsig_num\fR>[@<\fIsig_time\fR>]
When a job is within \fIsig_time\fR seconds of its end time,
send it the signal \fIsig_num\fR.
Due to the resolution of event handling by Slurm, the signal may
be sent up to 60 seconds earlier than specified.
\fIsig_num\fR may either be a signal number or name (e.g. "10" or "USR1").
\fIsig_time\fR must have an integer value between 0 and 65535.
By default, no signal is sent before the job's end time.
If a \fIsig_num\fR is specified without any \fIsig_time\fR,
the default time will be 60 seconds.
Use the "B:" option to signal only the batch shell, none of the other
processes will be signaled. By default all job steps will be signaled,
but not the batch shell itself.
To have the signal sent at preemption time see the
\fBpreempt_send_user_signal\fR \fBSlurmctldParameter\R.

.TP
\fB\-\-sockets\-per\-node\fR=<\fIsockets\fR>
Restrict node selection to nodes with at least the specified number of
sockets.  See additional information under \fB\-B\fR option above when
task/affinity plugin is enabled.

.TP
\fB\-\-spread\-job\fR
Spread the job allocation over as many nodes as possible and attempt to
evenly distribute tasks across the allocated nodes.
This option disables the topology/tree plugin.

.TP
\fB\-\-switches\fR=<\fIcount\fR>[@<\fImax\-time\fR>]
When a tree topology is used, this defines the maximum count of switches
desired for the job allocation and optionally the maximum time to wait
for that number of switches. If Slurm finds an allocation containing more
switches than the count specified, the job remains pending until it either finds
an allocation with desired switch count or the time limit expires.
It there is no switch count limit, there is no delay in starting the job.
Acceptable time formats include "minutes", "minutes:seconds",
"hours:minutes:seconds", "days\-hours", "days\-hours:minutes" and
"days\-hours:minutes:seconds".
The job's maximum time delay may be limited by the system administrator using
the \fBSchedulerParameters\fR configuration parameter with the
\fBmax_switch_wait\fR parameter option.
On a dragonfly network the only switch count supported is 1 since communication
performance will be highest when a job is allocate resources on one leaf switch
or more than 2 leaf switches.
The default max\-time is the max_switch_wait SchedulerParameters.

.TP
\fB\-t\fR, \fB\-\-time\fR=<\fItime\fR>
Set a limit on the total run time of the job allocation.  If the
requested time limit exceeds the partition's time limit, the job will
be left in a PENDING state (possibly indefinitely).  The default time
limit is the partition's default time limit.  When the time limit is reached,
each task in each job step is sent SIGTERM followed by SIGKILL.  The
interval between signals is specified by the Slurm configuration
parameter \fBKillWait\fR.  The \fBOverTimeLimit\fR configuration parameter may
permit the job to run longer than scheduled.  Time resolution is one minute
and second values are rounded up to the next minute.

A time limit of zero requests that no time limit be imposed.  Acceptable time
formats include "minutes", "minutes:seconds", "hours:minutes:seconds",
"days\-hours", "days\-hours:minutes" and "days\-hours:minutes:seconds".

.TP
\fB\-\-test\-only\fR
Validate the batch script and return an estimate of when a job would be
scheduled to run given the current job queue and all the other arguments
specifying the job requirements. No job is actually submitted.

.TP
\fB\-\-thread\-spec\fR=<\fInum\fR>
Count of specialized threads per node reserved by the job for system operations
and not used by the application. The application will not use these threads,
but will be charged for their allocation.
This option can not be used with the \fB\-\-core\-spec\fR option.

.TP
\fB\-\-threads\-per\-core\fR=<\fIthreads\fR>
Restrict node selection to nodes with at least the specified number of
threads per core.  NOTE: "Threads" refers to the number of processing units on
each core rather than the number of application tasks to be launched per core.
See additional information under \fB\-B\fR option above when task/affinity
plugin is enabled.

.TP
\fB\-\-time\-min\fR=<\fItime\fR>
Set a minimum time limit on the job allocation.
If specified, the job may have it's \fB\-\-time\fR limit lowered to a value
no lower than \fB\-\-time\-min\fR if doing so permits the job to begin
execution earlier than otherwise possible.
The job's time limit will not be changed after the job is allocated resources.
This is performed by a backfill scheduling algorithm to allocate resources
otherwise reserved for higher priority jobs.
Acceptable time formats include "minutes", "minutes:seconds",
"hours:minutes:seconds", "days\-hours", "days\-hours:minutes" and
"days\-hours:minutes:seconds".

.TP
\fB\-\-tmp\fR=<\fIsize[units]\fR>
Specify a minimum amount of temporary disk space per node.
Default units are megabytes unless the SchedulerParameters configuration
parameter includes the "default_gbytes" option for gigabytes.
Different units can be specified using the suffix [K|M|G|T].

.TP
\fB\-\-usage\fR
Display brief help message and exit.

.TP
\fB\-\-uid\fR=<\fIuser\fR>
Attempt to submit and/or run a job as \fIuser\fR instead of the
invoking user id. The invoking user's credentials will be used
to check access permissions for the target partition. User root
may use this option to run jobs as a normal user in a RootOnly
partition for example. If run as root, \fBsbatch\fR will drop
its permissions to the uid specified after node allocation is
successful. \fIuser\fR may be the user name or numerical user ID.

.TP
\fB\-\-use-min-nodes\fR
If a range of node counts is given, prefer the smaller count.

.TP
\fB\-V\fR, \fB\-\-version\fR
Display version information and exit.

.TP
\fB\-v\fR, \fB\-\-verbose\fR
Increase the verbosity of sbatch's informational messages.  Multiple
\fB\-v\fR's will further increase sbatch's verbosity.  By default only
errors will be displayed.

.TP
\fB\-w\fR, \fB\-\-nodelist\fR=<\fInode name list\fR>
Request a specific list of hosts.
The job will contain \fIall\fR of these hosts and possibly additional hosts
as needed to satisfy resource requirements.
The list may be specified as a comma\-separated list of hosts, a range of hosts
(host[1\-5,7,...] for example), or a filename.
The host list will be assumed to be a filename if it contains a "/" character.
If you specify a minimum node or processor count larger than can be satisfied
by the supplied host list, additional resources will be allocated on other
nodes as needed.
Duplicate node names in the list will be ignored.
The order of the node names in the list is not important; the node names
will be sorted by Slurm.

.TP
\fB\-W\fR, \fB\-\-wait\fR
Do not exit until the submitted job terminates.
The exit code of the sbatch command will be the same as the exit code
of the submitted job. If the job terminated due to a signal rather than a
normal exit, the exit code will be set to 1.
In the case of a job array, the exit code recorded will be the highest value
for any task in the job array.

.TP
\fB\-\-wait\-all\-nodes\fR=<\fIvalue\fR>
Controls when the execution of the command begins.
By default the job will begin execution as soon as the allocation is made.
.RS
.TP 5
0
Begin execution as soon as allocation can be made.
Do not wait for all nodes to be ready for use (i.e. booted).
.TP
1
Do not begin execution until all nodes are ready for use.
.RE

.TP
\fB\-\-wckey\fR=<\fIwckey\fR>
Specify wckey to be used with job.  If TrackWCKey=no (default) in the
slurm.conf this value is ignored.

.TP
\fB\-\-wrap\fR=<\fIcommand string\fR>
Sbatch will wrap the specified command string in a simple "sh" shell script,
and submit that script to the slurm controller.  When \-\-wrap is used,
a script name and arguments may not be specified on the command line; instead
the sbatch-generated wrapper script is used.

.TP
\fB\-x\fR, \fB\-\-exclude\fR=<\fInode name list\fR>
Explicitly exclude certain nodes from the resources granted to the job.

.SH \fBfilename pattern\fR
.PP
\fBsbatch\fR allows for a filename pattern to contain one or more replacement
symbols, which are a percent sign "%" followed by a letter (e.g. %j).
.TP
\fB\\\\\fR
Do not process any of the replacement symbols.
.TP
\fB%%\fR
The character "%".
.TP
\fB%A\fR
Job array's master job allocation number.
.TP
\fB%a\fR
Job array ID (index) number.
.TP
\fB%J\fR
jobid.stepid of the running job. (e.g. "128.0")
.TP
\fB%j\fR
jobid of the running job.
.TP
\fB%N\fR
short hostname. This will create a separate IO file per node.
.TP
\fB%n\fR
Node identifier relative to current job (e.g. "0" is the first node of
the running job) This will create a separate IO file per node.
.TP
\fB%s\fR
stepid of the running job.
.TP
\fB%t\fR
task identifier (rank) relative to current job. This will create a
separate IO file per task.
.TP
\fB%u\fR
User name.
.TP
\fB%x\fR
Job name.
.PP
A number placed between the percent character and format specifier may be
used to zero\-pad the result in the IO filename. This number is ignored if
the format specifier corresponds to  non\-numeric data (%N for example).

Some examples of how the format string may be used for a 4 task job step
with a Job ID of 128 and step id of 0 are included below:
.TP 15
job%J.out
job128.0.out
.TP
job%4j.out
job0128.out
.TP
job%j\-%2t.out
job128\-00.out, job128\-01.out, ...
.PP
.RS -10
.PP

.SH "INPUT ENVIRONMENT VARIABLES"
.PP
Upon startup, sbatch will read and handle the options set in the following
environment variables.  Note that environment variables will override any
options set in a batch script, and command line options will override any
environment variables.

.TP 22
\fBSBATCH_ACCOUNT\fR
Same as \fB\-A, \-\-account\fR
.TP
\fBSBATCH_ACCTG_FREQ\fR
Same as \fB\-\-acctg\-freq\fR
.TP
\fBSBATCH_ARRAY_INX\fR
Same as \fB\-a, \-\-array\fR
.TP
\fBSBATCH_BATCH\fR
Same as \fB\-\-batch\fR
.TP
\fBSBATCH_CHECKPOINT\fR
Same as \fB\-\-checkpoint\fR
.TP
\fBSBATCH_CLUSTERS\fR or \fBSLURM_CLUSTERS\fR
Same as \fB\-\-clusters\fR
.TP
\fBSBATCH_CONSTRAINT\fR
Same as \fB\-C\fR, \fB\-\-constraint\fR
.TP
\fBSBATCH_CORE_SPEC\fR
Same as \fB\-\-core\-spec\fR
.TP
\fBSBATCH_CPUS_PER_GPU\fR
Same as \fB\-\-cpus\-per\-gpu\fR
.TP
\fBSBATCH_DEBUG\fR
Same as \fB\-v, \-\-verbose\fR
.TP
\fBSBATCH_DELAY_BOOT\fR
Same as \fB\-\-delay\-boot\fR
.TP
\fBSBATCH_DISTRIBUTION\fR
Same as \fB\-m, \-\-distribution\fR
.TP
\fBSBATCH_EXCLUSIVE\fR
Same as \fB\-\-exclusive\fR
.TP
\fBSBATCH_EXPORT\fR
Same as \fB\-\-export\fR
.TP
\fBSBATCH_GET_USER_ENV\fR
Same as \fB\-\-get\-user\-env\fR
.TP
\fBSBATCH_GPUS\fR
Same as \fB\-G, \-\-gpus\fR
.TP
\fBSBATCH_GPU_BIND\fR
Same as \fB\-\-gpu\-bind\fR
.TP
\fBSBATCH_GPU_FREQ\fR
Same as \fB\-\-gpu\-freq\fR
.TP
\fBSBATCH_GPUS_PER_NODE\fR
Same as \fB\-\-gpus\-per\-node\fR
.TP
\fBSBATCH_GPUS_PER_TASK\fR
Same as \fB\-\-gpus\-per\-task\fR
\fBSBATCH_GRES\fR
Same as \-\-gres\fR
.TP
\fBSBATCH_GRES_FLAGS\fR
Same as \-\-gres\-flags\fR
.TP
\fBSBATCH_HINT\fR or \fBSLURM_HINT\fR
Same as \fB\-\-hint\fR
.TP
\fBSBATCH_IGNORE_PBS\fR
Same as \fB\-\-ignore\-pbs\fR
.TP
\fBSBATCH_JOB_NAME\fR
Same as \fB\-J, \-\-job\-name\fR
.TP
\fBSBATCH_MEM_BIND\fR
Same as \fB\-\-mem\-bind\fR
.TP
\fBSBATCH_MEM_PER_GPU\fR
Same as \fB\-\-mem\-per\-gpu\fR
.TP
\fBSBATCH_NETWORK\fR
Same as \fB\-\-network\fR
.TP
\fBSBATCH_NO_KILL\fR
Same as \fB\-k\fR, \fB\-\-no\-kill\fR
.TP
\fBSBATCH_NO_REQUEUE\fR
Same as \fB\-\-no\-requeue\fR
.TP
\fBSBATCH_OPEN_MODE\fR
Same as \fB\-\-open\-mode\fR
.TP
\fBSBATCH_OVERCOMMIT\fR
Same as \fB\-O, \-\-overcommit\fR
.TP
\fBSBATCH_PARTITION\fR
Same as \fB\-p, \-\-partition\fR
.TP
\fBSBATCH_POWER\fR
Same as \fB\-\-power\fR
.TP
\fBSBATCH_PROFILE\fR
Same as \fB\-\-profile\fR
.TP
\fBSBATCH_QOS\fR
Same as \fB\-\-qos\fR
.TP
\fBSBATCH_RESERVATION\fR
Same as \fB\-\-reservation\fR
.TP
\fBSBATCH_REQ_SWITCH\fR
When a tree topology is used, this defines the maximum count of switches
desired for the job allocation and optionally the maximum time to wait
for that number of switches. See \fB\-\-switches\fR
.TP
\fBSBATCH_REQUEUE\fR
Same as \fB\-\-requeue\fR
.TP
\fBSBATCH_SIGNAL\fR
Same as \fB\-\-signal\fR
.TP
\fBSBATCH_SPREAD_JOB\fR
Same as \fB\-\-spread\-job\fR
.TP
\fBSBATCH_THREAD_SPEC\fR
Same as \fB\-\-thread\-spec\fR
.TP
\fBSBATCH_TIMELIMIT\fR
Same as \fB\-t, \-\-time\fR
.TP
\fBSBATCH_USE_MIN_NODES\fR
Same as \fB\-\-use\-min\-nodes\fR
.TP
\fBSBATCH_WAIT\fR
Same as \fB\-W\fR, \fB\-\-wait\fR
.TP
\fBSBATCH_WAIT_ALL_NODES\fR
Same as \fB\-\-wait\-all\-nodes\fR
.TP
\fBSBATCH_WAIT4SWITCH\fR
Max time waiting for requested switches. See \fB\-\-switches\fR
.TP
\fBSBATCH_WCKEY\fR
Same as \fB\-\-wckey\fR
.TP
\fBSLURM_CONF\fR
The location of the Slurm configuration file.
.TP
\fBSLURM_EXIT_ERROR\fR
Specifies the exit code generated when a Slurm error occurs
(e.g. invalid options).
This can be used by a script to distinguish application exit codes from
various Slurm error conditions.
.TP
\fBSLURM_STEP_KILLED_MSG_NODE_ID\fR=ID
If set, only the specified node will log when the job or step are killed
by a signal.

.SH "OUTPUT ENVIRONMENT VARIABLES"
.PP
The Slurm controller will set the following variables in the environment of
the batch script.
.TP
\fBSBATCH_MEM_BIND\fR
Set to value of the \-\-mem\-bind\fR option.
.TP
\fBSBATCH_MEM_BIND_LIST\fR
Set to bit mask used for memory binding.
.TP
\fBSBATCH_MEM_BIND_PREFER\fR
Set to "prefer" if the \-\-mem\-bind\fR option includes the prefer option.
.TP
\fBSBATCH_MEM_BIND_TYPE\fR
Set to the memory binding type specified with the \-\-mem\-bind\fR option.
Possible values are "none", "rank", "map_map", "mask_mem" and "local".
.TP
\fBSBATCH_MEM_BIND_VERBOSE\fR
Set to "verbose" if the \-\-mem\-bind\fR option includes the verbose option.
Set to "quiet" otherwise.
.TP
\fBSLURM_*_PACK_GROUP_#\fR
For a heterogeneous job allocation, the environment variables are set separately
for each component.
.TP
\fBSLURM_ARRAY_TASK_COUNT\fR
Total number of tasks in a job array.
.TP
\fBSLURM_ARRAY_TASK_ID\fR
Job array ID (index) number.
.TP
\fBSLURM_ARRAY_TASK_MAX\fR
Job array's maximum ID (index) number.
.TP
\fBSLURM_ARRAY_TASK_MIN\fR
Job array's minimum ID (index) number.
.TP
\fBSLURM_ARRAY_TASK_STEP\fR
Job array's index step size.
.TP
\fBSLURM_ARRAY_JOB_ID\fR
Job array's master job ID number.
.TP
\fBSLURM_CLUSTER_NAME\fR
Name of the cluster on which the job is executing.
.TP
\fBSLURM_CPUS_ON_NODE\fR
Number of CPUS on the allocated node.
.TP
\fBSLURM_CPUS_PER_GPU\fR
Number of CPUs requested per allocated GPU.
Only set if the \fB\-\-cpus\-per\-gpu\fR option is specified.
.TP
\fBSLURM_CPUS_PER_TASK\fR
Number of cpus requested per task.
Only set if the \fB\-\-cpus\-per\-task\fR option is specified.
.TP
\fBSLURM_DISTRIBUTION\fR
Same as \fB\-m, \-\-distribution\fR
.TP
<<<<<<< HEAD
\fBSLURM_GPUS\fR
Number of GPUs requested.
Only set if the \fB\-G, \-\-gpus\fR option is specified.
.TP
\fBSLURM_GPU_BIND\fR
Requested binding of tasks to GPU.
Only set if the \fB\-\-gpu\-bind\fR option is specified.
.TP
\fBSLURM_GPU_FREQ\fR
Requested GPU frequency.
Only set if the \fB\-\-gpu\-freq\fR option is specified.
.TP
\fBSLURM_GPUS_PER_NODE\fR
Requested GPU count per allocated node.
Only set if the \fB\-\-gpus\-per\-node\fR option is specified.
.TP
\fBSLURM_GPUS_PER_SOCKET\fR
Requested GPU count per allocated socket.
Only set if the \fB\-\-gpus\-per\-socket\fR option is specified.
.TP
\fBSLURM_GPUS_PER_TASK\fR
Requested GPU count per allocated task.
Only set if the \fB\-\-gpus\-per\-task\fR option is specified.
=======
\fBSLURM_EXPORT_ENV\fR
Same as \fB\-e, \-\-export\fR.
>>>>>>> 0ea75798
.TP
\fBSLURM_GTIDS\fR
Global task IDs running on this node.  Zero  origin and comma separated.
.TP
\fBSLURM_JOB_ACCOUNT\fR
Account name associated of the job allocation.
.TP
\fBSLURM_JOB_ID\fR (and \fBSLURM_JOBID\fR for backwards compatibility)
The ID of the job allocation.
.TP
\fBSLURM_JOB_CPUS_PER_NODE\fR
Count of processors available to the job on this node.
Note the select/linear plugin allocates entire nodes to
jobs, so the value indicates the total count of CPUs on the node.
The select/cons_res plugin allocates individual processors
to jobs, so this number indicates the number of processors
on this node allocated to the job.
.TP
\fBSLURM_JOB_DEPENDENCY\fR
Set to value of the \-\-dependency option.
.TP
\fBSLURM_JOB_NAME\fR
Name of the job.
.TP
\fBSLURM_JOB_NODELIST\fR (and \fBSLURM_NODELIST\fR for backwards compatibility)
List of nodes allocated to the job.
.TP
\fBSLURM_JOB_NUM_NODES\fR (and \fBSLURM_NNODES\fR for backwards compatibility)
Total number of nodes in the job's resource allocation.
.TP
\fBSLURM_JOB_PARTITION\fR
Name of the partition in which the job is running.
.TP
\fBSLURM_JOB_QOS\fR
Quality Of Service (QOS) of the job allocation.
.TP
\fBSLURM_JOB_RESERVATION\fR
Advanced reservation containing the job allocation, if any.
.TP
\fBSLURM_LOCALID\fR
Node local task ID for the process within a job.
.TP
\fBSLURM_MEM_PER_CPU\fR
Same as \fB\-\-mem\-per\-cpu\fR
.TP
\fBSLURM_MEM_PER_GPU\fR
Requested memory per allocated GPU.
Only set if the \fB\-\-mem\-per\-gpu\fR option is specified.
.TP
\fBSLURM_MEM_PER_NODE\fR
Same as \fB\-\-mem\fR
.TP
\fBSLURM_NODE_ALIASES\fR
Sets of node name, communication address and hostname for nodes allocated to
the job from the cloud. Each element in the set if colon separated and each
set is comma separated. For example:
SLURM_NODE_ALIASES=ec0:1.2.3.4:foo,ec1:1.2.3.5:bar
.TP
\fBSLURM_NODEID\fR
ID of the nodes allocated.
.TP
\fBSLURM_NTASKS\fR (and \fBSLURM_NPROCS\fR for backwards compatibility)
Same as \fB\-n, \-\-ntasks\fR
.TP
\fBSLURM_NTASKS_PER_CORE\fR
Number of tasks requested per core.
Only set if the \fB\-\-ntasks\-per\-core\fR option is specified.
.TP
\fBSLURM_NTASKS_PER_NODE\fR
Number of tasks requested per node.
Only set if the \fB\-\-ntasks\-per\-node\fR option is specified.
.TP
\fBSLURM_NTASKS_PER_SOCKET\fR
Number of tasks requested per socket.
Only set if the \fB\-\-ntasks\-per\-socket\fR option is specified.
.TP
\fBSLURM_PACK_SIZE\fR
Set to count of components in heterogeneous job.
.TP
\fBSLURM_PRIO_PROCESS\fR
The  scheduling priority (nice value) at the time of job submission.
This value is  propagated  to the spawned processes.
.TP
\fBSLURM_PROCID\fR
The MPI rank (or relative process ID) of the current process
.TP
\fBSLURM_PROFILE\fR
Same as \fB\-\-profile\fR
.TP
\fBSLURM_RESTART_COUNT\fR
If the job has been restarted due to system failure or has been
explicitly requeued, this will be sent to the number of times
the job has been restarted.
.TP
\fBSLURM_SUBMIT_DIR\fR
The directory from which \fBsbatch\fR was invoked or, if applicable, the
directory specified by the \fB\-D, \-\-chdir\fR option.
.TP
\fBSLURM_SUBMIT_HOST\fR
The hostname of the computer from which \fBsbatch\fR was invoked.
.TP
\fBSLURM_TASKS_PER_NODE\fR
Number of tasks to be initiated on each node. Values are
comma separated and in the same order as SLURM_JOB_NODELIST.
If two or more consecutive nodes are to have the same task
count, that count is followed by "(x#)" where "#" is the
repetition count. For example, "SLURM_TASKS_PER_NODE=2(x3),1"
indicates that the first three nodes will each execute three
tasks and the fourth node will execute one task.
.TP
\fBSLURM_TASK_PID\fR
The process ID of the task being started.
.TP
\fBSLURM_TOPOLOGY_ADDR\fR
This is set only if the  system  has  the  topology/tree  plugin
configured.   The value will be set to the names network switches
which  may be  involved  in  the  job's  communications from the
system's top level switch down to the leaf switch and  ending  with
node name. A period is used to separate each hardware component name.
.TP
\fBSLURM_TOPOLOGY_ADDR_PATTERN\fR
This is set only if the  system  has  the  topology/tree  plugin
configured. The value will be set  component  types  listed   in
SLURM_TOPOLOGY_ADDR.   Each  component will be identified as
either "switch" or "node".  A period is  used  to separate each
hardware component type.
.TP
\fBSLURMD_NODENAME\fR
Name of the node running the job script.

.SH "EXAMPLES"
.LP
Specify a batch script by filename on the command line.
The batch script specifies a 1 minute time limit for the job.
.IP
$ cat myscript
.br
#!/bin/sh
.br
#SBATCH \-\-time=1
.br
srun hostname |sort
.br

.br
$ sbatch \-N4 myscript
.br
salloc: Granted job allocation 65537
.br

.br
$ cat slurm\-65537.out
.br
host1
.br
host2
.br
host3
.br
host4

.LP
Pass a batch script to sbatch on standard input:
.IP
$ sbatch \-N4 <<EOF
.br
> #!/bin/sh
.br
> srun hostname |sort
.br
> EOF
.br
sbatch: Submitted batch job 65541
.br

.br
$ cat slurm\-65541.out
.br
host1
.br
host2
.br
host3
.br
host4

.LP
To create a heterogeneous job with 3 components, each allocating a unique set of nodes:
.IP
sbatch -w node[2-3] : -w node4 : -w node[5-7] work.bash
.br
Submitted batch job 34987

.SH "COPYING"
Copyright (C) 2006\-2007 The Regents of the University of California.
Produced at Lawrence Livermore National Laboratory (cf, DISCLAIMER).
.br
Copyright (C) 2008\-2010 Lawrence Livermore National Security.
.br
Copyright (C) 2010\-2017 SchedMD LLC.
.LP
This file is part of Slurm, a resource management program.
For details, see <https://slurm.schedmd.com/>.
.LP
Slurm is free software; you can redistribute it and/or modify it under
the terms of the GNU General Public License as published by the Free
Software Foundation; either version 2 of the License, or (at your option)
any later version.
.LP
Slurm is distributed in the hope that it will be useful, but WITHOUT ANY
WARRANTY; without even the implied warranty of MERCHANTABILITY or FITNESS
FOR A PARTICULAR PURPOSE.  See the GNU General Public License for more
details.

.SH "SEE ALSO"
.LP
\fBsinfo\fR(1), \fBsattach\fR(1), \fBsalloc\fR(1), \fBsqueue\fR(1), \fBscancel\fR(1), \fBscontrol\fR(1),
\fBslurm.conf\fR(5), \fBsched_setaffinity\fR (2), \fBnuma\fR (3)<|MERGE_RESOLUTION|>--- conflicted
+++ resolved
@@ -2098,7 +2098,9 @@
 \fBSLURM_DISTRIBUTION\fR
 Same as \fB\-m, \-\-distribution\fR
 .TP
-<<<<<<< HEAD
+\fBSLURM_EXPORT_ENV\fR
+Same as \fB\-e, \-\-export\fR.
+.TP
 \fBSLURM_GPUS\fR
 Number of GPUs requested.
 Only set if the \fB\-G, \-\-gpus\fR option is specified.
@@ -2122,10 +2124,6 @@
 \fBSLURM_GPUS_PER_TASK\fR
 Requested GPU count per allocated task.
 Only set if the \fB\-\-gpus\-per\-task\fR option is specified.
-=======
-\fBSLURM_EXPORT_ENV\fR
-Same as \fB\-e, \-\-export\fR.
->>>>>>> 0ea75798
 .TP
 \fBSLURM_GTIDS\fR
 Global task IDs running on this node.  Zero  origin and comma separated.
