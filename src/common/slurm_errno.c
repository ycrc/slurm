/*****************************************************************************\
 *  slurm_errno.c - error codes and functions for slurm
 ******************************************************************************
 *  Copyright (C) 2002-2007 The Regents of the University of California.
 *  Copyright (C) 2008-2010 Lawrence Livermore National Security.
 *  Produced at Lawrence Livermore National Laboratory (cf, DISCLAIMER).
 *  Written by Jim Garlick <garlick@llnl.gov>, et. al.
 *  CODE-OCEC-09-009. All rights reserved.
 *
 *  This file is part of Slurm, a resource management program.
 *  For details, see <https://slurm.schedmd.com/>.
 *  Please also read the included file: DISCLAIMER.
 *
 *  Slurm is free software; you can redistribute it and/or modify it under
 *  the terms of the GNU General Public License as published by the Free
 *  Software Foundation; either version 2 of the License, or (at your option)
 *  any later version.
 *
 *  In addition, as a special exception, the copyright holders give permission
 *  to link the code of portions of this program with the OpenSSL library under
 *  certain conditions as described in each individual source file, and
 *  distribute linked combinations including the two. You must obey the GNU
 *  General Public License in all respects for all of the code used other than
 *  OpenSSL. If you modify file(s) with this exception, you may extend this
 *  exception to your version of the file(s), but you are not obligated to do
 *  so. If you do not wish to do so, delete this exception statement from your
 *  version.  If you delete this exception statement from all source files in
 *  the program, then also delete it here.
 *
 *  Slurm is distributed in the hope that it will be useful, but WITHOUT ANY
 *  WARRANTY; without even the implied warranty of MERCHANTABILITY or FITNESS
 *  FOR A PARTICULAR PURPOSE.  See the GNU General Public License for more
 *  details.
 *
 *  You should have received a copy of the GNU General Public License along
 *  with Slurm; if not, write to the Free Software Foundation, Inc.,
 *  51 Franklin Street, Fifth Floor, Boston, MA 02110-1301  USA.
\*****************************************************************************/

/*  This implementation relies on "overloading" the libc errno by
 *  partitioning its domain into system (<1000) and Slurm (>=1000) values.
 *  Slurm API functions should call slurm_seterrno() to set errno to a value.
 *  API users should call slurm_strerror() to convert all errno values to
 *  their description strings.
 */

#include "config.h"

#include <errno.h>
#include <stdio.h>
#include <stdlib.h>
#include <string.h>

#include "slurm/slurm_errno.h"

#include "src/common/slurm_jobcomp.h"
#include "src/common/switch.h"

/* Type for error string table entries */
typedef struct {
	int xe_number;
	char *xe_message;
} slurm_errtab_t;

/* Add new error values to slurm/slurm_errno.h, and their descriptions to this table */
static slurm_errtab_t slurm_errtab[] = {
	{0, "No error"},
	{-1, "Unspecified error"},
	{EINPROGRESS, "Operation now in progress"},

	/* General Message error codes */
	{ SLURM_UNEXPECTED_MSG_ERROR,
	  "Unexpected message received" 			},
	{ SLURM_COMMUNICATIONS_CONNECTION_ERROR,
	  "Communication connection failure"   			},
	{ SLURM_COMMUNICATIONS_SEND_ERROR,
	  "Message send failure"				},
	{ SLURM_COMMUNICATIONS_RECEIVE_ERROR,
	  "Message receive failure"				},
	{ SLURM_COMMUNICATIONS_SHUTDOWN_ERROR,
	  "Communication shutdown failure"			},
	{ SLURM_PROTOCOL_VERSION_ERROR,
	  "Incompatible versions of client and server code"	},
        { SLURM_PROTOCOL_IO_STREAM_VERSION_ERROR,
          "I/O stream version number error"                     },
        { SLURM_PROTOCOL_AUTHENTICATION_ERROR,
          "Protocol authentication error"                       },
        { SLURM_PROTOCOL_INSANE_MSG_LENGTH,
          "Insane message length"                               },
	{ SLURM_MPI_PLUGIN_NAME_INVALID,
	  "Invalid MPI plugin name"                             },
	{ SLURM_MPI_PLUGIN_PRELAUNCH_SETUP_FAILED,
	  "MPI plugin's pre-launch setup failed"                },
	{ SLURM_PLUGIN_NAME_INVALID,
	  "Plugin initialization failed"			},
	{ SLURM_UNKNOWN_FORWARD_ADDR,
	  "Can't find an address, check slurm.conf"		},

	/* communication failures to/from slurmctld */
	{ SLURMCTLD_COMMUNICATIONS_CONNECTION_ERROR,
	  "Unable to contact slurm controller (connect failure)" },
	{ SLURMCTLD_COMMUNICATIONS_SEND_ERROR,
	  "Unable to contact slurm controller (send failure)"    },
	{ SLURMCTLD_COMMUNICATIONS_RECEIVE_ERROR,
	  "Unable to contact slurm controller (receive failure)" },
	{ SLURMCTLD_COMMUNICATIONS_SHUTDOWN_ERROR,
	  "Unable to contact slurm controller (shutdown failure)"},

	/* _info.c/communication layer RESPONSE_SLURM_RC message codes */

	{ SLURM_NO_CHANGE_IN_DATA,	/* Not really an error */
	  "Data has not changed since time specified"		},

	/* slurmctld error codes */

	{ ESLURM_INVALID_PARTITION_NAME,
	  "Invalid partition name specified"			},
	{ ESLURM_DEFAULT_PARTITION_NOT_SET,
	  "No partition specified or system default partition"	},
	{ ESLURM_ACCESS_DENIED,
	  "Access/permission denied"				},
	{ ESLURM_JOB_MISSING_REQUIRED_PARTITION_GROUP,
	  "User's group not permitted to use this partition"	},
	{ ESLURM_REQUESTED_NODES_NOT_IN_PARTITION,
	  "Requested nodes not in this partition"		},
	{ ESLURM_TOO_MANY_REQUESTED_CPUS,
	  "More processors requested than permitted"		},
	{ ESLURM_INVALID_NODE_COUNT,
	  "Node count specification invalid"			},
	{ ESLURM_ERROR_ON_DESC_TO_RECORD_COPY,
	  "Unable to create job record, try again"		},
	{ ESLURM_JOB_MISSING_SIZE_SPECIFICATION,
	  "Job size specification needs to be provided"		},
	{ ESLURM_JOB_SCRIPT_MISSING,
	  "Job script not specified"				},
	{ ESLURM_USER_ID_MISSING,
	  "Invalid user id"					},
	{ ESLURM_DUPLICATE_JOB_ID,
	  "Duplicate job id"					},
	{ ESLURM_PATHNAME_TOO_LONG,
	  "Pathname of a file, directory or other parameter too long" },
	{ ESLURM_NOT_TOP_PRIORITY,
	  "Immediate execution impossible, insufficient priority" },
	{ ESLURM_REQUESTED_NODE_CONFIG_UNAVAILABLE,
	  "Requested node configuration is not available"	},
	{ ESLURM_REQUESTED_PART_CONFIG_UNAVAILABLE,
	  "Requested partition configuration not available now" },
	{ ESLURM_NODES_BUSY,
	  "Requested nodes are busy"				},
	{ ESLURM_INVALID_JOB_ID,
	  "Invalid job id specified"				},
	{ ESLURM_INVALID_NODE_NAME,
	  "Invalid node name specified"				},
	{ ESLURM_INVALID_CORE_CNT,
	  "Core count for reservation node list is not consistent!" },
	{ ESLURM_WRITING_TO_FILE,
	  "I/O error writing script/environment to file"	},
	{ ESLURM_TRANSITION_STATE_NO_UPDATE,
	  "Job can not be altered now, try again later"		},
	{ ESLURM_ALREADY_DONE,
	  "Job/step already completing or completed"		},
	{ ESLURM_INTERCONNECT_FAILURE,
	  "Error configuring interconnect"			},
	{ ESLURM_BAD_DIST,
	  "Task distribution specification invalid"		},
	{ ESLURM_JOB_PENDING,
	  "Job is pending execution"				},
	{ ESLURM_BAD_TASK_COUNT,
	  "Task count specification invalid"			},
	{ ESLURM_INVALID_JOB_CREDENTIAL,
	  "Error generating job credential"			},
	{ ESLURM_IN_STANDBY_MODE,
	  "Slurm backup controller in standby mode"		},
	{ ESLURM_INVALID_NODE_STATE,
	  "Invalid node state specified"			},
	{ ESLURM_INVALID_FEATURE,
	  "Invalid feature specification"			},
	{ ESLURM_INVALID_AUTHTYPE_CHANGE,
	  "AuthType change requires restart of all Slurm daemons and "
	  "commands to take effect"},
	{ ESLURM_INVALID_CHECKPOINT_TYPE_CHANGE,
	  "CheckpointType change requires restart of all Slurm daemons "
	  "to take effect"					},
	{ ESLURM_INVALID_CRYPTO_TYPE_CHANGE,
	  "CryptoType change requires restart of all Slurm daemons "
	  "to take effect"					},
	{ ESLURM_INVALID_SCHEDTYPE_CHANGE,
	  "SchedulerType change requires restart of the slurmctld daemon "
	  "to take effect"					},
	{ ESLURM_INVALID_SELECTTYPE_CHANGE,
	  "SelectType change requires restart of the slurmctld daemon "
	  "to take effect"					},
	{ ESLURM_INVALID_SWITCHTYPE_CHANGE,
	  "SwitchType change requires restart of all Slurm daemons and "
	  "jobs to take effect"					},
	{ ESLURM_FRAGMENTATION,
	  "Immediate execution impossible, "
	  "resources too fragmented for allocation"		},
	{ ESLURM_NOT_SUPPORTED,
	  "Requested operation not supported on this system"	},
	{ ESLURM_DISABLED,
	  "Requested operation is presently disabled"		},
	{ ESLURM_DEPENDENCY,
	  "Job dependency problem"				},
 	{ ESLURM_BATCH_ONLY,
	  "Only batch jobs are accepted or processed"		},
	{ ESLURM_TASKDIST_ARBITRARY_UNSUPPORTED,
	  "Current SwitchType does not permit arbitrary task distribution"},
	{ ESLURM_TASKDIST_REQUIRES_OVERCOMMIT,
	  "Requested more tasks than available processors"	},
	{ ESLURM_JOB_HELD,
	  "Job is in held state, pending scheduler release"	},
	{ ESLURM_INVALID_TASK_MEMORY,
	  "Memory required by task is not available"		},
	{ ESLURM_INVALID_ACCOUNT,
	  "Invalid account or account/partition combination specified"},
	{ ESLURM_INVALID_PARENT_ACCOUNT,
	  "Invalid parent account specified"			},
	{ ESLURM_SAME_PARENT_ACCOUNT,
	  "Account already child of parent account specified"   },
	{ ESLURM_INVALID_QOS,
	  "Invalid qos specification"				},
	{ ESLURM_INVALID_WCKEY,
	  "Invalid wckey specification"				},
	{ ESLURM_INVALID_LICENSES,
	  "Invalid license specification"			},
	{ ESLURM_NEED_RESTART,
	  "The node configuration changes that were made require restart "
	  "of the slurmctld daemon to take effect"},
	{ ESLURM_ACCOUNTING_POLICY,
	  "Job violates accounting/QOS policy (job submit limit, user's "
	  "size and/or time limits)"},
	{ ESLURM_INVALID_TIME_LIMIT,
	  "Requested time limit is invalid (missing or exceeds some limit)"},
	{ ESLURM_RESERVATION_ACCESS,
	  "Access denied to requested reservation"		},
	{ ESLURM_RESERVATION_INVALID,
	  "Requested reservation is invalid"			},
	{ ESLURM_INVALID_TIME_VALUE,
	  "Invalid time specified"				},
	{ ESLURM_RESERVATION_BUSY,
	  "Requested reservation is in use"			},
	{ ESLURM_RESERVATION_NOT_USABLE,
	  "Requested reservation not usable now"		},
	{ ESLURM_RESERVATION_OVERLAP,
	  "Requested reservation overlaps with another reservation"	},
	{ ESLURM_PORTS_BUSY,
	  "Required ports are in use"				},
	{ ESLURM_PORTS_INVALID,
	  "Requires more ports than can be reserved"		},
	{ ESLURM_PROLOG_RUNNING,
	  "SlurmctldProlog is still running"			},
	{ ESLURM_NO_STEPS,
	  "Job steps can not be run on this cluster"		},
	{ ESLURM_INVALID_BLOCK_STATE,
	  "Invalid block state specified"			},
	{ ESLURM_INVALID_BLOCK_LAYOUT,
	  "Functionality not available with current block layout mode"},
	{ ESLURM_INVALID_BLOCK_NAME,
	  "Invalid block name specified"			},
	{ ESLURM_QOS_PREEMPTION_LOOP,
	  "QOS Preemption loop detected"                	},
	{ ESLURM_NODE_NOT_AVAIL,
	  "Required node not available (down, drained or reserved)"},
	{ ESLURM_INVALID_CPU_COUNT,
	  "CPU count specification invalid"             	},
	{ ESLURM_PARTITION_NOT_AVAIL,
	  "Required partition not available (inactive or drain)"},
	{ ESLURM_CIRCULAR_DEPENDENCY,
	  "Circular job dependency"				},
	{ ESLURM_INVALID_GRES,
	  "Invalid generic resource (gres) specification"	},
	{ ESLURM_JOB_NOT_PENDING,
	  "Job is no longer pending execution"			},
	{ ESLURM_QOS_THRES,
	  "Requested account has breached requested QOS usage threshold"},
	{ ESLURM_PARTITION_IN_USE,
	  "Partition is in use"					},
	{ ESLURM_STEP_LIMIT,
	  "Step limit reached for this job"			},
	{ ESLURM_JOB_SUSPENDED,
	  "Job is current suspended, requested operation disabled"	},
	{ ESLURM_CAN_NOT_START_IMMEDIATELY,
	  "Job can not start immediately"			},
	{ ESLURM_INTERCONNECT_BUSY,
	  "Switch resources currently not available"		},
	{ ESLURM_RESERVATION_EMPTY,
	  "Reservation request lacks users or accounts"		},
	{ ESLURM_INVALID_ARRAY,
	  "Invalid job array specification"			},
	{ ESLURM_RESERVATION_NAME_DUP,
	  "Duplicate reservation name"				},
	{ ESLURM_JOB_STARTED,
	  "Job has already started"				},
	{ ESLURM_JOB_FINISHED,
	  "Job has already finished"				},
	{ ESLURM_JOB_NOT_RUNNING,
	  "Job is not running"},
	{ ESLURM_JOB_NOT_PENDING_NOR_RUNNING,
	  "Job is not pending nor running"			},
	{ ESLURM_JOB_NOT_SUSPENDED,
	  "Job is not suspended"				},
	{ ESLURM_JOB_NOT_FINISHED,
	  "Job is not finished"					},
	{ ESLURM_TRIGGER_DUP,
	  "Duplicate event trigger"				},
	{ ESLURM_INTERNAL,
	  "Slurm internal error, contact system administrator"	},
	{ ESLURM_INVALID_BURST_BUFFER_CHANGE,
	  "BurstBufferType change requires restart of slurmctld daemon "
	  "to take effect"},
	{ ESLURM_BURST_BUFFER_PERMISSION,
	  "Burst Buffer permission denied"			},
	{ ESLURM_BURST_BUFFER_LIMIT,
	  "Burst Buffer resource limit exceeded"		},
	{ ESLURM_INVALID_BURST_BUFFER_REQUEST,
	  "Burst Buffer request invalid"			},
	{ ESLURM_PRIO_RESET_FAIL,
	  "Changes to job priority are not persistent, change nice instead" },
	{ ESLURM_POWER_NOT_AVAIL,
	  "Required power not available now"			},
	{ ESLURM_POWER_RESERVED,
	  "Required power at least partially reserved"		},
	{ ESLURM_INVALID_POWERCAP,
	  "Required powercap is not valid, check min/max values"},
	{ ESLURM_INVALID_MCS_LABEL,
	  "Invalid mcs_label specified"				},
	{ ESLURM_BURST_BUFFER_WAIT,
	  "Waiting for burst buffer"				},
	{ ESLURM_PARTITION_DOWN,
	  "Partition in DOWN state"				},
	{ ESLURM_DUPLICATE_GRES,
	  "Duplicate generic resource (gres) specification"	},
	{ ESLURM_JOB_SETTING_DB_INX,
	  "Job update not available right now, the DB index is being set, try again in a bit" },
	{ ESLURM_RSV_ALREADY_STARTED,
	  "Reservation already started"				},
	{ ESLURM_SUBMISSIONS_DISABLED,
	  "System submissions disabled"				},
	{ ESLURM_NOT_PACK_JOB,
	  "Job not heterogeneous job"				},
	{ ESLURM_NOT_PACK_JOB_LEADER,
	  "Job not heterogeneous job leader"			},
	{ ESLURM_NOT_PACK_WHOLE,
	  "Operation not permitted on individual component of heterogeneous job" },
	{ ESLURM_CORE_RESERVATION_UPDATE,
	  "Core-based reservation can not be updated"		},
	{ ESLURM_DUPLICATE_STEP_ID,
	  "Duplicate job step id"				},
	{ ESLURM_X11_NOT_AVAIL,
	  "X11 forwarding not available"			},
<<<<<<< HEAD
	{ ESLURM_BATCH_CONSTRAINT,
	  "Job --batch option is invalid or not a subset of --constraints" },
	{ ESLURM_INVALID_TRES,
	  "Invalid TRES specification"				},
	{ ESLURM_INVALID_TRES_BILLING_WEIGHTS,
	  "Invalid TRESBillingWeights specification"            },
	{ ESLURM_INVALID_JOB_DEFAULTS,
	  "Invalid JobDefaults specification"			},
=======
	{ ESLURM_GROUP_ID_MISSING,
	  "Invalid group id"					},
>>>>>>> af27757d

	/* slurmd error codes */
	{ ESLRUMD_PIPE_ERROR_ON_TASK_SPAWN,
	  "Pipe error on task spawn"				},
	{ ESLURMD_KILL_TASK_FAILED,
	  "Kill task failed"					},
	{ ESLURMD_UID_NOT_FOUND,
	  "User not found on host"                              },
	{ ESLURMD_GID_NOT_FOUND,
	  "Group ID not found on host"                          },
	{ ESLURMD_INVALID_ACCT_FREQ,
	  "Invalid accounting frequency requested"		},
	{ ESLURMD_INVALID_JOB_CREDENTIAL,
	  "Invalid job credential"				},
	{ ESLURMD_CREDENTIAL_REVOKED,
	  "Job credential revoked"                              },
	{ ESLURMD_CREDENTIAL_EXPIRED,
	  "Job credential expired"                              },
	{ ESLURMD_CREDENTIAL_REPLAYED,
	  "Job credential replayed"                             },
	{ ESLURMD_CREATE_BATCH_DIR_ERROR,
	  "Slurmd could not create a batch directory or file"	},
	{ ESLURMD_MODIFY_BATCH_DIR_ERROR,
	  "Slurmd could not chown or chmod a batch directory"	},
	{ ESLURMD_CREATE_BATCH_SCRIPT_ERROR,
	  "Slurmd could not create a batch script"		},
	{ ESLURMD_MODIFY_BATCH_SCRIPT_ERROR,
	  "Slurmd could not chown or chmod a batch script"	},
	{ ESLURMD_SETUP_ENVIRONMENT_ERROR,
	  "Slurmd could not set up environment for batch job"	},
	{ ESLURMD_SHARED_MEMORY_ERROR,
	  "Slurmd shared memory error"				},
	{ ESLURMD_SET_UID_OR_GID_ERROR,
	  "Slurmd could not set UID or GID"			},
	{ ESLURMD_SET_SID_ERROR,
	  "Slurmd could not set session ID"			},
	{ ESLURMD_CANNOT_SPAWN_IO_THREAD,
	  "Slurmd could not spawn I/O thread"			},
	{ ESLURMD_FORK_FAILED,
	  "Slurmd could not fork job"				},
	{ ESLURMD_EXECVE_FAILED,
	  "Slurmd could not execve job"				},
	{ ESLURMD_IO_ERROR,
	  "Slurmd could not connect IO"			        },
	{ ESLURMD_PROLOG_FAILED,
	  "Job prolog failed"			        	},
	{ ESLURMD_EPILOG_FAILED,
	  "Job epilog failed"			        	},
	{ ESLURMD_SESSION_KILLED,
	  "Session manager killed"		        	},
	{ ESLURMD_TOOMANYSTEPS,
	  "Too many job steps on node"		        	},
	{ ESLURMD_STEP_EXISTS,
	  "Job step already exists"		        	},
	{ ESLURMD_JOB_NOTRUNNING,
	  "Job step not running"	        	        },
 	{ ESLURMD_STEP_SUSPENDED,
	  "Job step is suspended"                               },
 	{ ESLURMD_STEP_NOTSUSPENDED,
	  "Job step is not currently suspended"                 },

	/* slurmd errors in user batch job */
	{ ESCRIPT_CHDIR_FAILED,
	  "unable to change directory to work directory"	},
	{ ESCRIPT_OPEN_OUTPUT_FAILED,
	  "could not open output file"			        },
	{ ESCRIPT_NON_ZERO_RETURN,
	  "Script terminated with non-zero exit code"		},


	/* socket specific Slurm communications error */

	{ SLURM_PROTOCOL_SOCKET_IMPL_ZERO_RECV_LENGTH,
	  "Received zero length message"			},
	{ SLURM_PROTOCOL_SOCKET_IMPL_NEGATIVE_RECV_LENGTH,
	  "Received message length < 0"				},
	{ SLURM_PROTOCOL_SOCKET_IMPL_NOT_ALL_DATA_SENT,
	  "Failed to send entire message"			},
	{ ESLURM_PROTOCOL_INCOMPLETE_PACKET,
	  "Header lengths are longer than data received"	},
	{ SLURM_PROTOCOL_SOCKET_IMPL_TIMEOUT,
	  "Socket timed out on send/recv operation"		},
	{ SLURM_PROTOCOL_SOCKET_ZERO_BYTES_SENT,
	  "Zero Bytes were transmitted or received"		},

	/* slurm_auth errors */

	{ ESLURM_AUTH_CRED_INVALID,
	  "Invalid authentication credential"			},
	{ ESLURM_AUTH_FOPEN_ERROR,
	  "Failed to open authentication public key"		},
	{ ESLURM_AUTH_NET_ERROR,
	  "Failed to connect to authentication agent"		},

	/* accounting errors */
	{ ESLURM_DB_CONNECTION,
	  "Unable to connect to database"			},
	{ ESLURM_JOBS_RUNNING_ON_ASSOC,
	  "Job(s) active, cancel job(s) before remove"		},
	{ ESLURM_CLUSTER_DELETED,
	  "Cluster deleted, commit/rollback immediately"        },
	{ ESLURM_ONE_CHANGE,
	  "Can only change one at a time"                       },
	{ ESLURM_BAD_NAME,
	  "Unacceptable name given. (No '.' in name allowed)"   },
	{ ESLURM_OVER_ALLOCATE,
	  "You can not allocate more than 100% of a resource"	},
	{ ESLURM_RESULT_TOO_LARGE,
	  "Query result exceeds size limit"			},
	{ ESLURM_DB_QUERY_TOO_WIDE,
	  "Too wide of a date range in query"			},

	/* Federation Errors */
	{ ESLURM_FED_CLUSTER_MAX_CNT,
	  "Too many clusters in federation"			},
	{ ESLURM_FED_CLUSTER_MULTIPLE_ASSIGNMENT,
	  "Clusters can only be assigned to one federation" 	},
	{ ESLURM_INVALID_CLUSTER_FEATURE,
	  "Invalid cluster feature specification"		},
	{ ESLURM_JOB_NOT_FEDERATED,
	  "Not a valid federated job"				},
	{ ESLURM_INVALID_CLUSTER_NAME,
	  "Invalid cluster name"				},
	{ ESLURM_FED_JOB_LOCK,
	  "Job locked by another sibling"			},
	{ ESLURM_FED_NO_VALID_CLUSTERS,
	  "No eligible clusters for federated job"		},

	/* plugin and custom errors */
	{ ESLURM_MISSING_TIME_LIMIT,
	  "Time limit specification required, but not provided"	},
	{ ESLURM_INVALID_KNL,
	  "Invalid KNL configuration (MCDRAM or NUMA option)"	}
};

/*
 * Linear search through table of errno values and strings,
 * returns NULL on error, string on success.
 */
static char *_lookup_slurm_api_errtab(int errnum)
{
	char *res = NULL;
	int i;

	for (i = 0; i < sizeof(slurm_errtab) / sizeof(slurm_errtab_t); i++) {
		if (slurm_errtab[i].xe_number == errnum) {
			res = slurm_errtab[i].xe_message;
			break;
		}
	}

	if ((res == NULL) &&
	    (errnum >= ESLURM_JOBCOMP_MIN) &&
	    (errnum <= ESLURM_JOBCOMP_MAX))
		res = g_slurm_jobcomp_strerror(errnum);

#if 0
	/* If needed, re-locate slurmctld/sched_plugin.[ch] into common */
	if ((res == NULL) &&
	    (errnum >= ESLURM_SCHED_MIN) &&
	    (errnum <= ESLURM_SCHED_MAX))
		res = sched_strerror(errnum);
#endif

	if ((res == NULL) &&
	    (errnum >= ESLURM_SWITCH_MIN) &&
	    (errnum <= ESLURM_SWITCH_MAX))
		res = switch_g_strerror(errnum);

	return res;
}

/*
 * Return string associated with error (Slurm or system).
 * Always returns a valid string (because strerror always does).
 */
char *slurm_strerror(int errnum)
{
	char *res = _lookup_slurm_api_errtab(errnum);
	if (res)
		return res;
	else if (errnum > 0)
		return strerror(errnum);
	else
		return "Unknown negative error number";
}

/*
 * Get errno
 */
int slurm_get_errno(void)
{
	return errno;
}

/*
 * Set errno to the specified value.
 */
void slurm_seterrno(int errnum)
{
#ifdef __set_errno
	__set_errno(errnum);
#else
	errno = errnum;
#endif
}

/*
 * Print "message: error description" on stderr for current errno value.
 */
void slurm_perror(char *msg)
{
	fprintf(stderr, "%s: %s\n", msg, slurm_strerror(errno));
}<|MERGE_RESOLUTION|>--- conflicted
+++ resolved
@@ -349,7 +349,8 @@
 	  "Duplicate job step id"				},
 	{ ESLURM_X11_NOT_AVAIL,
 	  "X11 forwarding not available"			},
-<<<<<<< HEAD
+	{ ESLURM_GROUP_ID_MISSING,
+	  "Invalid group id"					},
 	{ ESLURM_BATCH_CONSTRAINT,
 	  "Job --batch option is invalid or not a subset of --constraints" },
 	{ ESLURM_INVALID_TRES,
@@ -358,10 +359,6 @@
 	  "Invalid TRESBillingWeights specification"            },
 	{ ESLURM_INVALID_JOB_DEFAULTS,
 	  "Invalid JobDefaults specification"			},
-=======
-	{ ESLURM_GROUP_ID_MISSING,
-	  "Invalid group id"					},
->>>>>>> af27757d
 
 	/* slurmd error codes */
 	{ ESLRUMD_PIPE_ERROR_ON_TASK_SPAWN,
