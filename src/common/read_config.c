--- conflicted
+++ resolved
@@ -1,10 +1,12 @@
 /*****************************************************************************\
  *  read_config.c - read the overall slurm configuration file
+ *
+ *  $Id$
  *****************************************************************************
  *  Copyright (C) 2002-2006 The Regents of the University of California.
  *  Produced at Lawrence Livermore National Laboratory (cf, DISCLAIMER).
  *  Written by Morris Jette <jette1@llnl.gov>.
- *  UCRL-CODE-226842.
+ *  UCRL-CODE-217948.
  *  
  *  This file is part of SLURM, a resource management program.
  *  For details, see <http://www.llnl.gov/linux/slurm/>.
@@ -15,11 +17,7 @@
  *  any later version.
  *
  *  In addition, as a special exception, the copyright holders give permission 
-<<<<<<< HEAD
- *  to link the code of portions of this program with the OpenSSL library under
-=======
  *  to link the code of portions of this program with the OpenSSL library under 
->>>>>>> 5e89edcf
  *  certain conditions as described in each individual source file, and 
  *  distribute linked combinations including the two. You must obey the GNU 
  *  General Public License in all respects for all of the code used other than 
@@ -68,7 +66,6 @@
 #include "src/common/xstring.h"
 #include "src/common/slurm_rlimits_info.h"
 #include "src/common/parse_config.h"
-#include "src/common/slurm_selecttype_info.h"
 
 /* Instantiation of the "extern slurm_ctl_conf_t slurmcltd_conf"
  * found in slurmctld.h */
@@ -87,7 +84,7 @@
 static uint16_t default_slurmd_port;
 static int parse_slurmd_port(void **dest, slurm_parser_enum_t type,
 			     const char *key, const char *value,
-			     const char *line, char **leftover);
+			     const char *line);
 
 static s_p_hashtbl_t *default_nodename_tbl;
 static s_p_hashtbl_t *default_partition_tbl;
@@ -101,10 +98,6 @@
 	char *hostname;	/* NodeHostname */
 	char *address;	/* NodeAddr */
 	uint16_t port;
-	uint16_t cpus;
-	uint16_t sockets;
-	uint16_t cores;
-	uint16_t threads;
 	slurm_addr addr;
 	bool addr_initialized;
 	struct names_ll_s *next_alias;
@@ -116,19 +109,19 @@
 
 static int parse_nodename(void **dest, slurm_parser_enum_t type,
 			  const char *key, const char *value,
-			  const char *line, char **leftover);
+			  const char *line);
 static void destroy_nodename(void *ptr);
 static int parse_partitionname(void **dest, slurm_parser_enum_t type,
 			       const char *key, const char *value,
-			       const char *line, char **leftover);
+			       const char *line);
 static void destroy_partitionname(void *ptr);
 static int parse_downnodes(void **dest, slurm_parser_enum_t type,
 			   const char *key, const char *value,
-			   const char *line, char **leftover);
+			   const char *line);
 static void destroy_downnodes(void *ptr);
 static int defunct_option(void **dest, slurm_parser_enum_t type,
 			  const char *key, const char *value,
-			  const char *line, char **leftover);
+			  const char *line);
 static void validate_and_set_defaults(slurm_ctl_conf_t *conf,
 				      s_p_hashtbl_t *hashtbl);
 
@@ -155,9 +148,7 @@
 	{"JobCredentialPublicCertificate", S_P_STRING},
 	{"KillTree", S_P_UINT16, defunct_option},
 	{"KillWait", S_P_UINT16},
-	{"MailProg", S_P_STRING},
 	{"MaxJobCount", S_P_UINT16},
-	{"MessageTimeout", S_P_UINT16},
 	{"MinJobAge", S_P_UINT16},
 	{"MpichGmDirectSupport", S_P_LONG},
 	{"MpiDefault", S_P_STRING},
@@ -174,7 +165,6 @@
 	{"SchedulerRootFilter", S_P_UINT16},
 	{"SchedulerType", S_P_STRING},
 	{"SelectType", S_P_STRING},
-	{"SelectTypeParameters", S_P_STRING},
 	{"SlurmUser", S_P_STRING},
 	{"SlurmctldDebug", S_P_UINT16},
 	{"SlurmctldLogFile", S_P_STRING},
@@ -194,20 +184,81 @@
 	{"TaskEpilog", S_P_STRING},
 	{"TaskProlog", S_P_STRING},
 	{"TaskPlugin", S_P_STRING},
-	{"TaskPluginParam", S_P_STRING},
 	{"TmpFS", S_P_STRING},
 	{"TreeWidth", S_P_UINT16},
 	{"UsePAM", S_P_BOOLEAN},
 	{"WaitTime", S_P_UINT16},
 
 	{"NodeName", S_P_ARRAY, parse_nodename, destroy_nodename},
+	/* The following keywords are ignored by this parser and handled
+	   by the NodeName handler */
+	{"NodeHostname"},
+	{"NodeAddr"},
+	{"Feature"},
+	{"Port"},
+	{"Procs"},
+	{"RealMemory"},
+	{"Reason"},
+	{"State"},
+	{"TmpDisk"},
+	{"Weight"},
+
 	{"PartitionName", S_P_ARRAY, parse_partitionname, destroy_partitionname},
+	/* The following keywords are ignored by this parser and handled
+	   by the PartitionName handler */
+	{"AllowGroups"},
+	{"Default"},
+	{"Hidden"},
+	{"MaxTime"},
+	{"MaxNodes"},
+	{"MinNodes"},
+	{"Nodes"},
+	{"RootOnly"},
+	{"Shared"},
+	{"State"},
+
 	{"DownNodes", S_P_ARRAY, parse_downnodes, destroy_downnodes},
+	/* "State" and "Reason" are already ignored */
 
 	{NULL}
 };
 
-
+static s_p_options_t _nodename_options[] = {
+	{"NodeName", S_P_STRING},
+	{"NodeHostname", S_P_STRING},
+	{"NodeAddr", S_P_STRING},
+	{"Feature", S_P_STRING},
+	{"Port", S_P_UINT16},
+	{"Procs", S_P_UINT32},
+	{"RealMemory", S_P_UINT32},
+	{"Reason", S_P_STRING},
+	{"State", S_P_STRING},
+	{"TmpDisk", S_P_UINT32},
+	{"Weight", S_P_UINT32},
+	{NULL}
+};
+
+static s_p_options_t _partition_options[] = {
+	{"PartitionName", S_P_STRING},
+	{"AllowGroups", S_P_STRING},
+	{"Default", S_P_BOOLEAN}, /* YES or NO */
+	{"Hidden", S_P_BOOLEAN}, /* YES or NO */
+	{"MaxTime", S_P_UINT32}, /* INFINITE or a number */
+	{"MaxNodes", S_P_UINT32}, /* INFINITE or a number */
+	{"MinNodes", S_P_UINT32},
+	{"Nodes", S_P_STRING},
+	{"RootOnly", S_P_BOOLEAN}, /* YES or NO */
+	{"Shared", S_P_STRING}, /* YES, NO, or FORCE */
+	{"State", S_P_BOOLEAN}, /* UP or DOWN */
+	{NULL}
+};
+
+static s_p_options_t _downnodes_options[] = {
+	{"DownNodes", S_P_STRING},
+	{"Reason", S_P_STRING},
+	{"State", S_P_STRING},
+	{NULL}
+};
 /*
  * This function works almost exactly the same as the
  * default S_P_UINT32 handler, except that it also sets the
@@ -215,7 +266,7 @@
  */
 static int parse_slurmd_port(void **dest, slurm_parser_enum_t type,
 			     const char *key, const char *value,
-			     const char *line, char **leftover)
+			     const char *line)
 {
 	char *endptr;
 	unsigned long num;
@@ -250,37 +301,20 @@
 
 static int defunct_option(void **dest, slurm_parser_enum_t type,
 			  const char *key, const char *value,
-			  const char *line, char **leftover)
+			  const char *line)
 {
 	error("The option \"%s\" is defunct, see man slurm.conf.", key);
 	return 0;
 }
 
 static int parse_nodename(void **dest, slurm_parser_enum_t type,
-			  const char *key, const char *value,
-			  const char *line, char **leftover)
+			  const char *key, const char *value, const char *line)
 {
 	s_p_hashtbl_t *tbl, *dflt;
 	slurm_conf_node_t *n;
-	static s_p_options_t _nodename_options[] = {
-		{"NodeHostname", S_P_STRING},
-		{"NodeAddr", S_P_STRING},
-		{"CoresPerSocket", S_P_UINT16},
-		{"Feature", S_P_STRING},
-		{"Port", S_P_UINT16},
-		{"Procs", S_P_UINT16},
-		{"RealMemory", S_P_UINT32},
-		{"Reason", S_P_STRING},
-		{"Sockets", S_P_UINT16},
-		{"State", S_P_STRING},
-		{"ThreadsPerCore", S_P_UINT16},
-		{"TmpDisk", S_P_UINT32},
-		{"Weight", S_P_UINT32},
-		{NULL}
-	};
 
 	tbl = s_p_hashtbl_create(_nodename_options);
-	s_p_parse_line(tbl, *leftover, leftover);
+	s_p_parse_line(tbl, line);
 	/* s_p_dump_values(tbl, _nodename_options); */
 
 	if (strcasecmp(value, "DEFAULT") == 0) {
@@ -304,25 +338,14 @@
 
 		return 0;
 	} else {
-		bool no_cpus    = false;
-		bool no_sockets = false;
-		bool no_cores   = false;
-		bool no_threads = false;
-
 		n = xmalloc(sizeof(slurm_conf_node_t));
 		dflt = default_nodename_tbl;
 
-		n->nodenames = xstrdup(value);
+		s_p_get_string(&n->nodenames, "NodeName", tbl);
 		if (!s_p_get_string(&n->hostnames, "NodeHostname", tbl))
 			n->hostnames = xstrdup(n->nodenames);
 		if (!s_p_get_string(&n->addresses, "NodeAddr", tbl))
 			n->addresses = xstrdup(n->hostnames);
-
-		if (!s_p_get_uint16(&n->cores, "CoresPerSocket", tbl)
-		    && !s_p_get_uint16(&n->cores, "CoresPerSocket", dflt)) {
-			n->cores = 1;
-			no_cores = true;
-		}
 
 		if (!s_p_get_string(&n->feature, "Feature", tbl))
 			s_p_get_string(&n->feature, "Feature", dflt);
@@ -335,11 +358,9 @@
 				n->port = SLURMD_PORT;
 		}
 
-		if (!s_p_get_uint16(&n->cpus, "Procs", tbl)
-		    && !s_p_get_uint16(&n->cpus, "Procs", dflt)) {
+		if (!s_p_get_uint32(&n->cpus, "Procs", tbl)
+		    && !s_p_get_uint32(&n->cpus, "Procs", dflt))
 			n->cpus = 1;
-			no_cpus = true;
-		}
 
 		if (!s_p_get_uint32(&n->real_memory, "RealMemory", tbl)
 		    && !s_p_get_uint32(&n->real_memory, "RealMemory", dflt))
@@ -348,22 +369,10 @@
 		if (!s_p_get_string(&n->reason, "Reason", tbl))
 			s_p_get_string(&n->reason, "Reason", dflt);
 
-		if (!s_p_get_uint16(&n->sockets, "Sockets", tbl)
-		    && !s_p_get_uint16(&n->sockets, "Sockets", dflt)) {
-			n->sockets = 1;
-			no_sockets = true;
-		}
-
 		if (!s_p_get_string(&n->state, "State", tbl)
 		    && !s_p_get_string(&n->state, "State", dflt))
 			n->state = NULL;
 
-		if (!s_p_get_uint16(&n->threads, "ThreadsPerCore", tbl)
-		    && !s_p_get_uint16(&n->threads, "ThreadsPerCore", dflt)) {
-			n->threads = 1;
-			no_threads = true;
-		}
-
 		if (!s_p_get_uint32(&n->tmp_disk, "TmpDisk", tbl)
 		    && !s_p_get_uint32(&n->tmp_disk, "TmpDisk", dflt))
 			n->tmp_disk = 1;
@@ -373,37 +382,6 @@
 			n->weight = 1;
 
 		s_p_hashtbl_destroy(tbl);
-
-		if (n->cores == 0)	/* make sure cores is non-zero */
-			n->cores = 1;
-		if (n->threads == 0)	/* make sure threads is non-zero */
-			n->threads = 1;
-		 
-		if (!no_cpus    &&	/* infer missing Sockets= */
-		    no_sockets) {
-			n->sockets = n->cpus / (n->cores * n->threads);
-		}
-
-		if (n->sockets == 0)	/* make sure sockets is non-zero */
-			n->sockets = 1;
-
-		if (no_cpus     &&	/* infer missing Procs= */
-		    !no_sockets) {
-			n->cpus = n->sockets * n->cores * n->threads;
-		}
-
-		/* if only Procs= and Sockets= specified check for match */
-		if (!no_cpus    &&
-		    !no_sockets &&
-		    no_cores    &&
-		    no_threads) {
-			if (n->cpus != n->sockets) {
-				n->sockets = n->cpus;
-				error("Procs doesn't match Sockets, "
-				      "setting Sockets to %d",
-				      n->sockets);
-			}
-		}
 
 		*dest = (void *)n;
 
@@ -440,29 +418,14 @@
 }
 
 static int parse_partitionname(void **dest, slurm_parser_enum_t type,
-			       const char *key, const char *value,
-			       const char *line, char **leftover)
+		   const char *key, const char *value, const char *line)
 {
 	s_p_hashtbl_t *tbl, *dflt;
 	slurm_conf_partition_t *p;
 	char *tmp = NULL;
-	static s_p_options_t _partition_options[] = {
-		{"AllowGroups", S_P_STRING},
-		{"Default", S_P_BOOLEAN}, /* YES or NO */
-		{"Hidden", S_P_BOOLEAN}, /* YES or NO */
-		{"MaxTime", S_P_UINT32}, /* INFINITE or a number */
-		{"MaxNodes", S_P_UINT32}, /* INFINITE or a number */
-		{"MinNodes", S_P_UINT32},
-		{"Nodes", S_P_STRING},
-		{"RootOnly", S_P_BOOLEAN}, /* YES or NO */
-		{"Shared", S_P_STRING}, /* YES, NO, or FORCE */
-		{"State", S_P_BOOLEAN}, /* UP or DOWN */
-		{NULL}
-	};
-
 
 	tbl = s_p_hashtbl_create(_partition_options);
-	s_p_parse_line(tbl, *leftover, leftover);
+	s_p_parse_line(tbl, line);
 	/* s_p_dump_values(tbl, _partition_options); */
 
 	if (strcasecmp(value, "DEFAULT") == 0) {
@@ -475,7 +438,7 @@
 		p = xmalloc(sizeof(slurm_conf_partition_t));
 		dflt = default_partition_tbl;
 
-		p->name = xstrdup(value);
+		s_p_get_string(&p->name, "PartitionName", tbl);
 
 		if (!s_p_get_string(&p->allow_groups, "AllowGroups", tbl))
 			s_p_get_string(&p->allow_groups, "AllowGroups", dflt);
@@ -576,24 +539,19 @@
 
 static int parse_downnodes(void **dest, slurm_parser_enum_t type,
 			   const char *key, const char *value,
-			   const char *line, char **leftover)
+			   const char *line)
 {
 	s_p_hashtbl_t *tbl, *dflt;
 	slurm_conf_downnodes_t *n;
-	static s_p_options_t _downnodes_options[] = {
-		{"Reason", S_P_STRING},
-		{"State", S_P_STRING},
-		{NULL}
-	};
 
 	tbl = s_p_hashtbl_create(_downnodes_options);
-	s_p_parse_line(tbl, *leftover, leftover);
+	s_p_parse_line(tbl, line);
 	/* s_p_dump_values(tbl, _downnodes_options); */
 
 	n = xmalloc(sizeof(slurm_conf_node_t));
 	dflt = default_nodename_tbl;
 
-	n->nodenames = xstrdup(value);
+	s_p_get_string(&n->nodenames, "DownNodes", tbl);
 
 	if (!s_p_get_string(&n->reason, "Reason", tbl))
 		n->reason = xstrdup("Set in slurm.conf");
@@ -667,9 +625,7 @@
 }
 
 static void _push_to_hashtbls(char *alias, char *hostname,
-			      char *address, uint16_t port,
-			      uint16_t cpus, uint16_t sockets,
-			      uint16_t cores, uint16_t threads)
+			      char *address, uint16_t port)
 {
 	int hostname_idx, alias_idx;
 	names_ll_t *p, *new;
@@ -706,10 +662,6 @@
 	new->hostname = xstrdup(hostname);
 	new->address = xstrdup(address);
 	new->port = port;
-	new->cpus	= cpus;
-	new->sockets	= sockets;
-	new->cores	= cores;
-	new->threads	= threads;
 	new->addr_initialized = false;
 	new->next_hostname = host_to_node_hashtbl[hostname_idx];
 	host_to_node_hashtbl[hostname_idx] = new;
@@ -783,16 +735,13 @@
 		address = hostlist_shift(address_list);
 #endif
 
-		_push_to_hashtbls(alias, hostname, address, node_ptr->port,
-					node_ptr->cpus, node_ptr->sockets,
-					node_ptr->cores, node_ptr->threads);
+		_push_to_hashtbls(alias, hostname, address, node_ptr->port);
 
 		free(alias);
 #ifndef HAVE_FRONT_END
 		free(hostname);
 		free(address);
 #endif
-		
 	}
 
 	/* free allocated storage */
@@ -839,39 +788,29 @@
 
 
 /*
- * Caller needs to call slurm_conf_lock() and hold the lock before
- * calling this function (and call slurm_conf_unlock() afterwards).
+ * slurm_conf_get_hostname - Return the NodeHostname for given NodeName
  */
-static char *_internal_get_hostname(const char *node_name)
+extern char *slurm_conf_get_hostname(const char *node_name)
 {
 	int idx;
 	names_ll_t *p;
 
+	slurm_conf_lock();
 	_init_slurmd_nodehash();
 
 	idx = _get_hash_idx(node_name);
 	p = node_to_host_hashtbl[idx];
 	while (p) {
 		if (strcmp(p->alias, node_name) == 0) {
-			return xstrdup(p->hostname);
+			char *hostname = xstrdup(p->hostname);
+			slurm_conf_unlock();
+			return hostname;
 		}
 		p = p->next_alias;
 	}
+	slurm_conf_unlock();
+
 	return NULL;
-}
-
-/*
- * slurm_conf_get_hostname - Return the NodeHostname for given NodeName
- */
-extern char *slurm_conf_get_hostname(const char *node_name)
-{
-	char *hostname = NULL;
-
-	slurm_conf_lock();
-	hostname = _internal_get_hostname(node_name);
-	slurm_conf_unlock();
-
-	return hostname;
 }
 
 /*
@@ -884,8 +823,8 @@
 
 	slurm_conf_lock();
 	_init_slurmd_nodehash();
+
 	idx = _get_hash_idx(node_hostname);
-
 	p = host_to_node_hashtbl[idx];
 	while (p) {
 		if (strcmp(p->hostname, node_hostname) == 0) {
@@ -957,51 +896,14 @@
 	return SLURM_FAILURE;
 }
 
-/*
- * slurm_conf_get_cpus_sct -
- * Return the cpus, sockets, cores, and threads for a given NodeName
- * Returns SLURM_SUCCESS on success, SLURM_FAILURE on failure.
- */
-extern int slurm_conf_get_cpus_sct(const char *node_name,
-			uint16_t *cpus, uint16_t *sockets,
-			uint16_t *cores, uint16_t *threads)
-{
-	int idx;
-	names_ll_t *p;
-
-	slurm_conf_lock();
-	_init_slurmd_nodehash();
-
-	idx = _get_hash_idx(node_name);
-	p = node_to_host_hashtbl[idx];
-	while (p) {
-		if (strcmp(p->alias, node_name) == 0) {
-		    	if (cpus)
-				*cpus    = p->cpus;
-			if (sockets)
-				*sockets = p->sockets;
-			if (cores)
-				*cores   = p->cores;
-			if (threads)
-				*threads = p->threads;
-			slurm_conf_unlock();
-			return SLURM_SUCCESS;
-		}
-		p = p->next_alias;
-	}
-	slurm_conf_unlock();
-
-	return SLURM_FAILURE;
-}
-
-
-/* gethostname_short - equivalent to gethostname, but return only the first 
+
+/* getnodename - equivalent to gethostname, but return only the first 
  * component of the fully qualified name 
  * (e.g. "linux123.foo.bar" becomes "linux123") 
  * OUT name
  */
 int
-gethostname_short (char *name, size_t len)
+getnodename (char *name, size_t len)
 {
 	int error_code, name_len;
 	char *dot_ptr, path_name[1024];
@@ -1046,7 +948,6 @@
 	xfree (ctl_conf_ptr->job_comp_type);
 	xfree (ctl_conf_ptr->job_credential_private_key);
 	xfree (ctl_conf_ptr->job_credential_public_certificate);
-	xfree (ctl_conf_ptr->mail_prog);
 	xfree (ctl_conf_ptr->mpi_default);
 	xfree (ctl_conf_ptr->plugindir);
 	xfree (ctl_conf_ptr->plugstack);
@@ -1054,6 +955,7 @@
 	xfree (ctl_conf_ptr->prolog);
 	xfree (ctl_conf_ptr->propagate_rlimits_except);
 	xfree (ctl_conf_ptr->propagate_rlimits);
+	xfree (ctl_conf_ptr->schedauth);
 	xfree (ctl_conf_ptr->schedtype);
 	xfree (ctl_conf_ptr->select_type);
 	xfree (ctl_conf_ptr->slurm_conf);
@@ -1107,12 +1009,9 @@
 	xfree (ctl_conf_ptr->job_credential_private_key);
 	xfree (ctl_conf_ptr->job_credential_public_certificate);
 	ctl_conf_ptr->kill_wait			= (uint16_t) NO_VAL;
-	xfree (ctl_conf_ptr->mail_prog);
 	ctl_conf_ptr->max_job_cnt		= (uint16_t) NO_VAL;
 	ctl_conf_ptr->min_job_age		= (uint16_t) NO_VAL;
 	xfree (ctl_conf_ptr->mpi_default);
-	ctl_conf_ptr->msg_timeout		= (uint16_t) NO_VAL;
-	ctl_conf_ptr->next_job_id		= (uint32_t) NO_VAL;
 	xfree (ctl_conf_ptr->plugindir);
 	xfree (ctl_conf_ptr->plugstack);
 	xfree (ctl_conf_ptr->proctrack_type);
@@ -1121,11 +1020,11 @@
 	xfree (ctl_conf_ptr->propagate_rlimits_except);
 	xfree (ctl_conf_ptr->propagate_rlimits);
 	ctl_conf_ptr->ret2service		= (uint16_t) NO_VAL;
+	xfree( ctl_conf_ptr->schedauth );
 	ctl_conf_ptr->schedport			= (uint16_t) NO_VAL;
 	ctl_conf_ptr->schedrootfltr		= (uint16_t) NO_VAL;
 	xfree( ctl_conf_ptr->schedtype );
 	xfree( ctl_conf_ptr->select_type );
-	ctl_conf_ptr->select_type_param         = (uint16_t) NO_VAL;
 	ctl_conf_ptr->slurm_user_id		= (uint16_t) NO_VAL; 
 	xfree (ctl_conf_ptr->slurm_user_name);
 	ctl_conf_ptr->slurmctld_debug		= (uint16_t) NO_VAL; 
@@ -1369,7 +1268,6 @@
 static void
 validate_and_set_defaults(slurm_ctl_conf_t *conf, s_p_hashtbl_t *hashtbl)
 {
-	char *temp_str = NULL;
 	bool truth;
 
 	if (s_p_get_string(&conf->backup_controller, "BackupController",
@@ -1377,7 +1275,7 @@
 	    && strcasecmp("localhost", conf->backup_controller) == 0) {
 		xfree(conf->backup_controller);
 		conf->backup_controller = xmalloc (MAX_SLURM_NAME);
-		if (gethostname_short(conf->backup_controller, MAX_SLURM_NAME))
+		if (getnodename(conf->backup_controller, MAX_SLURM_NAME)) 
 			fatal("getnodename: %m");
 	}
 	if (s_p_get_string(&conf->backup_addr, "BackupAddr", hashtbl)) {
@@ -1396,7 +1294,7 @@
 	else if (strcasecmp("localhost", conf->control_machine) == 0) {
 		xfree (conf->control_machine);
 		conf->control_machine = xmalloc(MAX_SLURM_NAME);
-		if (gethostname_short(conf->control_machine, MAX_SLURM_NAME))
+		if (getnodename(conf->control_machine, MAX_SLURM_NAME))
 			fatal("getnodename: %m");
 	}
 
@@ -1473,16 +1371,8 @@
 	if (!s_p_get_uint16(&conf->kill_wait, "KillWait", hashtbl))
 		conf->kill_wait = DEFAULT_KILL_WAIT;
 
-	if (!s_p_get_string(&conf->mail_prog, "MailProg", hashtbl))
-		conf->mail_prog = xstrdup(DEFAULT_MAIL_PROG);
-
 	if (!s_p_get_uint16(&conf->max_job_cnt, "MaxJobCount", hashtbl))
 		conf->max_job_cnt = DEFAULT_MAX_JOB_COUNT;
-
-	if (!s_p_get_uint16(&conf->msg_timeout, "MessageTimeout", hashtbl))
-		conf->msg_timeout = DEFAULT_MSG_TIMEOUT;
-	else if (conf->msg_timeout > 100)
-		info("WARNING: MessageTimeout is too high for effective fault-tolerance");
 
 	if (!s_p_get_uint16(&conf->min_job_age, "MinJobAge", hashtbl))
 		conf->min_job_age = DEFAULT_MIN_JOB_AGE;
@@ -1539,6 +1429,8 @@
 	if (!s_p_get_uint16(&conf->ret2service, "ReturnToService", hashtbl))
 		conf->ret2service = DEFAULT_RETURN_TO_SERVICE;
 
+	s_p_get_string(&conf->schedauth, "SchedulerAuth", hashtbl);
+
 	if (s_p_get_uint16(&conf->schedport, "SchedulerPort", hashtbl)) {
 		if (conf->schedport == 0) {
 			error("SchedulerPort=0 is invalid");
@@ -1555,23 +1447,6 @@
 
 	if (!s_p_get_string(&conf->select_type, "SelectType", hashtbl))
 		conf->select_type = xstrdup(DEFAULT_SELECT_TYPE);
-
-        if (s_p_get_string(&temp_str,
-			   "SelectTypeParameters", hashtbl)) {
-		select_type_plugin_info_t type_param;
-		if ((parse_select_type_param(temp_str, &type_param) < 0)) {
-			xfree(temp_str);
-			fatal("Bad SelectTypeParameter: %s",
-			      conf->select_type_param);
-		}
-		conf->select_type_param = (uint16_t) type_param;
-		xfree(temp_str);
-	} else {
-		if (strcmp(conf->select_type,"select/cons_res") == 0)
-			conf->select_type_param = CR_CPU;
-		else
-			conf->select_type_param = SELECT_TYPE_INFO_NONE;
-	}
 
 	if (!s_p_get_string( &conf->slurm_user_name, "SlurmUser", hashtbl)) {
 		conf->slurm_user_name = xstrdup("root");
@@ -1641,18 +1516,6 @@
 	if (!s_p_get_string(&conf->task_plugin, "TaskPlugin", hashtbl))
 		conf->task_plugin = xstrdup(DEFAULT_TASK_PLUGIN);
 
-	if (s_p_get_string(&temp_str, "TaskPluginParam", hashtbl)) {
-		if (strcasecmp(temp_str, "cpusets") == 0)
-			conf->task_plugin_param = TASK_PARAM_CPUSETS;
-		else if (strcasecmp(temp_str, "sched") == 0)
-			conf->task_plugin_param = TASK_PARAM_SCHED;
-		else {
-			fatal("Bad TaskPluginParam: %s", temp_str);
-			conf->task_plugin_param = TASK_PARAM_NONE;
-		}
-		xfree(temp_str);
-	}
-
 	s_p_get_string(&conf->task_epilog, "TaskEpilog", hashtbl);
 	s_p_get_string(&conf->task_prolog, "TaskProlog", hashtbl);
 
@@ -1677,26 +1540,3 @@
 		conf->use_pam = 0;
 	}
 }
-
-/*
- * Replace first "%h" in path string with NodeHostname.
- * Replace first "%n" in path string with NodeName.
- *
- * NOTE: Caller should be holding slurm_conf_lock() when calling this function.
- *
- * Returns an xmalloc()ed string which the caller must free with xfree().
- */
-extern char *
-slurm_conf_expand_slurmd_path(const char *path, const char *node_name)
-{
-	char *hostname;
-	char *dir = NULL;
-
-	dir = xstrdup(path);
-	hostname = _internal_get_hostname(node_name);
-	xstrsubstitute(dir, "%h", hostname);
-	xfree(hostname);
-	xstrsubstitute(dir, "%n", node_name);
-	
-	return dir;
-}