/*****************************************************************************\
 *  job_mgr.c - manage the job information of slurm
 *	Note: there is a global job list (job_list), time stamp
 *	(last_job_update), and hash table (job_hash)
 *****************************************************************************
 *  Copyright (C) 2002-2007 The Regents of the University of California.
 *  Copyright (C) 2008-2010 Lawrence Livermore National Security.
 *  Portions Copyright (C) 2010-2014 SchedMD <http://www.schedmd.com>.
 *  Produced at Lawrence Livermore National Laboratory (cf, DISCLAIMER).
 *  Written by Morris Jette <jette1@llnl.gov>
 *  CODE-OCEC-09-009. All rights reserved.
 *
 *  This file is part of SLURM, a resource management program.
 *  For details, see <http://slurm.schedmd.com/>.
 *  Please also read the included file: DISCLAIMER.
 *
 *  SLURM is free software; you can redistribute it and/or modify it under
 *  the terms of the GNU General Public License as published by the Free
 *  Software Foundation; either version 2 of the License, or (at your option)
 *  any later version.
 *
 *  In addition, as a special exception, the copyright holders give permission
 *  to link the code of portions of this program with the OpenSSL library under
 *  certain conditions as described in each individual source file, and
 *  distribute linked combinations including the two. You must obey the GNU
 *  General Public License in all respects for all of the code used other than
 *  OpenSSL. If you modify file(s) with this exception, you may extend this
 *  exception to your version of the file(s), but you are not obligated to do
 *  so. If you do not wish to do so, delete this exception statement from your
 *  version.  If you delete this exception statement from all source files in
 *  the program, then also delete it here.
 *
 *  SLURM is distributed in the hope that it will be useful, but WITHOUT ANY
 *  WARRANTY; without even the implied warranty of MERCHANTABILITY or FITNESS
 *  FOR A PARTICULAR PURPOSE.  See the GNU General Public License for more
 *  details.
 *
 *  You should have received a copy of the GNU General Public License along
 *  with SLURM; if not, write to the Free Software Foundation, Inc.,
 *  51 Franklin Street, Fifth Floor, Boston, MA 02110-1301  USA.
\*****************************************************************************/

#ifdef HAVE_CONFIG_H
#  include "config.h"
#endif

#include <ctype.h>
#include <dirent.h>
#include <errno.h>
#include <fcntl.h>
#include <libgen.h>
#include <signal.h>
#include <stdio.h>
#include <stdlib.h>
#include <string.h>
#include <strings.h>
#include <sys/stat.h>
#include <sys/types.h>
#include <sys/param.h>
#include <unistd.h>

#include "slurm/slurm_errno.h"

#include "src/common/slurm_acct_gather.h"
#include "src/common/assoc_mgr.h"
#include "src/common/bitstring.h"
#include "src/common/fd.h"
#include "src/common/forward.h"
#include "src/common/gres.h"
#include "src/common/hostlist.h"
#include "src/common/node_select.h"
#include "src/common/parse_time.h"
#include "src/common/slurm_accounting_storage.h"
#include "src/common/slurm_jobcomp.h"
#include "src/common/slurm_priority.h"
#include "src/common/slurm_protocol_pack.h"
#include "src/common/switch.h"
#include "src/common/timers.h"
#include "src/common/xassert.h"
#include "src/common/xstring.h"

#include "src/slurmctld/acct_policy.h"
#include "src/slurmctld/agent.h"
#include "src/slurmctld/front_end.h"
#include "src/slurmctld/job_scheduler.h"
#include "src/slurmctld/job_submit.h"
#include "src/slurmctld/licenses.h"
#include "src/slurmctld/locks.h"
#include "src/slurmctld/node_scheduler.h"
#include "src/slurmctld/preempt.h"
#include "src/slurmctld/proc_req.h"
#include "src/slurmctld/reservation.h"
#include "src/slurmctld/sched_plugin.h"
#include "src/slurmctld/slurmctld.h"
#include "src/slurmctld/slurmctld_plugstack.h"
#include "src/slurmctld/srun_comm.h"
#include "src/slurmctld/state_save.h"
#include "src/slurmctld/trigger_mgr.h"

#define ARRAY_ID_BUF_SIZE 32
#define DETAILS_FLAG 0xdddd
#define SLURM_CREATE_JOB_FLAG_NO_ALLOCATE_0 0
#define STEP_FLAG 0xbbbb
#define TOP_PRIORITY 0xffff0000	/* large, but leave headroom for higher */

#define JOB_HASH_INX(_job_id)	(_job_id % hash_table_size)
#define JOB_ARRAY_HASH_INX(_job_id, _task_id) \
	((_job_id + _task_id) % hash_table_size)

/* Change JOB_STATE_VERSION value when changing the state save format */
#define JOB_STATE_VERSION       "PROTOCOL_VERSION"
#define JOB_2_6_STATE_VERSION   "VER014"	/* SLURM version 2.6 */

#define JOB_CKPT_VERSION      "PROTOCOL_VERSION"

typedef struct {
	int resp_array_cnt;
	int resp_array_size;
	uint32_t *resp_array_rc;
	bitstr_t **resp_array_task_id;
} resp_array_struct_t;

/* Global variables */
List   job_list = NULL;		/* job_record list */
time_t last_job_update;		/* time of last update to job records */

/* Local variables */
static uint32_t highest_prio = 0;
static uint32_t lowest_prio  = TOP_PRIORITY;
static int      hash_table_size = 0;
static int      job_count = 0;		/* job's in the system */
static uint32_t job_id_sequence = 0;	/* first job_id to assign new job */
static struct   job_record **job_hash = NULL;
static struct   job_record **job_array_hash_j = NULL;
static struct   job_record **job_array_hash_t = NULL;
static time_t   last_file_write_time = (time_t) 0;
static uint32_t max_array_size = NO_VAL;
static int	select_serial = -1;
static bool     wiki_sched = false;
static bool     wiki2_sched = false;
static bool     wiki_sched_test = false;
static uint32_t num_exit;
static int32_t  *requeue_exit;
static uint32_t num_hold;
static int32_t  *requeue_exit_hold;

/* Local functions */
static void _add_job_hash(struct job_record *job_ptr);
static void _add_job_array_hash(struct job_record *job_ptr);
static int  _checkpoint_job_record (struct job_record *job_ptr,
				    char *image_dir);
static int  _copy_job_desc_files(uint32_t job_id_src, uint32_t job_id_dest);
static int  _copy_job_desc_to_file(job_desc_msg_t * job_desc,
				   uint32_t job_id);
static int  _copy_job_desc_to_job_record(job_desc_msg_t * job_desc,
					 struct job_record **job_ptr,
					 bitstr_t ** exc_bitmap,
					 bitstr_t ** req_bitmap);
static job_desc_msg_t * _copy_job_record_to_job_desc(
				struct job_record *job_ptr);
static char *_copy_nodelist_no_dup(char *node_list);
static struct job_record *_create_job_record(int *error_code,
					     uint32_t num_jobs);
static void _del_batch_list_rec(void *x);
static void _delete_job_desc_files(uint32_t job_id);
static slurmdb_qos_rec_t *_determine_and_validate_qos(
	char *resv_name, slurmdb_association_rec_t *assoc_ptr,
	bool admin, slurmdb_qos_rec_t *qos_rec,	int *error_code);
static void _dump_job_details(struct job_details *detail_ptr,
			      Buf buffer);
static void _dump_job_state(struct job_record *dump_job_ptr, Buf buffer);
static int  _find_batch_dir(void *x, void *key);
static void _get_batch_job_dir_ids(List batch_dirs);
static time_t _get_last_state_write_time(void);
<<<<<<< HEAD
struct job_record *_job_rec_copy(struct job_record *job_ptr);
=======
static struct job_record *_job_rec_copy(struct job_record *job_ptr,
					uint32_t array_task_id);
>>>>>>> f194f99a
static void _job_timed_out(struct job_record *job_ptr);
static int  _job_create(job_desc_msg_t * job_specs, int allocate, int will_run,
			struct job_record **job_rec_ptr, uid_t submit_uid,
			char **err_msg);
static void _list_delete_job(void *job_entry);
static int  _list_find_job_id(void *job_entry, void *key);
static int  _list_find_job_old(void *job_entry, void *key);
static int  _load_job_details(struct job_record *job_ptr, Buf buffer,
			      uint16_t protocol_version);
static int  _load_job_state(Buf buffer,	uint16_t protocol_version);
static int32_t *_make_requeue_array(char *conf_buf, uint32_t *num);
static uint32_t _max_switch_wait(uint32_t input_wait);
static void _notify_srun_missing_step(struct job_record *job_ptr, int node_inx,
				      time_t now, time_t node_boot_time);
static int  _open_job_state_file(char **state_file);
static void _pack_job_for_ckpt (struct job_record *job_ptr, Buf buffer);
static void _pack_default_job_details(struct job_record *job_ptr,
				      Buf buffer,
				      uint16_t protocol_version);
static void _pack_pending_job_details(struct job_details *detail_ptr,
				      Buf buffer,
				      uint16_t protocol_version);
static bool _parse_array_tok(char *tok, bitstr_t *array_bitmap, uint32_t max);
static int  _purge_job_record(uint32_t job_id);
static void _purge_missing_jobs(int node_inx, time_t now);
static int  _read_data_array_from_file(char *file_name, char ***data,
				       uint32_t * size,
				       struct job_record *job_ptr);
static int  _read_data_from_file(char *file_name, char **data);
static char *_read_job_ckpt_file(char *ckpt_file, int *size_ptr);
static void _remove_defunct_batch_dirs(List batch_dirs);
static void _remove_job_hash(struct job_record *job_ptr);
static int  _reset_detail_bitmaps(struct job_record *job_ptr);
static void _reset_step_bitmaps(struct job_record *job_ptr);
static void _resp_array_add(resp_array_struct_t **resp,
			    struct job_record *job_ptr, uint32_t rc);
static void _resp_array_add_id(resp_array_struct_t **resp, uint32_t job_id,
			       uint32_t task_id, uint32_t rc);
static void _resp_array_free(resp_array_struct_t *resp);
static job_array_resp_msg_t *_resp_array_xlate(resp_array_struct_t *resp,
					       uint32_t job_id);
static int  _resume_job_nodes(struct job_record *job_ptr, bool indf_susp);
static void _send_job_kill(struct job_record *job_ptr);
static int  _set_job_id(struct job_record *job_ptr);
static void  _set_job_requeue_exit_value(struct job_record *job_ptr);
static void _signal_batch_job(struct job_record *job_ptr,
			      uint16_t signal,
			      uint16_t flags);
static void _signal_job(struct job_record *job_ptr, int signal);
static void _suspend_job(struct job_record *job_ptr, uint16_t op,
			 bool indf_susp);
static int  _suspend_job_nodes(struct job_record *job_ptr, bool indf_susp);
static bool _top_priority(struct job_record *job_ptr);
static int  _valid_job_part(job_desc_msg_t * job_desc,
			    uid_t submit_uid, bitstr_t *req_bitmap,
			    struct part_record **part_pptr,
			    List part_ptr_list,
			    slurmdb_association_rec_t *assoc_ptr,
			    slurmdb_qos_rec_t *qos_ptr);
static int  _validate_job_desc(job_desc_msg_t * job_desc_msg, int allocate,
                               uid_t submit_uid, struct part_record *part_ptr,
                               List part_list);
static void _validate_job_files(List batch_dirs);
static bool _validate_min_mem_partition(job_desc_msg_t *job_desc_msg,
                                        struct part_record *,
                                        List part_list);
static int  _write_data_to_file(char *file_name, char *data);
static int  _write_data_array_to_file(char *file_name, char **data,
				      uint32_t size);
static void _xmit_new_end_time(struct job_record *job_ptr);
<<<<<<< HEAD
=======
static bool _validate_min_mem_partition(job_desc_msg_t *job_desc_msg,
                                        struct part_record *,
                                        List part_list);
static int _copy_job_file(const char *src, const char *dst);
>>>>>>> f194f99a

/*
 * Functions used to manage job array responses with a separate return code
 * possible for each task ID
 */
/* Add job record to resp_array_struct_t, free with _resp_array_free() */
static void _resp_array_add(resp_array_struct_t **resp,
			    struct job_record *job_ptr, uint32_t rc)
{
	resp_array_struct_t *loc_resp;
	int array_size;
	int i;

	if ((job_ptr->array_task_id == NO_VAL) &&
	    (job_ptr->array_recs == NULL)) {
		error("_resp_array_add called for non-job array %u",
		      job_ptr->job_id);
		return;
	}

	xassert(resp);
	if (*resp == NULL) {
		/* Initialize the data structure */
		loc_resp = xmalloc(sizeof(resp_array_struct_t));
		loc_resp->resp_array_cnt  = 0;
		loc_resp->resp_array_size = 10;
		xrealloc(loc_resp->resp_array_rc,
			 (sizeof(uint32_t) * loc_resp->resp_array_size));
		xrealloc(loc_resp->resp_array_task_id,
			 (sizeof(bitstr_t *) * loc_resp->resp_array_size));
		*resp = loc_resp;
	} else {
		loc_resp = *resp;
	}

	for (i = 0; i < loc_resp->resp_array_cnt; i++) {
		if (loc_resp->resp_array_rc[i] != rc)
			continue;
		/* Add to existing error code record */
		if (job_ptr->array_task_id != NO_VAL) {
			if (job_ptr->array_task_id <
			    bit_size(loc_resp->resp_array_task_id[i])) {
				bit_set(loc_resp->resp_array_task_id[i],
					job_ptr->array_task_id);
			} else {
				error("_resp_array_add found invalid "
				      "task id %u_%u",
				      job_ptr->array_job_id,
				      job_ptr->array_task_id);
			}
		} else if (job_ptr->array_recs &&
			   job_ptr->array_recs->task_id_bitmap) {
			array_size = bit_size(job_ptr->array_recs->
					      task_id_bitmap);
			if (bit_size(loc_resp->resp_array_task_id[i]) !=
			    array_size) {
				bit_realloc(loc_resp->resp_array_task_id[i],
					    array_size);
			}
			bit_or(loc_resp->resp_array_task_id[i],
			       job_ptr->array_recs->task_id_bitmap);
		} else {
			error("_resp_array_add found job %u without task ID "
			      "or bitmap", job_ptr->job_id);
		}
		return;
	}

	/* Need to add a new record for this error code */
	if (loc_resp->resp_array_cnt >= loc_resp->resp_array_size) {
		/* Need to grow the table size */
		loc_resp->resp_array_size += 10;
		xrealloc(loc_resp->resp_array_rc,
			 (sizeof(uint32_t) * loc_resp->resp_array_size));
		xrealloc(loc_resp->resp_array_task_id,
			 (sizeof(bitstr_t *) * loc_resp->resp_array_size));
	}

	loc_resp->resp_array_rc[loc_resp->resp_array_cnt] = rc;
	if (job_ptr->array_task_id != NO_VAL) {
		loc_resp->resp_array_task_id[loc_resp->resp_array_cnt] =
				bit_alloc(max_array_size);
		if (job_ptr->array_task_id <
		    bit_size(loc_resp->resp_array_task_id
			     [loc_resp->resp_array_cnt])) {
			bit_set(loc_resp->resp_array_task_id
				[loc_resp->resp_array_cnt],
				job_ptr->array_task_id);
		}
	} else if (job_ptr->array_recs && job_ptr->array_recs->task_id_bitmap) {
		loc_resp->resp_array_task_id[loc_resp->resp_array_cnt] =
			bit_copy(job_ptr->array_recs->task_id_bitmap);
	} else {
		error("_resp_array_add found job %u without task ID or bitmap",
		      job_ptr->job_id);
		loc_resp->resp_array_task_id[loc_resp->resp_array_cnt] =
				bit_alloc(max_array_size);
	}
	loc_resp->resp_array_cnt++;
	return;
}
/* Add record to resp_array_struct_t, free with _resp_array_free().
 * This is a variant of _resp_array_add for the case where a job/task ID
 * is not found, so we use a dummy job record based upon the input IDs. */
static void _resp_array_add_id(resp_array_struct_t **resp, uint32_t job_id,
			       uint32_t task_id, uint32_t rc)
{
	struct job_record job_ptr;

	job_ptr.job_id = job_id;
	job_ptr.array_job_id = job_id;
	job_ptr.array_task_id = task_id;
	job_ptr.array_recs = NULL;
	_resp_array_add(resp, &job_ptr, rc);
}

/* Free resp_array_struct_t built by _resp_array_add() */
static void _resp_array_free(resp_array_struct_t *resp)
{
	int i;

	if (resp) {
		for (i = 0; i < resp->resp_array_cnt; i++)
			FREE_NULL_BITMAP(resp->resp_array_task_id[i]);
		xfree(resp->resp_array_task_id);
		xfree(resp->resp_array_rc);
		xfree(resp);
	}
}

/* Translate internal job array data structure into a response message */
static job_array_resp_msg_t *_resp_array_xlate(resp_array_struct_t *resp,
					       uint32_t job_id)
{
	job_array_resp_msg_t *msg;
	char task_str[ARRAY_ID_BUF_SIZE];
	int *ffs = NULL;
	int i, j, low;

	ffs   = xmalloc(sizeof(int) * resp->resp_array_cnt);
	for (i = 0; i < resp->resp_array_cnt; i++) {
		ffs[i] = bit_ffs(resp->resp_array_task_id[i]);
	}

	msg = xmalloc(sizeof(job_array_resp_msg_t));
	msg->job_array_count = resp->resp_array_cnt;
	msg->job_array_id    = xmalloc(sizeof(char *)   * resp->resp_array_cnt);
	msg->error_code      = xmalloc(sizeof(uint32_t) * resp->resp_array_cnt);
	for (i = 0; i < resp->resp_array_cnt; i++) {
		low = -1;
		for (j = 0; j < resp->resp_array_cnt; j++) {
			if ((ffs[j] != -1) &&
			    ((low == -1) || (ffs[j] < ffs[low])))
				low = j;
		}
		if (low == -1)
			break;
		ffs[low] = -1;

		msg->error_code[i] = resp->resp_array_rc[low];
		bit_fmt(task_str, ARRAY_ID_BUF_SIZE,
			resp->resp_array_task_id[low]);
		if (strlen(task_str) >= ARRAY_ID_BUF_SIZE - 2) {
			task_str[ARRAY_ID_BUF_SIZE - 4] = '.';
			task_str[ARRAY_ID_BUF_SIZE - 3] = '.';
			task_str[ARRAY_ID_BUF_SIZE - 2] = '.';
			task_str[ARRAY_ID_BUF_SIZE - 0] = '\0';
		}
		xstrfmtcat(msg->job_array_id[i], "%u_%s", job_id, task_str);
	}

	xfree(ffs);
	return msg;
}

/*
 * _create_job_record - create an empty job_record including job_details.
 *	load its values with defaults (zeros, nulls, and magic cookie)
 * OUT error_code - set to zero if no error, errno otherwise
 * IN num_jobs - number of jobs this record should represent
 *    = 0 - split out a job array record to its own job record
 *    = 1 - simple job OR job array with one task
 *    > 1 - job array create with the task count as num_jobs
 * RET pointer to the record or NULL if error
 * NOTE: allocates memory that should be xfreed with _list_delete_job
 */
static struct job_record *_create_job_record(int *error_code, uint32_t num_jobs)
{
	struct job_record  *job_ptr;
	struct job_details *detail_ptr;

	if ((job_count + num_jobs) >= slurmctld_conf.max_job_cnt) {
		error("_create_job_record: MaxJobCount reached (%u)",
		      slurmctld_conf.max_job_cnt);
	}

	job_count += num_jobs;
	*error_code = 0;
	last_job_update = time(NULL);

	job_ptr    = (struct job_record *) xmalloc(sizeof(struct job_record));
	detail_ptr = (struct job_details *)xmalloc(sizeof(struct job_details));

	job_ptr->magic = JOB_MAGIC;
	job_ptr->array_task_id = NO_VAL;
	job_ptr->details = detail_ptr;
	job_ptr->prio_factors = xmalloc(sizeof(priority_factors_object_t));
	job_ptr->step_list = list_create(NULL);

	xassert (detail_ptr->magic = DETAILS_MAGIC); /* set value */
	detail_ptr->submit_time = time(NULL);
	job_ptr->requid = -1; /* force to -1 for sacct to know this
			       * hasn't been set yet  */
	(void) list_append(job_list, job_ptr);

	return job_ptr;
}


/*
 * delete_job_details - delete a job's detail record and clear it's pointer
 *	this information can be deleted as soon as the job is allocated
 *	resources and running (could need to restart batch job)
 * IN job_entry - pointer to job_record to clear the record of
 */
void delete_job_details(struct job_record *job_entry)
{
	int i;

	if (job_entry->details == NULL)
		return;

	xassert (job_entry->details->magic == DETAILS_MAGIC);
	if (IS_JOB_FINISHED(job_entry))
		_delete_job_desc_files(job_entry->job_id);

	xfree(job_entry->details->acctg_freq);
	for (i=0; i<job_entry->details->argc; i++)
		xfree(job_entry->details->argv[i]);
	xfree(job_entry->details->argv);
	xfree(job_entry->details->ckpt_dir);
	xfree(job_entry->details->cpu_bind);
	if (job_entry->details->depend_list)
		list_destroy(job_entry->details->depend_list);
	xfree(job_entry->details->dependency);
	xfree(job_entry->details->orig_dependency);
	for (i=0; i<job_entry->details->env_cnt; i++)
		xfree(job_entry->details->env_sup[i]);
	xfree(job_entry->details->env_sup);
	xfree(job_entry->details->std_err);
	FREE_NULL_BITMAP(job_entry->details->exc_node_bitmap);
	xfree(job_entry->details->exc_nodes);
	if (job_entry->details->feature_list)
		list_destroy(job_entry->details->feature_list);
	xfree(job_entry->details->features);
	xfree(job_entry->details->std_in);
	xfree(job_entry->details->mc_ptr);
	xfree(job_entry->details->mem_bind);
	xfree(job_entry->details->std_out);
	FREE_NULL_BITMAP(job_entry->details->req_node_bitmap);
	xfree(job_entry->details->req_node_layout);
	xfree(job_entry->details->req_nodes);
	xfree(job_entry->details->restart_dir);
	xfree(job_entry->details->work_dir);
	xfree(job_entry->details);	/* Must be last */
}

/* _delete_job_desc_files - delete job descriptor related files */
static void _delete_job_desc_files(uint32_t job_id)
{
	char *dir_name = NULL, *file_name;
	struct stat sbuf;
	int hash = job_id % 10, stat_rc;

	dir_name = slurm_get_state_save_location();
	xstrfmtcat(dir_name, "/hash.%d/job.%u", hash, job_id);
	stat_rc = stat(dir_name, &sbuf);
	if (stat_rc != 0) {
		/* Read version 14.03 or earlier state format */
		xfree(dir_name);
		dir_name = slurm_get_state_save_location();
		xstrfmtcat(dir_name, "/job.%u", job_id);
		stat_rc = stat(dir_name, &sbuf);
		if (stat_rc != 0) {
			xfree(dir_name);
			return;
		}
	}

	file_name = xstrdup(dir_name);
	xstrcat(file_name, "/environment");
	(void) unlink(file_name);
	xfree(file_name);

	file_name = xstrdup(dir_name);
	xstrcat(file_name, "/script");
	(void) unlink(file_name);
	xfree(file_name);

	(void) rmdir(dir_name);
	xfree(dir_name);
}

static uint32_t _max_switch_wait(uint32_t input_wait)
{
	static time_t sched_update = 0;
	static uint32_t max_wait = 300;	/* default max_switch_wait, seconds */
	char *sched_params, *tmp_ptr;
	int i;

	if (sched_update != slurmctld_conf.last_update) {
		sched_params = slurm_get_sched_params();
		if (sched_params &&
		    (tmp_ptr = strstr(sched_params, "max_switch_wait="))) {
		/*                                   0123456789012345 */
			i = atoi(tmp_ptr + 16);
			if (i < 0) {
				error("ignoring SchedulerParameters: "
				      "max_switch_wait of %d", i);
			} else {
				      max_wait = i;
			}
		}
		xfree(sched_params);
	}

	if (max_wait > input_wait)
		return input_wait;
	return max_wait;
}

static slurmdb_qos_rec_t *_determine_and_validate_qos(
	char *resv_name, slurmdb_association_rec_t *assoc_ptr,
	bool admin, slurmdb_qos_rec_t *qos_rec, int *error_code)
{
	slurmdb_qos_rec_t *qos_ptr = NULL;

	/* If enforcing associations make sure this is a valid qos
	   with the association.  If not just fill in the qos and
	   continue. */

	xassert(qos_rec);

	if (!qos_rec->name && !qos_rec->id) {
		if (assoc_ptr && assoc_ptr->usage->valid_qos) {
			if (assoc_ptr->def_qos_id)
				qos_rec->id = assoc_ptr->def_qos_id;
			else if (bit_set_count(assoc_ptr->usage->valid_qos)
				 == 1)
				qos_rec->id =
					bit_ffs(assoc_ptr->usage->valid_qos);
			else if (assoc_mgr_root_assoc
				 && assoc_mgr_root_assoc->def_qos_id)
				qos_rec->id = assoc_mgr_root_assoc->def_qos_id;
			else
				qos_rec->name = "normal";
		} else if (assoc_mgr_root_assoc
			   && assoc_mgr_root_assoc->def_qos_id)
			qos_rec->id = assoc_mgr_root_assoc->def_qos_id;
		else
			qos_rec->name = "normal";
	}

	if (assoc_mgr_fill_in_qos(acct_db_conn, qos_rec, accounting_enforce,
				  &qos_ptr) != SLURM_SUCCESS) {
		error("Invalid qos (%s)", qos_rec->name);
		*error_code = ESLURM_INVALID_QOS;
		return NULL;
	}

	if ((accounting_enforce & ACCOUNTING_ENFORCE_QOS)
	    && assoc_ptr
	    && !admin
	    && (!assoc_ptr->usage->valid_qos
		|| !bit_test(assoc_ptr->usage->valid_qos, qos_rec->id))) {
		error("This association %d(account='%s', "
		      "user='%s', partition='%s') does not have "
		      "access to qos %s",
		      assoc_ptr->id, assoc_ptr->acct, assoc_ptr->user,
		      assoc_ptr->partition, qos_rec->name);
		*error_code = ESLURM_INVALID_QOS;
		return NULL;
	}

	if (qos_ptr && (qos_ptr->flags & QOS_FLAG_REQ_RESV)
	    && (!resv_name || resv_name[0] == '\0')) {
		error("qos %s can only be used in a reservation",
		      qos_rec->name);
		*error_code = ESLURM_INVALID_QOS;
		return NULL;
	}

	*error_code = SLURM_SUCCESS;
	return qos_ptr;
}

/*
 * dump_all_job_state - save the state of all jobs to file for checkpoint
 *	Changes here should be reflected in load_last_job_id() and
 *	load_all_job_state().
 * RET 0 or error code */
int dump_all_job_state(void)
{
	/* Save high-water mark to avoid buffer growth with copies */
	static int high_buffer_size = (1024 * 1024);
	int error_code = SLURM_SUCCESS, log_fd;
	char *old_file, *new_file, *reg_file;
	struct stat stat_buf;
	/* Locks: Read config and job */
	slurmctld_lock_t job_read_lock =
		{ READ_LOCK, READ_LOCK, NO_LOCK, NO_LOCK };
	ListIterator job_iterator;
	struct job_record *job_ptr;
	Buf buffer = init_buf(high_buffer_size);
	time_t min_age = 0, now = time(NULL);
	time_t last_state_file_time;
	DEF_TIMERS;

	START_TIMER;
	/* Check that last state file was written at expected time.
	 * This is a check for two slurmctld daemons running at the same
	 * time in primary mode (a split-brain problem). */
	last_state_file_time = _get_last_state_write_time();
	if (last_file_write_time && last_state_file_time &&
	    (last_file_write_time != last_state_file_time)) {
		error("Bad job state save file time. We wrote it at time %u, "
		      "but the file contains a time stamp of %u.",
		      (uint32_t) last_file_write_time,
		      (uint32_t) last_state_file_time);
		if (slurmctld_primary == 0) {
			fatal("Two slurmctld daemons are running as primary. "
			      "Shutting down this daemon to avoid inconsistent "
			      "state due to split brain.");
		}
	}

	/* write header: version, time */
	packstr(JOB_STATE_VERSION, buffer);
	pack16(SLURM_PROTOCOL_VERSION, buffer);
	pack_time(now, buffer);

	if (slurmctld_conf.min_job_age > 0)
		min_age = now  - slurmctld_conf.min_job_age;

	/*
	 * write header: job id
	 * This is needed so that the job id remains persistent even after
	 * slurmctld is restarted.
	 */
	pack32( job_id_sequence, buffer);

	debug3("Writing job id %u to header record of job_state file",
	       job_id_sequence);

	/* write individual job records */
	lock_slurmctld(job_read_lock);
	job_iterator = list_iterator_create(job_list);
	while ((job_ptr = (struct job_record *) list_next(job_iterator))) {
		xassert (job_ptr->magic == JOB_MAGIC);
		if ((min_age > 0) && (job_ptr->end_time < min_age) &&
		    (! IS_JOB_COMPLETING(job_ptr)) && IS_JOB_FINISHED(job_ptr))
			continue;	/* job ready for purging, don't dump */

		_dump_job_state(job_ptr, buffer);
	}
	list_iterator_destroy(job_iterator);

	/* write the buffer to file */
	old_file = xstrdup(slurmctld_conf.state_save_location);
	xstrcat(old_file, "/job_state.old");
	reg_file = xstrdup(slurmctld_conf.state_save_location);
	xstrcat(reg_file, "/job_state");
	new_file = xstrdup(slurmctld_conf.state_save_location);
	xstrcat(new_file, "/job_state.new");
	unlock_slurmctld(job_read_lock);

	if (stat(reg_file, &stat_buf) == 0) {
		static time_t last_mtime = (time_t) 0;
		int delta_t = difftime(stat_buf.st_mtime, last_mtime);
		if (delta_t < -10) {
			error("The modification time of %s moved backwards "
			      "by %d seconds",
			      reg_file, (0-delta_t));
			error("The clock of the file system and this computer "
			      "appear to not be synchronized");
			/* It could be safest to exit here. We likely mounted
			 * a different file system with the state save files */
		}
		last_mtime = time(NULL);
	}

	lock_state_files();
	log_fd = creat(new_file, 0600);
	if (log_fd < 0) {
		error("Can't save state, create file %s error %m",
		      new_file);
		error_code = errno;
	} else {
		int pos = 0, nwrite, amount, rc;
		char *data;

		fd_set_close_on_exec(log_fd);
		nwrite = get_buf_offset(buffer);
		data = (char *)get_buf_data(buffer);
		high_buffer_size = MAX(nwrite, high_buffer_size);
		while (nwrite > 0) {
			amount = write(log_fd, &data[pos], nwrite);
			if ((amount < 0) && (errno != EINTR)) {
				error("Error writing file %s, %m", new_file);
				error_code = errno;
				break;
			}
			nwrite -= amount;
			pos    += amount;
		}

		rc = fsync_and_close(log_fd, "job");
		if (rc && !error_code)
			error_code = rc;
	}
	if (error_code)
		(void) unlink(new_file);
	else {			/* file shuffle */
		(void) unlink(old_file);
		if (link(reg_file, old_file))
			debug4("unable to create link for %s -> %s: %m",
			       reg_file, old_file);
		(void) unlink(reg_file);
		if (link(new_file, reg_file))
			debug4("unable to create link for %s -> %s: %m",
			       new_file, reg_file);
		(void) unlink(new_file);
		last_file_write_time = now;
	}
	xfree(old_file);
	xfree(reg_file);
	xfree(new_file);
	unlock_state_files();

	free_buf(buffer);
	END_TIMER2("dump_all_job_state");
	return error_code;
}

/* Open the job state save file, or backup if necessary.
 * state_file IN - the name of the state save file used
 * RET the file description to read from or error code
 */
static int _open_job_state_file(char **state_file)
{
	int state_fd;
	struct stat stat_buf;

	*state_file = slurm_get_state_save_location();
	xstrcat(*state_file, "/job_state");
	state_fd = open(*state_file, O_RDONLY);
	if (state_fd < 0) {
		error("Could not open job state file %s: %m", *state_file);
	} else if (fstat(state_fd, &stat_buf) < 0) {
		error("Could not stat job state file %s: %m", *state_file);
		(void) close(state_fd);
	} else if (stat_buf.st_size < 10) {
		error("Job state file %s too small", *state_file);
		(void) close(state_fd);
	} else 	/* Success */
		return state_fd;

	error("NOTE: Trying backup state save file. Jobs may be lost!");
	xstrcat(*state_file, ".old");
	state_fd = open(*state_file, O_RDONLY);
	return state_fd;
}

/* Note that the backup slurmctld has assumed primary control.
 * This function can be called multiple times. */
extern void backup_slurmctld_restart(void)
{
	last_file_write_time = (time_t) 0;
}

/* Return the time stamp in the current job state save file */
static time_t _get_last_state_write_time(void)
{
	int data_allocated, data_read = 0, error_code = SLURM_SUCCESS;
	uint32_t data_size = 0;
	int state_fd;
	char *data, *state_file;
	Buf buffer;
	time_t buf_time = (time_t) 0;
	char *ver_str = NULL;
	uint32_t ver_str_len;
	uint16_t protocol_version = (uint16_t)NO_VAL;

	/* read the file */
	state_fd = _open_job_state_file(&state_file);
	if (state_fd < 0) {
		info("No job state file (%s) found", state_file);
		error_code = ENOENT;
	} else {
		data_allocated = 128;
		data = xmalloc(data_allocated);
		while (1) {
			data_read = read(state_fd, &data[data_size],
					 (data_allocated - data_size));
			if (data_read < 0) {
				if (errno == EINTR)
					continue;
				else {
					error("Read error on %s: %m",
					      state_file);
					break;
				}
			} else if (data_read == 0)	/* eof */
				break;
			data_size += data_read;
			if (data_size >= 128)
				break;
		}
		close(state_fd);
	}
	xfree(state_file);
	if (error_code)
		return error_code;

	buffer = create_buf(data, data_size);
	safe_unpackstr_xmalloc(&ver_str, &ver_str_len, buffer);
	if (ver_str) {
		if (!strcmp(ver_str, JOB_STATE_VERSION))
			safe_unpack16(&protocol_version, buffer);
		else if (!strcmp(ver_str, JOB_2_6_STATE_VERSION))
			protocol_version = SLURM_2_6_PROTOCOL_VERSION;
	}
	safe_unpack_time(&buf_time, buffer);

unpack_error:
	xfree(ver_str);
	free_buf(buffer);
	return buf_time;
}

/*
 * load_all_job_state - load the job state from file, recover from last
 *	checkpoint. Execute this after loading the configuration file data.
 *	Changes here should be reflected in load_last_job_id().
 * RET 0 or error code
 */
extern int load_all_job_state(void)
{
	int data_allocated, data_read = 0, error_code = SLURM_SUCCESS;
	uint32_t data_size = 0;
	int state_fd, job_cnt = 0;
	char *data = NULL, *state_file;
	Buf buffer;
	time_t buf_time;
	uint32_t saved_job_id;
	char *ver_str = NULL;
	uint32_t ver_str_len;
	uint16_t protocol_version = (uint16_t)NO_VAL;

	/* read the file */
	lock_state_files();
	state_fd = _open_job_state_file(&state_file);
	if (state_fd < 0) {
		info("No job state file (%s) to recover", state_file);
		error_code = ENOENT;
	} else {
		data_allocated = BUF_SIZE;
		data = xmalloc(data_allocated);
		while (1) {
			data_read = read(state_fd, &data[data_size],
					 BUF_SIZE);
			if (data_read < 0) {
				if (errno == EINTR)
					continue;
				else {
					error("Read error on %s: %m",
					      state_file);
					break;
				}
			} else if (data_read == 0)	/* eof */
				break;
			data_size      += data_read;
			data_allocated += data_read;
			xrealloc(data, data_allocated);
		}
		close(state_fd);
	}
	xfree(state_file);
	unlock_state_files();

	job_id_sequence = MAX(job_id_sequence, slurmctld_conf.first_job_id);
	if (error_code)
		return error_code;

	buffer = create_buf(data, data_size);
	safe_unpackstr_xmalloc(&ver_str, &ver_str_len, buffer);
	debug3("Version string in job_state header is %s", ver_str);
	if (ver_str) {
		if (!strcmp(ver_str, JOB_STATE_VERSION))
			safe_unpack16(&protocol_version, buffer);
		else if (!strcmp(ver_str, JOB_2_6_STATE_VERSION))
			protocol_version = SLURM_2_6_PROTOCOL_VERSION;
	}

	if (protocol_version == (uint16_t)NO_VAL) {
		error("***********************************************");
		error("Can not recover job state, incompatible version");
		error("***********************************************");
		xfree(ver_str);
		free_buf(buffer);
		return EFAULT;
	}
	xfree(ver_str);

	safe_unpack_time(&buf_time, buffer);
	safe_unpack32( &saved_job_id, buffer);
	job_id_sequence = MAX(saved_job_id, job_id_sequence);
	debug3("Job id in job_state header is %u", saved_job_id);

	while (remaining_buf(buffer) > 0) {
		error_code = _load_job_state(buffer, protocol_version);
		if (error_code != SLURM_SUCCESS)
			goto unpack_error;
		job_cnt++;
	}
	debug3("Set job_id_sequence to %u", job_id_sequence);

	free_buf(buffer);
	info("Recovered information about %d jobs", job_cnt);
	return error_code;

unpack_error:
	error("Incomplete job data checkpoint file");
	info("Recovered information about %d jobs", job_cnt);
	free_buf(buffer);
	return SLURM_FAILURE;
}

/*
 * load_last_job_id - load only the last job ID from state save file.
 *	Changes here should be reflected in load_all_job_state().
 * RET 0 or error code
 */
extern int load_last_job_id( void )
{
	int data_allocated, data_read = 0, error_code = SLURM_SUCCESS;
	uint32_t data_size = 0;
	int state_fd;
	char *data = NULL, *state_file;
	Buf buffer;
	time_t buf_time;
	char *ver_str = NULL;
	uint32_t ver_str_len;
	uint16_t protocol_version = (uint16_t)NO_VAL;

	/* read the file */
	state_file = slurm_get_state_save_location();
	xstrcat(state_file, "/job_state");
	lock_state_files();
	state_fd = open(state_file, O_RDONLY);
	if (state_fd < 0) {
		debug("No job state file (%s) to recover", state_file);
		error_code = ENOENT;
	} else {
		data_allocated = BUF_SIZE;
		data = xmalloc(data_allocated);
		while (1) {
			data_read = read(state_fd, &data[data_size],
					 BUF_SIZE);
			if (data_read < 0) {
				if (errno == EINTR)
					continue;
				else {
					error("Read error on %s: %m",
					      state_file);
					break;
				}
			} else if (data_read == 0)	/* eof */
				break;
			data_size      += data_read;
			data_allocated += data_read;
			xrealloc(data, data_allocated);
		}
		close(state_fd);
	}
	xfree(state_file);
	unlock_state_files();

	if (error_code)
		return error_code;

	buffer = create_buf(data, data_size);
	safe_unpackstr_xmalloc(&ver_str, &ver_str_len, buffer);
	debug3("Version string in job_state header is %s", ver_str);
	if (ver_str) {
		if (!strcmp(ver_str, JOB_STATE_VERSION))
			safe_unpack16(&protocol_version, buffer);
		else if (!strcmp(ver_str, JOB_2_6_STATE_VERSION))
			protocol_version = SLURM_2_6_PROTOCOL_VERSION;
	}
	xfree(ver_str);

	if (protocol_version == (uint16_t)NO_VAL) {
		debug("*************************************************");
		debug("Can not recover last job ID, incompatible version");
		debug("*************************************************");
		free_buf(buffer);
		return EFAULT;
	}

	safe_unpack_time(&buf_time, buffer);
	safe_unpack32( &job_id_sequence, buffer);
	debug3("Job ID in job_state header is %u", job_id_sequence);

	/* Ignore the state for individual jobs stored here */

	free_buf(buffer);
	return error_code;

unpack_error:
	debug("Invalid job data checkpoint file");
	free_buf(buffer);
	return SLURM_FAILURE;
}

/*
 * _dump_job_state - dump the state of a specific job, its details, and
 *	steps to a buffer
 * IN dump_job_ptr - pointer to job for which information is requested
 * IN/OUT buffer - location to store data, pointers automatically advanced
 */
static void _dump_job_state(struct job_record *dump_job_ptr, Buf buffer)
{
	struct job_details *detail_ptr;
	ListIterator step_iterator;
	struct step_record *step_ptr;
	uint32_t tmp_32;

	/* Dump basic job info */
	pack32(dump_job_ptr->array_job_id, buffer);
	pack32(dump_job_ptr->array_task_id, buffer);
	if (dump_job_ptr->array_recs) {
		build_array_str(dump_job_ptr);
		tmp_32 = bit_size(dump_job_ptr->array_recs->task_id_bitmap);
		pack32(tmp_32, buffer);
		if (tmp_32)
			packstr(dump_job_ptr->array_recs->task_id_str, buffer);
		pack32(dump_job_ptr->array_recs->array_flags,    buffer);
		pack32(dump_job_ptr->array_recs->max_run_tasks,  buffer);
		pack32(dump_job_ptr->array_recs->tot_run_tasks,  buffer);
		pack32(dump_job_ptr->array_recs->min_exit_code,  buffer);
		pack32(dump_job_ptr->array_recs->max_exit_code,  buffer);
		pack32(dump_job_ptr->array_recs->tot_comp_tasks, buffer);
	} else {
		tmp_32 = NO_VAL;
		pack32(tmp_32, buffer);
	}
	pack32(dump_job_ptr->assoc_id, buffer);
	pack32(dump_job_ptr->job_id, buffer);
	pack32(dump_job_ptr->user_id, buffer);
	pack32(dump_job_ptr->group_id, buffer);
	pack32(dump_job_ptr->time_limit, buffer);
	pack32(dump_job_ptr->time_min, buffer);
	pack32(dump_job_ptr->priority, buffer);
	pack32(dump_job_ptr->alloc_sid, buffer);
	pack32(dump_job_ptr->total_cpus, buffer);
	pack32(dump_job_ptr->total_nodes, buffer);
	pack32(dump_job_ptr->cpu_cnt, buffer);
	pack32(dump_job_ptr->exit_code, buffer);
	pack32(dump_job_ptr->derived_ec, buffer);
	pack32(dump_job_ptr->db_index, buffer);
	pack32(dump_job_ptr->resv_id, buffer);
	pack32(dump_job_ptr->next_step_id, buffer);
	pack32(dump_job_ptr->qos_id, buffer);
	pack32(dump_job_ptr->req_switch, buffer);
	pack32(dump_job_ptr->wait4switch, buffer);
	pack32(dump_job_ptr->profile, buffer);

	pack_time(dump_job_ptr->preempt_time, buffer);
	pack_time(dump_job_ptr->start_time, buffer);
	pack_time(dump_job_ptr->end_time, buffer);
	pack_time(dump_job_ptr->suspend_time, buffer);
	pack_time(dump_job_ptr->pre_sus_time, buffer);
	pack_time(dump_job_ptr->resize_time, buffer);
	pack_time(dump_job_ptr->tot_sus_time, buffer);

	pack16(dump_job_ptr->direct_set_prio, buffer);
	pack16(dump_job_ptr->job_state, buffer);
	pack16(dump_job_ptr->kill_on_node_fail, buffer);
	pack16(dump_job_ptr->batch_flag, buffer);
	pack16(dump_job_ptr->mail_type, buffer);
	pack16(dump_job_ptr->state_reason, buffer);
	pack8(dump_job_ptr->reboot, buffer);
	pack16(dump_job_ptr->restart_cnt, buffer);
	pack16(dump_job_ptr->wait_all_nodes, buffer);
	pack16(dump_job_ptr->warn_flags, buffer);
	pack16(dump_job_ptr->warn_signal, buffer);
	pack16(dump_job_ptr->warn_time, buffer);
	pack16(dump_job_ptr->limit_set_max_cpus, buffer);
	pack16(dump_job_ptr->limit_set_max_nodes, buffer);
	pack16(dump_job_ptr->limit_set_min_cpus, buffer);
	pack16(dump_job_ptr->limit_set_min_nodes, buffer);
	pack16(dump_job_ptr->limit_set_pn_min_memory, buffer);
	pack16(dump_job_ptr->limit_set_time, buffer);
	pack16(dump_job_ptr->limit_set_qos, buffer);

	packstr(dump_job_ptr->state_desc, buffer);
	packstr(dump_job_ptr->resp_host, buffer);

	pack16(dump_job_ptr->alloc_resp_port, buffer);
	pack16(dump_job_ptr->other_port, buffer);
	pack16(dump_job_ptr->start_protocol_ver, buffer);

	if (IS_JOB_COMPLETING(dump_job_ptr)) {
		if (dump_job_ptr->nodes_completing == NULL) {
			dump_job_ptr->nodes_completing =
				bitmap2node_name(dump_job_ptr->node_bitmap);
		}
		packstr(dump_job_ptr->nodes_completing, buffer);
	}
	packstr(dump_job_ptr->nodes, buffer);
	packstr(dump_job_ptr->partition, buffer);
	packstr(dump_job_ptr->name, buffer);
	packstr(dump_job_ptr->wckey, buffer);
	packstr(dump_job_ptr->alloc_node, buffer);
	packstr(dump_job_ptr->account, buffer);
	packstr(dump_job_ptr->comment, buffer);
	packstr(dump_job_ptr->gres, buffer);
	packstr(dump_job_ptr->gres_alloc, buffer);
	packstr(dump_job_ptr->gres_req, buffer);
	packstr(dump_job_ptr->gres_used, buffer);
	packstr(dump_job_ptr->network, buffer);
	packstr(dump_job_ptr->licenses, buffer);
	packstr(dump_job_ptr->mail_user, buffer);
	packstr(dump_job_ptr->resv_name, buffer);
	packstr(dump_job_ptr->batch_host, buffer);

	select_g_select_jobinfo_pack(dump_job_ptr->select_jobinfo,
				     buffer, SLURM_PROTOCOL_VERSION);
	pack_job_resources(dump_job_ptr->job_resrcs, buffer,
			   SLURM_PROTOCOL_VERSION);

	pack16(dump_job_ptr->ckpt_interval, buffer);
	checkpoint_pack_jobinfo(dump_job_ptr->check_job, buffer,
				SLURM_PROTOCOL_VERSION);
	packstr_array(dump_job_ptr->spank_job_env,
		      dump_job_ptr->spank_job_env_size, buffer);

	(void) gres_plugin_job_state_pack(dump_job_ptr->gres_list, buffer,
					  dump_job_ptr->job_id, true,
					  SLURM_PROTOCOL_VERSION);

	/* Dump job details, if available */
	detail_ptr = dump_job_ptr->details;
	if (detail_ptr) {
		xassert (detail_ptr->magic == DETAILS_MAGIC);
		pack16((uint16_t) DETAILS_FLAG, buffer);
		_dump_job_details(detail_ptr, buffer);
	} else
		pack16((uint16_t) 0, buffer);	/* no details flag */

	/* Dump job steps */
	step_iterator = list_iterator_create(dump_job_ptr->step_list);
	while ((step_ptr = (struct step_record *)
		list_next(step_iterator))) {
		if (step_ptr->state < JOB_RUNNING)
			continue;
		pack16((uint16_t) STEP_FLAG, buffer);
		dump_job_step_state(dump_job_ptr, step_ptr, buffer);
	}
	list_iterator_destroy(step_iterator);
	pack16((uint16_t) 0, buffer);	/* no step flag */
}

/* Unpack a job's state information from a buffer */
static int _load_job_state(Buf buffer, uint16_t protocol_version)
{
	uint32_t job_id, user_id, group_id, time_limit, priority, alloc_sid;
	uint32_t exit_code, assoc_id, db_index, name_len, time_min;
	uint32_t next_step_id, total_cpus, total_nodes = 0, cpu_cnt;
	uint32_t resv_id, spank_job_env_size = 0, qos_id, derived_ec = 0;
	uint32_t array_job_id = 0, req_switch = 0, wait4switch = 0;
	uint32_t profile = ACCT_GATHER_PROFILE_NOT_SET;
	time_t start_time, end_time, suspend_time, pre_sus_time, tot_sus_time;
	time_t preempt_time = 0;
	time_t resize_time = 0, now = time(NULL);
	uint8_t reboot = 0;
	uint32_t array_task_id = NO_VAL;
	uint32_t array_flags = 0, max_run_tasks = 0, tot_run_tasks = 0;
	uint32_t min_exit_code = 0, max_exit_code = 0, tot_comp_tasks = 0;
	uint16_t job_state, details, batch_flag, step_flag;
	uint16_t kill_on_node_fail, direct_set_prio;
	uint16_t alloc_resp_port, other_port, mail_type, state_reason;
	uint16_t restart_cnt, ckpt_interval;
	uint16_t wait_all_nodes, warn_flags = 0, warn_signal, warn_time;
	uint16_t limit_set_max_cpus = 0, limit_set_max_nodes = 0;
	uint16_t limit_set_min_cpus = 0, limit_set_min_nodes = 0;
	uint16_t limit_set_pn_min_memory = 0;
	uint16_t limit_set_time = 0, limit_set_qos = 0;
	uint16_t uint16_tmp;
	uint16_t start_protocol_ver = SLURM_MIN_PROTOCOL_VERSION;
	char *nodes = NULL, *partition = NULL, *name = NULL, *resp_host = NULL;
	char *account = NULL, *network = NULL, *mail_user = NULL;
	char *comment = NULL, *nodes_completing = NULL, *alloc_node = NULL;
	char *licenses = NULL, *state_desc = NULL, *wckey = NULL;
	char *resv_name = NULL, *gres = NULL, *batch_host = NULL;
	char *gres_alloc = NULL, *gres_req = NULL, *gres_used = NULL;
	char *task_id_str = NULL;
	uint32_t task_id_size = NO_VAL;
	char **spank_job_env = (char **) NULL;
	List gres_list = NULL, part_ptr_list = NULL;
	struct job_record *job_ptr = NULL;
	struct part_record *part_ptr;
	int error_code, i, qos_error;
	dynamic_plugin_data_t *select_jobinfo = NULL;
	job_resources_t *job_resources = NULL;
	check_jobinfo_t check_job = NULL;
	slurmdb_association_rec_t assoc_rec;
	slurmdb_qos_rec_t qos_rec;
	bool job_finished = false;
	char jbuf[JBUFSIZ];

	if (protocol_version >= SLURM_14_11_PROTOCOL_VERSION) {
		safe_unpack32(&array_job_id, buffer);
		safe_unpack32(&array_task_id, buffer);

		/* Job Array record */
		safe_unpack32(&task_id_size, buffer);
		if (task_id_size != NO_VAL) {
			safe_unpackstr_xmalloc(&task_id_str, &name_len, buffer);
			safe_unpack32(&array_flags,    buffer);
			safe_unpack32(&max_run_tasks,  buffer);
			safe_unpack32(&tot_run_tasks,  buffer);
			safe_unpack32(&min_exit_code,  buffer);
			safe_unpack32(&max_exit_code,  buffer);
			safe_unpack32(&tot_comp_tasks, buffer);
		}

		safe_unpack32(&assoc_id, buffer);
		safe_unpack32(&job_id, buffer);

		/* validity test as possible */
		if (job_id == 0) {
			verbose("Invalid job_id %u", job_id);
			goto unpack_error;
		}

		job_ptr = find_job_record(job_id);
		if (job_ptr == NULL) {
			job_ptr = _create_job_record(&error_code, 1);
			if (error_code) {
				error("Create job entry failed for job_id %u",
				      job_id);
				goto unpack_error;
			}
			job_ptr->job_id = job_id;
			job_ptr->array_job_id = array_job_id;
			job_ptr->array_task_id = array_task_id;
		}

		safe_unpack32(&user_id, buffer);
		safe_unpack32(&group_id, buffer);
		safe_unpack32(&time_limit, buffer);
		safe_unpack32(&time_min, buffer);
		safe_unpack32(&priority, buffer);
		safe_unpack32(&alloc_sid, buffer);
		safe_unpack32(&total_cpus, buffer);
		safe_unpack32(&total_nodes, buffer);
		safe_unpack32(&cpu_cnt, buffer);
		safe_unpack32(&exit_code, buffer);
		safe_unpack32(&derived_ec, buffer);
		safe_unpack32(&db_index, buffer);
		safe_unpack32(&resv_id, buffer);
		safe_unpack32(&next_step_id, buffer);
		safe_unpack32(&qos_id, buffer);
		safe_unpack32(&req_switch, buffer);
		safe_unpack32(&wait4switch, buffer);
		safe_unpack32(&profile, buffer);

		safe_unpack_time(&preempt_time, buffer);
		safe_unpack_time(&start_time, buffer);
		safe_unpack_time(&end_time, buffer);
		safe_unpack_time(&suspend_time, buffer);
		safe_unpack_time(&pre_sus_time, buffer);
		safe_unpack_time(&resize_time, buffer);
		safe_unpack_time(&tot_sus_time, buffer);

		safe_unpack16(&direct_set_prio, buffer);
		safe_unpack16(&job_state, buffer);
		safe_unpack16(&kill_on_node_fail, buffer);
		safe_unpack16(&batch_flag, buffer);
		safe_unpack16(&mail_type, buffer);
		safe_unpack16(&state_reason, buffer);
		safe_unpack8 (&reboot, buffer);
		safe_unpack16(&restart_cnt, buffer);
		safe_unpack16(&wait_all_nodes, buffer);
		safe_unpack16(&warn_flags, buffer);
		safe_unpack16(&warn_signal, buffer);
		safe_unpack16(&warn_time, buffer);
		safe_unpack16(&limit_set_max_cpus, buffer);
		safe_unpack16(&limit_set_max_nodes, buffer);
		safe_unpack16(&limit_set_min_cpus, buffer);
		safe_unpack16(&limit_set_min_nodes, buffer);
		safe_unpack16(&limit_set_pn_min_memory, buffer);
		safe_unpack16(&limit_set_time, buffer);
		safe_unpack16(&limit_set_qos, buffer);

		safe_unpackstr_xmalloc(&state_desc, &name_len, buffer);
		safe_unpackstr_xmalloc(&resp_host, &name_len, buffer);

		safe_unpack16(&alloc_resp_port, buffer);
		safe_unpack16(&other_port, buffer);
		safe_unpack16(&start_protocol_ver, buffer);

		if (job_state & JOB_COMPLETING) {
			safe_unpackstr_xmalloc(&nodes_completing,
					       &name_len, buffer);
		}
		safe_unpackstr_xmalloc(&nodes, &name_len, buffer);
		safe_unpackstr_xmalloc(&partition, &name_len, buffer);
		if (partition == NULL) {
			error("No partition for job %u", job_id);
			goto unpack_error;
		}
		part_ptr = find_part_record (partition);
		if (part_ptr == NULL) {
			part_ptr_list = get_part_list(partition);
			if (part_ptr_list) {
				part_ptr = list_peek(part_ptr_list);
			} else {
				verbose("Invalid partition (%s) for job_id %u",
					partition, job_id);
				/* not fatal error, partition could have been
				 * removed, reset_job_bitmaps() will clean-up
				 * this job */
			}
		}

		safe_unpackstr_xmalloc(&name, &name_len, buffer);
		safe_unpackstr_xmalloc(&wckey, &name_len, buffer);
		safe_unpackstr_xmalloc(&alloc_node, &name_len, buffer);
		safe_unpackstr_xmalloc(&account, &name_len, buffer);
		safe_unpackstr_xmalloc(&comment, &name_len, buffer);
		safe_unpackstr_xmalloc(&gres, &name_len, buffer);
		safe_unpackstr_xmalloc(&gres_alloc, &name_len, buffer);
		safe_unpackstr_xmalloc(&gres_req, &name_len, buffer);
		safe_unpackstr_xmalloc(&gres_used, &name_len, buffer);
		safe_unpackstr_xmalloc(&network, &name_len, buffer);
		safe_unpackstr_xmalloc(&licenses, &name_len, buffer);
		safe_unpackstr_xmalloc(&mail_user, &name_len, buffer);
		safe_unpackstr_xmalloc(&resv_name, &name_len, buffer);
		safe_unpackstr_xmalloc(&batch_host, &name_len, buffer);

		if (select_g_select_jobinfo_unpack(&select_jobinfo, buffer,
						   protocol_version))
			goto unpack_error;
		if (unpack_job_resources(&job_resources, buffer,
					 protocol_version))
			goto unpack_error;

		safe_unpack16(&ckpt_interval, buffer);
		if (checkpoint_alloc_jobinfo(&check_job) ||
		    checkpoint_unpack_jobinfo(check_job, buffer,
					      protocol_version))
			goto unpack_error;

		safe_unpackstr_array(&spank_job_env, &spank_job_env_size,
				     buffer);

		if (gres_plugin_job_state_unpack(&gres_list, buffer, job_id,
						 protocol_version) !=
		    SLURM_SUCCESS)
			goto unpack_error;
		gres_plugin_job_state_log(gres_list, job_id);

		safe_unpack16(&details, buffer);
		if ((details == DETAILS_FLAG) &&
		    (_load_job_details(job_ptr, buffer, protocol_version))) {
			job_ptr->job_state = JOB_FAILED;
			job_ptr->exit_code = 1;
			job_ptr->state_reason = FAIL_SYSTEM;
			xfree(job_ptr->state_desc);
			job_ptr->end_time = now;
			goto unpack_error;
		}
		safe_unpack16(&step_flag, buffer);

		while (step_flag == STEP_FLAG) {
			/* No need to put these into accounting if they
			 * haven't been since all information will be
			 * put in when the job is finished.
			 */
			if ((error_code = load_step_state(job_ptr, buffer,
							  protocol_version)))
				goto unpack_error;
			safe_unpack16(&step_flag, buffer);
		}
	} else if (protocol_version >= SLURM_14_03_PROTOCOL_VERSION) {
		safe_unpack32(&array_job_id, buffer);
		safe_unpack32(&array_task_id, buffer);
		safe_unpack32(&assoc_id, buffer);
		safe_unpack32(&job_id, buffer);

		/* validity test as possible */
		if (job_id == 0) {
			verbose("Invalid job_id %u", job_id);
			goto unpack_error;
		}

		job_ptr = find_job_record(job_id);
		if (job_ptr == NULL) {
			job_ptr = _create_job_record(&error_code, 1);
			if (error_code) {
				error("Create job entry failed for job_id %u",
				      job_id);
				goto unpack_error;
			}
			job_ptr->job_id = job_id;
			job_ptr->array_job_id = array_job_id;
			job_ptr->array_task_id = array_task_id;
		}

		safe_unpack32(&user_id, buffer);
		safe_unpack32(&group_id, buffer);
		safe_unpack32(&time_limit, buffer);
		safe_unpack32(&time_min, buffer);
		safe_unpack32(&priority, buffer);
		safe_unpack32(&alloc_sid, buffer);
		safe_unpack32(&total_cpus, buffer);
		safe_unpack32(&total_nodes, buffer);
		safe_unpack32(&cpu_cnt, buffer);
		safe_unpack32(&exit_code, buffer);
		safe_unpack32(&derived_ec, buffer);
		safe_unpack32(&db_index, buffer);
		safe_unpack32(&resv_id, buffer);
		safe_unpack32(&next_step_id, buffer);
		safe_unpack32(&qos_id, buffer);
		safe_unpack32(&req_switch, buffer);
		safe_unpack32(&wait4switch, buffer);
		safe_unpack32(&profile, buffer);

		safe_unpack_time(&preempt_time, buffer);
		safe_unpack_time(&start_time, buffer);
		safe_unpack_time(&end_time, buffer);
		safe_unpack_time(&suspend_time, buffer);
		safe_unpack_time(&pre_sus_time, buffer);
		safe_unpack_time(&resize_time, buffer);
		safe_unpack_time(&tot_sus_time, buffer);

		safe_unpack16(&direct_set_prio, buffer);
		safe_unpack16(&job_state, buffer);
		safe_unpack16(&kill_on_node_fail, buffer);
		safe_unpack16(&batch_flag, buffer);
		safe_unpack16(&mail_type, buffer);
		safe_unpack16(&state_reason, buffer);
		safe_unpack16(&restart_cnt, buffer);
		safe_unpack16(&wait_all_nodes, buffer);
		safe_unpack16(&warn_flags, buffer);
		safe_unpack16(&warn_signal, buffer);
		safe_unpack16(&warn_time, buffer);
		safe_unpack16(&limit_set_max_cpus, buffer);
		safe_unpack16(&limit_set_max_nodes, buffer);
		safe_unpack16(&limit_set_min_cpus, buffer);
		safe_unpack16(&limit_set_min_nodes, buffer);
		safe_unpack16(&limit_set_pn_min_memory, buffer);
		safe_unpack16(&limit_set_time, buffer);
		safe_unpack16(&limit_set_qos, buffer);

		safe_unpackstr_xmalloc(&state_desc, &name_len, buffer);
		safe_unpackstr_xmalloc(&resp_host, &name_len, buffer);

		safe_unpack16(&alloc_resp_port, buffer);
		safe_unpack16(&other_port, buffer);

		if (job_state & JOB_COMPLETING) {
			safe_unpackstr_xmalloc(&nodes_completing,
					       &name_len, buffer);
		}
		safe_unpackstr_xmalloc(&nodes, &name_len, buffer);
		safe_unpackstr_xmalloc(&partition, &name_len, buffer);
		if (partition == NULL) {
			error("No partition for job %u", job_id);
			goto unpack_error;
		}
		part_ptr = find_part_record (partition);
		if (part_ptr == NULL) {
			part_ptr_list = get_part_list(partition);
			if (part_ptr_list) {
				part_ptr = list_peek(part_ptr_list);
			} else {
				verbose("Invalid partition (%s) for job_id %u",
					partition, job_id);
				/* not fatal error, partition could have been
				 * removed, reset_job_bitmaps() will clean-up
				 * this job */
			}
		}

		safe_unpackstr_xmalloc(&name, &name_len, buffer);
		safe_unpackstr_xmalloc(&wckey, &name_len, buffer);
		safe_unpackstr_xmalloc(&alloc_node, &name_len, buffer);
		safe_unpackstr_xmalloc(&account, &name_len, buffer);
		safe_unpackstr_xmalloc(&comment, &name_len, buffer);
		safe_unpackstr_xmalloc(&gres, &name_len, buffer);
		safe_unpackstr_xmalloc(&gres_alloc, &name_len, buffer);
		safe_unpackstr_xmalloc(&gres_req, &name_len, buffer);
		safe_unpackstr_xmalloc(&gres_used, &name_len, buffer);
		safe_unpackstr_xmalloc(&network, &name_len, buffer);
		safe_unpackstr_xmalloc(&licenses, &name_len, buffer);
		safe_unpackstr_xmalloc(&mail_user, &name_len, buffer);
		safe_unpackstr_xmalloc(&resv_name, &name_len, buffer);
		safe_unpackstr_xmalloc(&batch_host, &name_len, buffer);

		if (select_g_select_jobinfo_unpack(&select_jobinfo, buffer,
						   protocol_version))
			goto unpack_error;
		if (unpack_job_resources(&job_resources, buffer,
					 protocol_version))
			goto unpack_error;

		safe_unpack16(&ckpt_interval, buffer);
		if (checkpoint_alloc_jobinfo(&check_job) ||
		    checkpoint_unpack_jobinfo(check_job, buffer,
					      protocol_version))
			goto unpack_error;

		safe_unpackstr_array(&spank_job_env, &spank_job_env_size,
				     buffer);

		if (gres_plugin_job_state_unpack(&gres_list, buffer, job_id,
						 protocol_version) !=
		    SLURM_SUCCESS)
			goto unpack_error;
		gres_plugin_job_state_log(gres_list, job_id);

		safe_unpack16(&details, buffer);
		if ((details == DETAILS_FLAG) &&
		    (_load_job_details(job_ptr, buffer, protocol_version))) {
			job_ptr->job_state = JOB_FAILED;
			job_ptr->exit_code = 1;
			job_ptr->state_reason = FAIL_SYSTEM;
			xfree(job_ptr->state_desc);
			job_ptr->end_time = now;
			goto unpack_error;
		}
		safe_unpack16(&step_flag, buffer);

		while (step_flag == STEP_FLAG) {
			/* No need to put these into accounting if they
			 * haven't been since all information will be
			 * put in when the job is finished.
			 */
			if ((error_code = load_step_state(job_ptr, buffer,
							  protocol_version)))
				goto unpack_error;
			safe_unpack16(&step_flag, buffer);
		}
	} else if (protocol_version >= SLURM_2_6_PROTOCOL_VERSION) {
		safe_unpack32(&array_job_id, buffer);
		safe_unpack16(&uint16_tmp, buffer);
		if (uint16_tmp == (uint16_t) NO_VAL)
			array_task_id = NO_VAL;
		else
			array_task_id = (uint32_t) uint16_tmp;
		safe_unpack32(&assoc_id, buffer);
		safe_unpack32(&job_id, buffer);

		/* validity test as possible */
		if (job_id == 0) {
			verbose("Invalid job_id %u", job_id);
			goto unpack_error;
		}

		job_ptr = find_job_record(job_id);
		if (job_ptr == NULL) {
			job_ptr = _create_job_record(&error_code, 1);
			if (error_code) {
				error("Create job entry failed for job_id %u",
				      job_id);
				goto unpack_error;
			}
			job_ptr->job_id = job_id;
			job_ptr->array_job_id = array_job_id;
			job_ptr->array_task_id = array_task_id;
		}

		safe_unpack32(&user_id, buffer);
		safe_unpack32(&group_id, buffer);
		safe_unpack32(&time_limit, buffer);
		safe_unpack32(&time_min, buffer);
		safe_unpack32(&priority, buffer);
		safe_unpack32(&alloc_sid, buffer);
		safe_unpack32(&total_cpus, buffer);
		safe_unpack32(&total_nodes, buffer);
		safe_unpack32(&cpu_cnt, buffer);
		safe_unpack32(&exit_code, buffer);
		safe_unpack32(&derived_ec, buffer);
		safe_unpack32(&db_index, buffer);
		safe_unpack32(&resv_id, buffer);
		safe_unpack32(&next_step_id, buffer);
		safe_unpack32(&qos_id, buffer);
		safe_unpack32(&req_switch, buffer);
		safe_unpack32(&wait4switch, buffer);
		safe_unpack32(&profile, buffer);

		safe_unpack_time(&preempt_time, buffer);
		safe_unpack_time(&start_time, buffer);
		safe_unpack_time(&end_time, buffer);
		safe_unpack_time(&suspend_time, buffer);
		safe_unpack_time(&pre_sus_time, buffer);
		safe_unpack_time(&resize_time, buffer);
		safe_unpack_time(&tot_sus_time, buffer);

		safe_unpack16(&direct_set_prio, buffer);
		safe_unpack16(&job_state, buffer);
		safe_unpack16(&kill_on_node_fail, buffer);
		safe_unpack16(&batch_flag, buffer);
		safe_unpack16(&mail_type, buffer);
		safe_unpack16(&state_reason, buffer);
		safe_unpack16(&restart_cnt, buffer);
		safe_unpack16(&uint16_tmp, buffer);	/* Was resv_flags */
		safe_unpack16(&wait_all_nodes, buffer);
		safe_unpack16(&warn_signal, buffer);
		safe_unpack16(&warn_time, buffer);
		safe_unpack16(&limit_set_max_cpus, buffer);
		safe_unpack16(&limit_set_max_nodes, buffer);
		safe_unpack16(&limit_set_min_cpus, buffer);
		safe_unpack16(&limit_set_min_nodes, buffer);
		safe_unpack16(&limit_set_pn_min_memory, buffer);
		safe_unpack16(&limit_set_time, buffer);
		safe_unpack16(&limit_set_qos, buffer);

		safe_unpackstr_xmalloc(&state_desc, &name_len, buffer);
		safe_unpackstr_xmalloc(&resp_host, &name_len, buffer);

		safe_unpack16(&alloc_resp_port, buffer);
		safe_unpack16(&other_port, buffer);

		if (job_state & JOB_COMPLETING) {
			safe_unpackstr_xmalloc(&nodes_completing,
					       &name_len, buffer);
		}
		safe_unpackstr_xmalloc(&nodes, &name_len, buffer);
		safe_unpackstr_xmalloc(&partition, &name_len, buffer);
		if (partition == NULL) {
			error("No partition for job %u", job_id);
			goto unpack_error;
		}
		part_ptr = find_part_record (partition);
		if (part_ptr == NULL) {
			part_ptr_list = get_part_list(partition);
			if (part_ptr_list) {
				part_ptr = list_peek(part_ptr_list);
			} else {
				verbose("Invalid partition (%s) for job_id %u",
					partition, job_id);
				/* not fatal error, partition could have been
				 * removed, reset_job_bitmaps() will clean-up
				 * this job */
			}
		}

		safe_unpackstr_xmalloc(&name, &name_len, buffer);
		safe_unpackstr_xmalloc(&wckey, &name_len, buffer);
		safe_unpackstr_xmalloc(&alloc_node, &name_len, buffer);
		safe_unpackstr_xmalloc(&account, &name_len, buffer);
		safe_unpackstr_xmalloc(&comment, &name_len, buffer);
		safe_unpackstr_xmalloc(&gres, &name_len, buffer);
		safe_unpackstr_xmalloc(&gres_alloc, &name_len, buffer);
		safe_unpackstr_xmalloc(&gres_req, &name_len, buffer);
		safe_unpackstr_xmalloc(&gres_used, &name_len, buffer);
		safe_unpackstr_xmalloc(&network, &name_len, buffer);
		safe_unpackstr_xmalloc(&licenses, &name_len, buffer);
		safe_unpackstr_xmalloc(&mail_user, &name_len, buffer);
		safe_unpackstr_xmalloc(&resv_name, &name_len, buffer);
		safe_unpackstr_xmalloc(&batch_host, &name_len, buffer);

		if (select_g_select_jobinfo_unpack(&select_jobinfo, buffer,
						   protocol_version))
			goto unpack_error;
		if (unpack_job_resources(&job_resources, buffer,
					 protocol_version))
			goto unpack_error;

		safe_unpack16(&ckpt_interval, buffer);
		if (checkpoint_alloc_jobinfo(&check_job) ||
		    checkpoint_unpack_jobinfo(check_job, buffer,
					      protocol_version))
			goto unpack_error;

		safe_unpackstr_array(&spank_job_env, &spank_job_env_size,
				     buffer);

		if (gres_plugin_job_state_unpack(&gres_list, buffer, job_id,
						 protocol_version) !=
		    SLURM_SUCCESS)
			goto unpack_error;
		gres_plugin_job_state_log(gres_list, job_id);

		safe_unpack16(&details, buffer);
		if ((details == DETAILS_FLAG) &&
		    (_load_job_details(job_ptr, buffer, protocol_version))) {
			job_ptr->job_state = JOB_FAILED;
			job_ptr->exit_code = 1;
			job_ptr->state_reason = FAIL_SYSTEM;
			xfree(job_ptr->state_desc);
			job_ptr->end_time = now;
			goto unpack_error;
		}
		safe_unpack16(&step_flag, buffer);

		while (step_flag == STEP_FLAG) {
			/* No need to put these into accounting if they
			 * haven't been since all information will be
			 * put in when the job is finished.
			 */
			if ((error_code = load_step_state(job_ptr, buffer,
							  protocol_version)))
				goto unpack_error;
			safe_unpack16(&step_flag, buffer);
		}
	} else {
		error("_load_job_state: protocol_version "
		      "%hu not supported", protocol_version);
		goto unpack_error;
	}

	if (((job_state & JOB_STATE_BASE) >= JOB_END) ||
	    (batch_flag > MAX_BATCH_REQUEUE)) {
		error("Invalid data for job %u: "
		      "job_state=%u batch_flag=%u",
		      job_id, job_state, batch_flag);
		goto unpack_error;
	}
	if (kill_on_node_fail > 1) {
		error("Invalid data for job %u: kill_on_node_fail=%u",
		      job_id, kill_on_node_fail);
		goto unpack_error;
	}

	if ((priority > 1) && (direct_set_prio == 0)) {
		highest_prio = MAX(highest_prio, priority);
		lowest_prio  = MIN(lowest_prio,  priority);
	}
	if (job_id_sequence <= job_id)
		job_id_sequence = job_id + 1;

	xfree(job_ptr->account);
	job_ptr->account = account;
	xstrtolower(job_ptr->account);
	account          = NULL;  /* reused, nothing left to free */
	xfree(job_ptr->alloc_node);
	job_ptr->alloc_node   = alloc_node;
	alloc_node             = NULL;	/* reused, nothing left to free */
	job_ptr->alloc_resp_port = alloc_resp_port;
	job_ptr->alloc_sid    = alloc_sid;
	job_ptr->assoc_id     = assoc_id;
	job_ptr->batch_flag   = batch_flag;
	xfree(job_ptr->batch_host);
	job_ptr->batch_host   = batch_host;
	batch_host            = NULL;  /* reused, nothing left to free */
	xfree(job_ptr->comment);
	job_ptr->comment      = comment;
	comment               = NULL;  /* reused, nothing left to free */
	xfree(job_ptr->gres);
	job_ptr->gres         = gres;
	gres                  = NULL;  /* reused, nothing left to free */
	xfree(job_ptr->gres_alloc);
	job_ptr->gres_alloc   = gres_alloc;
	gres_alloc            = NULL;  /* reused, nothing left to free */
	xfree(job_ptr->gres_req);
	job_ptr->gres_req    = gres_req;
	gres_req              = NULL;  /* reused, nothing left to free */
	xfree(job_ptr->gres_used);
	job_ptr->gres_used    = gres_used;
	gres_used             = NULL;  /* reused, nothing left to free */
	job_ptr->gres_list    = gres_list;
	job_ptr->direct_set_prio = direct_set_prio;
	job_ptr->db_index     = db_index;
	job_ptr->derived_ec   = derived_ec;
	job_ptr->end_time     = end_time;
	job_ptr->exit_code    = exit_code;
	job_ptr->group_id     = group_id;
	job_ptr->job_state    = job_state;
	job_ptr->kill_on_node_fail = kill_on_node_fail;
	xfree(job_ptr->licenses);
	job_ptr->licenses     = licenses;
	licenses              = NULL;	/* reused, nothing left to free */
	job_ptr->mail_type    = mail_type;
	xfree(job_ptr->mail_user);
	job_ptr->mail_user    = mail_user;
	mail_user             = NULL;	/* reused, nothing left to free */
	xfree(job_ptr->name);		/* in case duplicate record */
	job_ptr->name         = name;
	name                  = NULL;	/* reused, nothing left to free */
	xfree(job_ptr->wckey);		/* in case duplicate record */
	job_ptr->wckey        = wckey;
	xstrtolower(job_ptr->wckey);
	wckey                 = NULL;	/* reused, nothing left to free */
	xfree(job_ptr->network);
	job_ptr->network      = network;
	network               = NULL;  /* reused, nothing left to free */
	job_ptr->next_step_id = next_step_id;
	xfree(job_ptr->nodes);		/* in case duplicate record */
	job_ptr->nodes        = nodes;
	nodes                 = NULL;	/* reused, nothing left to free */
	if (nodes_completing) {
		xfree(job_ptr->nodes_completing);
		job_ptr->nodes_completing = nodes_completing;
		nodes_completing = NULL;  /* reused, nothing left to free */
	}
	job_ptr->other_port   = other_port;
	xfree(job_ptr->partition);
	job_ptr->partition    = partition;
	partition             = NULL;	/* reused, nothing left to free */
	job_ptr->part_ptr = part_ptr;
	job_ptr->part_ptr_list = part_ptr_list;
	job_ptr->pre_sus_time = pre_sus_time;
	job_ptr->priority     = priority;
	job_ptr->qos_id       = qos_id;
	job_ptr->reboot       = reboot;
	xfree(job_ptr->resp_host);
	job_ptr->resp_host    = resp_host;
	resp_host             = NULL;	/* reused, nothing left to free */
	job_ptr->resize_time  = resize_time;
	job_ptr->restart_cnt  = restart_cnt;
	job_ptr->resv_id      = resv_id;
	job_ptr->resv_name    = resv_name;
	resv_name             = NULL;	/* reused, nothing left to free */
	job_ptr->select_jobinfo = select_jobinfo;
	job_ptr->job_resrcs   = job_resources;
	job_ptr->spank_job_env = spank_job_env;
	job_ptr->spank_job_env_size = spank_job_env_size;
	job_ptr->ckpt_interval = ckpt_interval;
	job_ptr->check_job    = check_job;
	job_ptr->start_time   = start_time;
	job_ptr->state_reason = state_reason;
	job_ptr->state_desc   = state_desc;
	state_desc            = NULL;	/* reused, nothing left to free */
	job_ptr->suspend_time = suspend_time;
	if (task_id_size != NO_VAL) {
		if (!job_ptr->array_recs)
			job_ptr->array_recs=xmalloc(sizeof(job_array_struct_t));
		FREE_NULL_BITMAP(job_ptr->array_recs->task_id_bitmap);
		job_ptr->array_recs->task_id_bitmap = bit_alloc(task_id_size);
		xfree(job_ptr->array_recs->task_id_str);
		if (task_id_str) {
			bit_unfmt_hexmask(job_ptr->array_recs->task_id_bitmap,
					  task_id_str);
			job_ptr->array_recs->task_id_str = task_id_str;
			task_id_str = NULL;
		}
		job_ptr->array_recs->task_cnt =
			bit_set_count(job_ptr->array_recs->task_id_bitmap);

		if (job_ptr->array_recs->task_cnt > 1)
			job_count += (job_ptr->array_recs->task_cnt - 1);

		job_ptr->array_recs->array_flags    = array_flags;
		job_ptr->array_recs->max_run_tasks  = max_run_tasks;
		job_ptr->array_recs->tot_run_tasks  = tot_run_tasks;
		job_ptr->array_recs->min_exit_code  = min_exit_code;
		job_ptr->array_recs->max_exit_code  = max_exit_code;
		job_ptr->array_recs->tot_comp_tasks = tot_comp_tasks;
	}
	job_ptr->time_last_active = now;
	job_ptr->time_limit   = time_limit;
	job_ptr->time_min     = time_min;
	job_ptr->total_cpus   = total_cpus;
	job_ptr->total_nodes  = total_nodes;
	job_ptr->cpu_cnt      = cpu_cnt;
	job_ptr->tot_sus_time = tot_sus_time;
	job_ptr->preempt_time = preempt_time;
	job_ptr->user_id      = user_id;
	select_g_select_jobinfo_set(job_ptr->select_jobinfo,
				    SELECT_JOBDATA_USER_NAME, &user_id);
	job_ptr->wait_all_nodes = wait_all_nodes;
	job_ptr->warn_flags   = warn_flags;
	job_ptr->warn_signal  = warn_signal;
	job_ptr->warn_time    = warn_time;
	job_ptr->limit_set_max_cpus  = limit_set_max_cpus;
	job_ptr->limit_set_max_nodes = limit_set_max_nodes;
	job_ptr->limit_set_min_cpus  = limit_set_min_cpus;
	job_ptr->limit_set_min_nodes = limit_set_min_nodes;
	job_ptr->limit_set_pn_min_memory = limit_set_pn_min_memory;
	job_ptr->limit_set_time      = limit_set_time;
	job_ptr->limit_set_qos       = limit_set_qos;
	job_ptr->req_switch      = req_switch;
	job_ptr->wait4switch     = wait4switch;
	job_ptr->profile         = profile;
	/* This needs to always to initialized to "true".  The select
	   plugin will deal with it every time it goes through the
	   logic if req_switch or wait4switch are set.
	*/
	job_ptr->best_switch     = true;
	job_ptr->start_protocol_ver = start_protocol_ver;

	_add_job_hash(job_ptr);
	_add_job_array_hash(job_ptr);

	memset(&assoc_rec, 0, sizeof(slurmdb_association_rec_t));

	/*
	 * For speed and accurracy we will first see if we once had an
	 * association record.  If not look for it by
	 * account,partition, user_id.
	 */
	if (job_ptr->assoc_id)
		assoc_rec.id = job_ptr->assoc_id;
	else {
		assoc_rec.acct      = job_ptr->account;
		if (job_ptr->part_ptr)
			assoc_rec.partition = job_ptr->part_ptr->name;
		assoc_rec.uid       = job_ptr->user_id;
	}

	if (assoc_mgr_fill_in_assoc(acct_db_conn, &assoc_rec,
				    accounting_enforce,
				    (slurmdb_association_rec_t **)
				    &job_ptr->assoc_ptr) &&
	    (accounting_enforce & ACCOUNTING_ENFORCE_ASSOCS)
	    && (!IS_JOB_FINISHED(job_ptr))) {
		info("Holding job %u with invalid association", job_id);
		xfree(job_ptr->state_desc);
		job_ptr->state_reason = FAIL_ACCOUNT;
	} else {
		job_ptr->assoc_id = assoc_rec.id;
		info("Recovered %s Assoc=%u",
		     jobid2str(job_ptr, jbuf), job_ptr->assoc_id);

		/* make sure we have started this job in accounting */
		if (!job_ptr->db_index) {
			debug("starting job %u in accounting",
			      job_ptr->job_id);
			if (!with_slurmdbd)
				jobacct_storage_g_job_start(
					acct_db_conn, job_ptr);
			if (slurmctld_init_db
			    && IS_JOB_SUSPENDED(job_ptr)) {
				jobacct_storage_g_job_suspend(acct_db_conn,
							      job_ptr);
			}
		}
		/* make sure we have this job completed in the
		 * database */
		if (IS_JOB_FINISHED(job_ptr)) {
			if (slurmctld_init_db)
				jobacct_storage_g_job_complete(
					acct_db_conn, job_ptr);
			job_finished = 1;
		}
	}

	if (!job_finished && job_ptr->qos_id &&
	    (job_ptr->state_reason != FAIL_ACCOUNT)) {
		memset(&qos_rec, 0, sizeof(slurmdb_qos_rec_t));
		qos_rec.id = job_ptr->qos_id;
		job_ptr->qos_ptr = _determine_and_validate_qos(
			job_ptr->resv_name, job_ptr->assoc_ptr,
			job_ptr->limit_set_qos, &qos_rec,
			&qos_error);
		if ((qos_error != SLURM_SUCCESS) && !job_ptr->limit_set_qos) {
			info("Holding job %u with invalid qos", job_id);
			xfree(job_ptr->state_desc);
			job_ptr->state_reason = FAIL_QOS;
		}
		job_ptr->qos_id = qos_rec.id;
	}
	build_node_details(job_ptr, false);	/* set node_addr */
	return SLURM_SUCCESS;

unpack_error:
	error("Incomplete job record");
	xfree(alloc_node);
	xfree(account);
	xfree(batch_host);
	xfree(comment);
	xfree(gres);
	xfree(gres_alloc);
	xfree(gres_req);
	xfree(gres_used);
	xfree(resp_host);
	xfree(licenses);
	xfree(mail_user);
	xfree(name);
	xfree(nodes);
	xfree(nodes_completing);
	xfree(partition);
	FREE_NULL_LIST(part_ptr_list);
	xfree(resv_name);
	for (i=0; i<spank_job_env_size; i++)
		xfree(spank_job_env[i]);
	xfree(spank_job_env);
	xfree(state_desc);
	xfree(task_id_str);
	xfree(wckey);
	select_g_select_jobinfo_free(select_jobinfo);
	checkpoint_free_jobinfo(check_job);
	if (job_ptr) {
		if (job_ptr->job_id == 0)
			job_ptr->job_id = NO_VAL;
		_purge_job_record(job_ptr->job_id);
	}
	return SLURM_FAILURE;
}

/*
 * _dump_job_details - dump the state of a specific job details to
 *	a buffer
 * IN detail_ptr - pointer to job details for which information is requested
 * IN/OUT buffer - location to store data, pointers automatically advanced
 */
void _dump_job_details(struct job_details *detail_ptr, Buf buffer)
{
	pack32(detail_ptr->min_cpus, buffer);
	pack32(detail_ptr->max_cpus, buffer);
	pack32(detail_ptr->min_nodes, buffer);
	pack32(detail_ptr->max_nodes, buffer);
	pack32(detail_ptr->num_tasks, buffer);

	packstr(detail_ptr->acctg_freq, buffer);
	pack16(detail_ptr->contiguous, buffer);
	pack16(detail_ptr->core_spec, buffer);
	pack16(detail_ptr->cpus_per_task, buffer);
	pack16(detail_ptr->nice, buffer);
	pack16(detail_ptr->ntasks_per_node, buffer);
	pack16(detail_ptr->requeue, buffer);
	pack16(detail_ptr->task_dist, buffer);

	pack8(detail_ptr->share_res, buffer);
	pack8(detail_ptr->whole_node, buffer);

	packstr(detail_ptr->cpu_bind,     buffer);
	pack16(detail_ptr->cpu_bind_type, buffer);
	packstr(detail_ptr->mem_bind,     buffer);
	pack16(detail_ptr->mem_bind_type, buffer);
	pack16(detail_ptr->plane_size, buffer);

	pack8(detail_ptr->open_mode, buffer);
	pack8(detail_ptr->overcommit, buffer);
	pack8(detail_ptr->prolog_running, buffer);

	pack32(detail_ptr->pn_min_cpus, buffer);
	pack32(detail_ptr->pn_min_memory, buffer);
	pack32(detail_ptr->pn_min_tmp_disk, buffer);
	pack_time(detail_ptr->begin_time, buffer);
	pack_time(detail_ptr->submit_time, buffer);

	packstr(detail_ptr->req_nodes,  buffer);
	packstr(detail_ptr->exc_nodes,  buffer);
	packstr(detail_ptr->features,   buffer);
	packstr(detail_ptr->dependency, buffer);
	packstr(detail_ptr->orig_dependency, buffer);

	packstr(detail_ptr->std_err,       buffer);
	packstr(detail_ptr->std_in,        buffer);
	packstr(detail_ptr->std_out,       buffer);
	packstr(detail_ptr->work_dir,  buffer);
	packstr(detail_ptr->ckpt_dir,  buffer);
	packstr(detail_ptr->restart_dir, buffer);

	pack_multi_core_data(detail_ptr->mc_ptr, buffer,
			     SLURM_PROTOCOL_VERSION);
	packstr_array(detail_ptr->argv, detail_ptr->argc, buffer);
	packstr_array(detail_ptr->env_sup, detail_ptr->env_cnt, buffer);
}

/* _load_job_details - Unpack a job details information from buffer */
static int _load_job_details(struct job_record *job_ptr, Buf buffer,
			     uint16_t protocol_version)
{
	char *acctg_freq = NULL, *req_nodes = NULL, *exc_nodes = NULL;
	char *features = NULL, *cpu_bind = NULL, *dependency = NULL;
	char *orig_dependency = NULL, *mem_bind;
	char *err = NULL, *in = NULL, *out = NULL, *work_dir = NULL;
	char *ckpt_dir = NULL, *restart_dir = NULL;
	char **argv = (char **) NULL, **env_sup = (char **) NULL;
	uint32_t min_nodes, max_nodes;
	uint32_t min_cpus = 1, max_cpus = NO_VAL;
	uint32_t pn_min_cpus, pn_min_memory, pn_min_tmp_disk;
	uint32_t num_tasks, name_len, argc = 0, env_cnt = 0;
	uint16_t contiguous, core_spec = (uint16_t) NO_VAL, nice;
	uint16_t ntasks_per_node, cpus_per_task, requeue, task_dist;
	uint16_t cpu_bind_type, mem_bind_type, plane_size;
	uint8_t open_mode, overcommit, prolog_running;
	uint8_t share_res, whole_node;
	time_t begin_time, submit_time;
	int i;
	multi_core_data_t *mc_ptr;

	/* unpack the job's details from the buffer */
	if (protocol_version >= SLURM_14_03_PROTOCOL_VERSION) {
		safe_unpack32(&min_cpus, buffer);
		safe_unpack32(&max_cpus, buffer);
		safe_unpack32(&min_nodes, buffer);
		safe_unpack32(&max_nodes, buffer);
		safe_unpack32(&num_tasks, buffer);

		safe_unpackstr_xmalloc(&acctg_freq, &name_len, buffer);
		if (acctg_freq && !strcmp(acctg_freq, "65534")) {
			/* This fixes job state generated by version 2.6.0,
			 * in which a version 2.5 value of NO_VAL was converted
			 * from uint16_t to a string. */
			xfree(acctg_freq);
		}
		safe_unpack16(&contiguous, buffer);
		safe_unpack16(&core_spec, buffer);
		safe_unpack16(&cpus_per_task, buffer);
		safe_unpack16(&nice, buffer);
		safe_unpack16(&ntasks_per_node, buffer);
		safe_unpack16(&requeue, buffer);
		safe_unpack16(&task_dist, buffer);

		safe_unpack8(&share_res, buffer);
		safe_unpack8(&whole_node, buffer);

		safe_unpackstr_xmalloc(&cpu_bind, &name_len, buffer);
		safe_unpack16(&cpu_bind_type, buffer);
		safe_unpackstr_xmalloc(&mem_bind, &name_len, buffer);
		safe_unpack16(&mem_bind_type, buffer);
		safe_unpack16(&plane_size, buffer);

		safe_unpack8(&open_mode, buffer);
		safe_unpack8(&overcommit, buffer);
		safe_unpack8(&prolog_running, buffer);

		safe_unpack32(&pn_min_cpus, buffer);
		safe_unpack32(&pn_min_memory, buffer);
		safe_unpack32(&pn_min_tmp_disk, buffer);
		safe_unpack_time(&begin_time, buffer);
		safe_unpack_time(&submit_time, buffer);

		safe_unpackstr_xmalloc(&req_nodes,  &name_len, buffer);
		safe_unpackstr_xmalloc(&exc_nodes,  &name_len, buffer);
		safe_unpackstr_xmalloc(&features,   &name_len, buffer);
		safe_unpackstr_xmalloc(&dependency, &name_len, buffer);
		safe_unpackstr_xmalloc(&orig_dependency, &name_len, buffer);

		safe_unpackstr_xmalloc(&err, &name_len, buffer);
		safe_unpackstr_xmalloc(&in,  &name_len, buffer);
		safe_unpackstr_xmalloc(&out, &name_len, buffer);
		safe_unpackstr_xmalloc(&work_dir, &name_len, buffer);
		safe_unpackstr_xmalloc(&ckpt_dir, &name_len, buffer);
		safe_unpackstr_xmalloc(&restart_dir, &name_len, buffer);

		if (unpack_multi_core_data(&mc_ptr, buffer, protocol_version))
			goto unpack_error;
		safe_unpackstr_array(&argv, &argc, buffer);
		safe_unpackstr_array(&env_sup, &env_cnt, buffer);
	} else if (protocol_version >= SLURM_2_6_PROTOCOL_VERSION) {
		uint16_t tmp_uint16;
		safe_unpack32(&min_cpus, buffer);
		safe_unpack32(&max_cpus, buffer);
		safe_unpack32(&min_nodes, buffer);
		safe_unpack32(&max_nodes, buffer);
		safe_unpack32(&num_tasks, buffer);

		safe_unpackstr_xmalloc(&acctg_freq, &name_len, buffer);
		if (acctg_freq && !strcmp(acctg_freq, "65534")) {
			/* This fixes job state generated by version 2.6.0,
			 * in which a version 2.5 value of NO_VAL was converted
			 * from uint16_t to a string. */
			xfree(acctg_freq);
		}
		safe_unpack16(&contiguous, buffer);
		safe_unpack16(&cpus_per_task, buffer);
		safe_unpack16(&nice, buffer);
		safe_unpack16(&ntasks_per_node, buffer);
		safe_unpack16(&requeue, buffer);
		safe_unpack16(&tmp_uint16, buffer);
		if (tmp_uint16 == 0) {
			share_res = 0;
			whole_node = 1;
		} else if ((tmp_uint16 == 1) || (tmp_uint16 == 2)) {
			share_res = 1;
			whole_node = 0;
		} else {
			share_res = (uint8_t) NO_VAL;
			whole_node = 0;
		}
		safe_unpack16(&task_dist, buffer);

		safe_unpackstr_xmalloc(&cpu_bind, &name_len, buffer);
		safe_unpack16(&cpu_bind_type, buffer);
		safe_unpackstr_xmalloc(&mem_bind, &name_len, buffer);
		safe_unpack16(&mem_bind_type, buffer);
		safe_unpack16(&plane_size, buffer);

		safe_unpack8(&open_mode, buffer);
		safe_unpack8(&overcommit, buffer);
		safe_unpack8(&prolog_running, buffer);

		safe_unpack32(&pn_min_cpus, buffer);
		safe_unpack32(&pn_min_memory, buffer);
		safe_unpack32(&pn_min_tmp_disk, buffer);
		safe_unpack_time(&begin_time, buffer);
		safe_unpack_time(&submit_time, buffer);

		safe_unpackstr_xmalloc(&req_nodes,  &name_len, buffer);
		safe_unpackstr_xmalloc(&exc_nodes,  &name_len, buffer);
		safe_unpackstr_xmalloc(&features,   &name_len, buffer);
		safe_unpackstr_xmalloc(&dependency, &name_len, buffer);
		safe_unpackstr_xmalloc(&orig_dependency, &name_len, buffer);

		safe_unpackstr_xmalloc(&err, &name_len, buffer);
		safe_unpackstr_xmalloc(&in,  &name_len, buffer);
		safe_unpackstr_xmalloc(&out, &name_len, buffer);
		safe_unpackstr_xmalloc(&work_dir, &name_len, buffer);
		safe_unpackstr_xmalloc(&ckpt_dir, &name_len, buffer);
		safe_unpackstr_xmalloc(&restart_dir, &name_len, buffer);

		if (unpack_multi_core_data(&mc_ptr, buffer, protocol_version))
			goto unpack_error;
		safe_unpackstr_array(&argv, &argc, buffer);
		safe_unpackstr_array(&env_sup, &env_cnt, buffer);
	} else {
		error("_load_job_details: protocol_version "
		      "%hu not supported", protocol_version);
		goto unpack_error;
	}

	/* validity test as possible */
	if (contiguous > 1) {
		error("Invalid data for job %u: contiguous=%u",
		      job_ptr->job_id, contiguous);
		goto unpack_error;
	}
	if ((requeue > 1) || (overcommit > 1)) {
		error("Invalid data for job %u: requeue=%u overcommit=%u",
		      job_ptr->job_id, requeue, overcommit);
		goto unpack_error;
	}
	if (prolog_running > 1) {
		error("Invalid data for job %u: prolog_running=%u",
		      job_ptr->job_id, prolog_running);
		goto unpack_error;
	}

	/* free any left-over detail data */
	xfree(job_ptr->details->acctg_freq);
	for (i=0; i<job_ptr->details->argc; i++)
		xfree(job_ptr->details->argv[i]);
	xfree(job_ptr->details->argv);
	xfree(job_ptr->details->cpu_bind);
	xfree(job_ptr->details->dependency);
	xfree(job_ptr->details->orig_dependency);
	xfree(job_ptr->details->std_err);
	for (i=0; i<job_ptr->details->env_cnt; i++)
		xfree(job_ptr->details->env_sup[i]);
	xfree(job_ptr->details->env_sup);
	xfree(job_ptr->details->exc_nodes);
	xfree(job_ptr->details->features);
	xfree(job_ptr->details->std_in);
	xfree(job_ptr->details->mem_bind);
	xfree(job_ptr->details->std_out);
	xfree(job_ptr->details->req_nodes);
	xfree(job_ptr->details->work_dir);
	xfree(job_ptr->details->ckpt_dir);
	xfree(job_ptr->details->restart_dir);

	/* now put the details into the job record */
	job_ptr->details->acctg_freq = acctg_freq;
	job_ptr->details->argc = argc;
	job_ptr->details->argv = argv;
	job_ptr->details->begin_time = begin_time;
	job_ptr->details->contiguous = contiguous;
	job_ptr->details->core_spec = core_spec;
	job_ptr->details->cpu_bind = cpu_bind;
	job_ptr->details->cpu_bind_type = cpu_bind_type;
	job_ptr->details->cpus_per_task = cpus_per_task;
	job_ptr->details->dependency = dependency;
	job_ptr->details->orig_dependency = orig_dependency;
	job_ptr->details->env_cnt = env_cnt;
	job_ptr->details->env_sup = env_sup;
	job_ptr->details->std_err = err;
	job_ptr->details->exc_nodes = exc_nodes;
	job_ptr->details->features = features;
	job_ptr->details->std_in = in;
	job_ptr->details->pn_min_cpus = pn_min_cpus;
	job_ptr->details->pn_min_memory = pn_min_memory;
	job_ptr->details->pn_min_tmp_disk = pn_min_tmp_disk;
	job_ptr->details->max_cpus = max_cpus;
	job_ptr->details->max_nodes = max_nodes;
	job_ptr->details->mc_ptr = mc_ptr;
	job_ptr->details->mem_bind = mem_bind;
	job_ptr->details->mem_bind_type = mem_bind_type;
	job_ptr->details->min_cpus = min_cpus;
	job_ptr->details->min_nodes = min_nodes;
	job_ptr->details->nice = nice;
	job_ptr->details->ntasks_per_node = ntasks_per_node;
	job_ptr->details->num_tasks = num_tasks;
	job_ptr->details->open_mode = open_mode;
	job_ptr->details->std_out = out;
	job_ptr->details->overcommit = overcommit;
	job_ptr->details->plane_size = plane_size;
	job_ptr->details->prolog_running = prolog_running;
	job_ptr->details->req_nodes = req_nodes;
	job_ptr->details->requeue = requeue;
	job_ptr->details->share_res = share_res;
	job_ptr->details->submit_time = submit_time;
	job_ptr->details->task_dist = task_dist;
	job_ptr->details->whole_node = whole_node;
	job_ptr->details->work_dir = work_dir;
	job_ptr->details->ckpt_dir = ckpt_dir;
	job_ptr->details->restart_dir = restart_dir;

	return SLURM_SUCCESS;

unpack_error:

/*	for (i=0; i<argc; i++)
	xfree(argv[i]);  Don't trust this on unpack error */
	xfree(acctg_freq);
	xfree(argv);
	xfree(cpu_bind);
	xfree(dependency);
	xfree(orig_dependency);
/*	for (i=0; i<env_cnt; i++)
	xfree(env_sup[i]);  Don't trust this on unpack error */
	xfree(env_sup);
	xfree(err);
	xfree(exc_nodes);
	xfree(features);
	xfree(in);
	xfree(mem_bind);
	xfree(out);
	xfree(req_nodes);
	xfree(work_dir);
	xfree(ckpt_dir);
	xfree(restart_dir);
	return SLURM_FAILURE;
}

/* _add_job_hash - add a job hash entry for given job record, job_id must
 *	already be set
 * IN job_ptr - pointer to job record
 * Globals: hash table updated
 */
static void _add_job_hash(struct job_record *job_ptr)
{
	int inx;

	inx = JOB_HASH_INX(job_ptr->job_id);
	job_ptr->job_next = job_hash[inx];
	job_hash[inx] = job_ptr;
}

/* _remove_job_hash - remove a job hash entry for given job record, job_id must
 *	already be set
 * IN job_ptr - pointer to job record
 * Globals: hash table updated
 */
static void _remove_job_hash(struct job_record *job_entry)
{
	struct job_record *job_ptr, **job_pptr;

        job_pptr = &job_hash[JOB_HASH_INX(job_entry->job_id)];
        while ((job_pptr != NULL) &&
               ((job_ptr = *job_pptr) != job_entry)) {
                job_pptr = &job_ptr->job_next;
        }
        if (job_pptr == NULL) {
                fatal("job hash error");
                return; /* Fix CLANG false positive error */
        }
        job_entry->job_next = NULL;

}

/* _add_job_array_hash - add a job hash entry for given job record,
 *	array_job_id and array_task_id must already be set
 * IN job_ptr - pointer to job record
 * Globals: hash table updated
 */
void _add_job_array_hash(struct job_record *job_ptr)
{
	int inx;

	if (job_ptr->array_task_id == NO_VAL)
		return;	/* Not a job array */

	inx = JOB_HASH_INX(job_ptr->array_job_id);
	job_ptr->job_array_next_j = job_array_hash_j[inx];
	job_array_hash_j[inx] = job_ptr;

	inx = JOB_ARRAY_HASH_INX(job_ptr->array_job_id,job_ptr->array_task_id);
	job_ptr->job_array_next_t = job_array_hash_t[inx];
	job_array_hash_t[inx] = job_ptr;
}

/* For the job array data structure, build the string representation of the
 * bitmap.
 * NOTE: bit_fmt_hexmask() is far more scalable than bit_fmt(). */
extern void build_array_str(struct job_record *job_ptr)
{
	job_array_struct_t *array_recs = job_ptr->array_recs;

	if (!array_recs || array_recs->task_id_str || !array_recs->task_cnt)
		return;

	array_recs->task_id_str = bit_fmt_hexmask(array_recs->task_id_bitmap);
	/* Here we set the db_index to 0 so we resend the start of the
	 * job updating the array task string and count of pending
	 * jobs.  This is faster than sending the start again since
	 * this could happen many times instead of just ever so often.
	 */
	job_ptr->db_index = 0;
}

/* Return true if ALL tasks of specific array job ID are complete */
extern bool test_job_array_complete(uint32_t array_job_id)
{
	struct job_record *job_ptr;
	int inx;

	job_ptr = find_job_record(array_job_id);
	if (job_ptr) {
		if (!IS_JOB_COMPLETE(job_ptr))
			return false;
		if (job_ptr->array_recs && job_ptr->array_recs->task_cnt)
			return false;
		if (job_ptr->array_recs && job_ptr->array_recs->max_exit_code)
			return false;
	}

	/* Need to test individual job array records */
	inx = JOB_HASH_INX(array_job_id);
	job_ptr = job_array_hash_j[inx];
	while (job_ptr) {
		if (job_ptr->array_job_id == array_job_id) {
			if (!IS_JOB_COMPLETE(job_ptr))
				return false;
		}
		job_ptr = job_ptr->job_array_next_j;
	}
	return true;
}

/* Return true if ALL tasks of specific array job ID are completed */
extern bool test_job_array_completed(uint32_t array_job_id)
{
	struct job_record *job_ptr;
	int inx;

	job_ptr = find_job_record(array_job_id);
	if (job_ptr) {
		if (!IS_JOB_COMPLETED(job_ptr))
			return false;
		if (job_ptr->array_recs && job_ptr->array_recs->task_cnt)
			return false;
	}

	/* Need to test individual job array records */
	inx = JOB_HASH_INX(array_job_id);
	job_ptr = job_array_hash_j[inx];
	while (job_ptr) {
		if (job_ptr->array_job_id == array_job_id) {
			if (!IS_JOB_COMPLETED(job_ptr))
				return false;
		}
		job_ptr = job_ptr->job_array_next_j;
	}
	return true;
}

/* Return true if ANY tasks of specific array job ID are pending */
extern bool test_job_array_pending(uint32_t array_job_id)
{
	struct job_record *job_ptr;
	int inx;

	job_ptr = find_job_record(array_job_id);
	if (job_ptr) {
		if (IS_JOB_PENDING(job_ptr))
			return true;
		if (job_ptr->array_recs && job_ptr->array_recs->task_cnt)
			return true;
	}

	/* Need to test individual job array records */
	inx = JOB_HASH_INX(array_job_id);
	job_ptr = job_array_hash_j[inx];
	while (job_ptr) {
		if (job_ptr->array_job_id == array_job_id) {
			if (IS_JOB_PENDING(job_ptr))
				return true;
		}
		job_ptr = job_ptr->job_array_next_j;
	}
	return false;
}

/*
 * find_job_array_rec - return a pointer to the job record with the given
 *	array_job_id/array_task_id
 * IN job_id - requested job's id
 * IN array_task_id - requested job's task id,
 *		      NO_VAL if none specified (i.e. not a job array)
 *		      INFINITE return any task for specified job id
 * RET pointer to the job's record, NULL on error
 */
extern struct job_record *find_job_array_rec(uint32_t array_job_id,
					     uint32_t array_task_id)
{
	struct job_record *job_ptr, *match_job_ptr = NULL;
	int inx;

	if (array_task_id == NO_VAL)
		return find_job_record(array_job_id);

	if (array_task_id == INFINITE) {	/* find by job ID */
		inx = JOB_HASH_INX(array_job_id);
		job_ptr = job_array_hash_j[inx];
		while (job_ptr) {
			if (job_ptr->array_job_id == array_job_id) {
				match_job_ptr = job_ptr;
				if (!IS_JOB_FINISHED(job_ptr)) {
					return job_ptr;
				}
			}
			job_ptr = job_ptr->job_array_next_j;
		}
		if (match_job_ptr)
			return match_job_ptr;

		/* Look for job record with all of the pending tasks */
		job_ptr = find_job_record(array_job_id);
		if (job_ptr && job_ptr->array_recs &&
		    (job_ptr->array_job_id == array_job_id))
			return job_ptr;
		return match_job_ptr;
	} else {		/* Find specific task ID */
		inx = JOB_ARRAY_HASH_INX(array_job_id, array_task_id);
		job_ptr = job_array_hash_t[inx];
		while (job_ptr) {
			if ((job_ptr->array_job_id == array_job_id) &&
			    (job_ptr->array_task_id == array_task_id)) {
				return job_ptr;
			}
			job_ptr = job_ptr->job_array_next_t;
		}
		/* Look for job record with all of the pending tasks */
		job_ptr = find_job_record(array_job_id);
		if (job_ptr && job_ptr->array_recs &&
		    job_ptr->array_recs->task_id_bitmap) {
			inx = bit_size(job_ptr->array_recs->task_id_bitmap);
			if ((array_task_id < inx) &&
			    bit_test(job_ptr->array_recs->task_id_bitmap,
				     array_task_id)) {
				return job_ptr;
			}
		}
		return NULL;	/* None found */
	}
}

/*
 * find_job_record - return a pointer to the job record with the given job_id
 * IN job_id - requested job's id
 * RET pointer to the job's record, NULL on error
 */
struct job_record *find_job_record(uint32_t job_id)
{
	struct job_record *job_ptr;

	job_ptr = job_hash[JOB_HASH_INX(job_id)];
	while (job_ptr) {
		if (job_ptr->job_id == job_id)
			return job_ptr;
		job_ptr = job_ptr->job_next;
	}

	return NULL;
}

/* rebuild a job's partition name list based upon the contents of its
 *	part_ptr_list */
static void _rebuild_part_name_list(struct job_record  *job_ptr)
{
	bool job_active = false, job_pending = false;
	struct part_record *part_ptr;
	ListIterator part_iterator;

	xfree(job_ptr->partition);
	if (IS_JOB_RUNNING(job_ptr) || IS_JOB_SUSPENDED(job_ptr)) {
		job_active = true;
		xfree(job_ptr->partition);
		job_ptr->partition = xstrdup(job_ptr->part_ptr->name);
	} else if (IS_JOB_PENDING(job_ptr))
		job_pending = true;

	part_iterator = list_iterator_create(job_ptr->part_ptr_list);
	while ((part_ptr = (struct part_record *) list_next(part_iterator))) {
		if (job_pending) {
			/* Reset job's one partition to a valid one */
			job_ptr->part_ptr = part_ptr;
			job_pending = false;
		}
		if (job_active && (part_ptr == job_ptr->part_ptr))
			continue;	/* already added */
		if (job_ptr->partition)
			xstrcat(job_ptr->partition, ",");
		xstrcat(job_ptr->partition, part_ptr->name);
	}
	list_iterator_destroy(part_iterator);
	last_job_update = time(NULL);
}

/*
 * kill_job_by_part_name - Given a partition name, deallocate resource for
 *	its jobs and kill them. All jobs associated with this partition
 *	will have their partition pointer cleared.
 * IN part_name - name of a partition
 * RET number of jobs associated with this partition
 */
extern int kill_job_by_part_name(char *part_name)
{
	ListIterator job_iterator, part_iterator;
	struct job_record  *job_ptr;
	struct part_record *part_ptr, *part2_ptr;
	int kill_job_cnt = 0;
	time_t now = time(NULL);

	part_ptr = find_part_record (part_name);
	if (part_ptr == NULL)	/* No such partition */
		return 0;

	job_iterator = list_iterator_create(job_list);
	while ((job_ptr = (struct job_record *) list_next(job_iterator))) {
		bool pending = false, suspended = false;

		pending = IS_JOB_PENDING(job_ptr);
		if (job_ptr->part_ptr_list) {
			/* Remove partition if candidate for a job */
			bool rebuild_name_list = false;
			part_iterator = list_iterator_create(job_ptr->
							     part_ptr_list);
			while ((part2_ptr = (struct part_record *)
					list_next(part_iterator))) {
				if (part2_ptr != part_ptr)
					continue;
				list_remove(part_iterator);
				rebuild_name_list = true;
			}
			list_iterator_destroy(part_iterator);
			if (rebuild_name_list) {
				if (list_count(job_ptr->part_ptr_list) > 0) {
					_rebuild_part_name_list(job_ptr);
					job_ptr->part_ptr =
						list_peek(job_ptr->
							  part_ptr_list);
				} else {
					FREE_NULL_LIST(job_ptr->part_ptr_list);
				}
			}
		}

		if (job_ptr->part_ptr != part_ptr)
			continue;

		if (IS_JOB_SUSPENDED(job_ptr)) {
			enum job_states suspend_job_state = job_ptr->job_state;
			/* we can't have it as suspended when we call the
			 * accounting stuff.
			 */
			job_ptr->job_state = JOB_CANCELLED;
			jobacct_storage_g_job_suspend(acct_db_conn, job_ptr);
			job_ptr->job_state = suspend_job_state;
			suspended = true;
		}
		if (IS_JOB_RUNNING(job_ptr) || suspended) {
			kill_job_cnt++;
			info("Killing job_id %u on defunct partition %s",
			     job_ptr->job_id, part_name);
			job_ptr->job_state = JOB_NODE_FAIL | JOB_COMPLETING;
			build_cg_bitmap(job_ptr);
			job_ptr->exit_code = MAX(job_ptr->exit_code, 1);
			job_ptr->state_reason = FAIL_DOWN_PARTITION;
			xfree(job_ptr->state_desc);
			if (suspended) {
				job_ptr->end_time = job_ptr->suspend_time;
				job_ptr->tot_sus_time +=
					difftime(now, job_ptr->suspend_time);
			} else
				job_ptr->end_time = now;
			job_completion_logger(job_ptr, false);
			if (!pending)
				deallocate_nodes(job_ptr, false, suspended,
						 false);
		} else if (pending) {
			kill_job_cnt++;
			info("Killing job_id %u on defunct partition %s",
			     job_ptr->job_id, part_name);
			job_ptr->job_state	= JOB_CANCELLED;
			job_ptr->start_time	= now;
			job_ptr->end_time	= now;
			job_ptr->exit_code	= 1;
			job_completion_logger(job_ptr, false);
		}
		job_ptr->part_ptr = NULL;
		FREE_NULL_LIST(job_ptr->part_ptr_list);
	}
	list_iterator_destroy(job_iterator);

	if (kill_job_cnt)
		last_job_update = now;
	return kill_job_cnt;
}

/*
 * kill_job_by_front_end_name - Given a front end node name, deallocate
 *	resource for its jobs and kill them.
 * IN node_name - name of a front end node
 * RET number of jobs associated with this front end node
 * NOTE: Patterned after kill_running_job_by_node_name()
 */
extern int kill_job_by_front_end_name(char *node_name)
{
#ifdef HAVE_FRONT_END
	ListIterator job_iterator;
	struct job_record  *job_ptr;
	struct node_record *node_ptr;
	time_t now = time(NULL);
	int i, kill_job_cnt = 0;

	if (node_name == NULL)
		fatal("kill_job_by_front_end_name: node_name is NULL");

	job_iterator = list_iterator_create(job_list);
	while ((job_ptr = (struct job_record *) list_next(job_iterator))) {
		bool suspended = false;

		if (!IS_JOB_RUNNING(job_ptr) && !IS_JOB_SUSPENDED(job_ptr) &&
		    !IS_JOB_COMPLETING(job_ptr))
			continue;
		if ((job_ptr->batch_host == NULL) ||
		    strcmp(job_ptr->batch_host, node_name))
			continue;	/* no match on node name */

		if (IS_JOB_SUSPENDED(job_ptr)) {
			enum job_states suspend_job_state = job_ptr->job_state;
			/* we can't have it as suspended when we call the
			 * accounting stuff.
			 */
			job_ptr->job_state = JOB_CANCELLED;
			jobacct_storage_g_job_suspend(acct_db_conn, job_ptr);
			job_ptr->job_state = suspend_job_state;
			suspended = true;
		}
		if (IS_JOB_COMPLETING(job_ptr)) {
			kill_job_cnt++;
			while ((i = bit_ffs(job_ptr->node_bitmap_cg)) >= 0) {
				bit_clear(job_ptr->node_bitmap_cg, i);
				job_update_cpu_cnt(job_ptr, i);
				if (job_ptr->node_cnt)
					(job_ptr->node_cnt)--;
				else {
					error("node_cnt underflow on JobId=%u",
					      job_ptr->job_id);
				}
				if (job_ptr->node_cnt == 0) {
					delete_step_records(job_ptr);
					job_ptr->job_state &= (~JOB_COMPLETING);
					slurm_sched_g_schedule();
				}
				node_ptr = &node_record_table_ptr[i];
				if (node_ptr->comp_job_cnt)
					(node_ptr->comp_job_cnt)--;
				else {
					error("Node %s comp_job_cnt underflow, "
					      "JobId=%u",
					      node_ptr->name, job_ptr->job_id);
				}
			}
		} else if (IS_JOB_RUNNING(job_ptr) || suspended) {
			kill_job_cnt++;
			if (job_ptr->batch_flag && job_ptr->details &&
			    slurmctld_conf.job_requeue &&
			    (job_ptr->details->requeue > 0)) {
				char requeue_msg[128];

				srun_node_fail(job_ptr->job_id, node_name);

				info("requeue job %u due to failure of node %s",
				     job_ptr->job_id, node_name);
				set_job_prio(job_ptr);
				snprintf(requeue_msg, sizeof(requeue_msg),
					 "Job requeued due to failure "
					 "of node %s",
					 node_name);
				slurm_sched_g_requeue(job_ptr, requeue_msg);
				job_ptr->time_last_active  = now;
				if (suspended) {
					job_ptr->end_time =
						job_ptr->suspend_time;
					job_ptr->tot_sus_time +=
						difftime(now,
							 job_ptr->
							 suspend_time);
				} else
					job_ptr->end_time = now;

				/* We want this job to look like it
				 * was terminated in the accounting logs.
				 * Set a new submit time so the restarted
				 * job looks like a new job. */
				job_ptr->job_state  = JOB_NODE_FAIL;
				build_cg_bitmap(job_ptr);
				job_completion_logger(job_ptr, true);
				deallocate_nodes(job_ptr, false, suspended,
						 false);

				/* do this after the epilog complete,
				 * setting it here is too early */
				//job_ptr->db_index = 0;
				//job_ptr->details->submit_time = now;

				job_ptr->job_state = JOB_PENDING;
				if (job_ptr->node_cnt)
					job_ptr->job_state |= JOB_COMPLETING;

				/* restart from periodic checkpoint */
				if (job_ptr->ckpt_interval &&
				    job_ptr->ckpt_time &&
				    job_ptr->details->ckpt_dir) {
					xfree(job_ptr->details->restart_dir);
					job_ptr->details->restart_dir =
						xstrdup (job_ptr->details->
							 ckpt_dir);
					xstrfmtcat(job_ptr->details->
						   restart_dir,
						   "/%u", job_ptr->job_id);
				}
				job_ptr->restart_cnt++;
				/* Since the job completion logger
				 * removes the submit we need to add it
				 * again. */
				acct_policy_add_job_submit(job_ptr);

				if (!job_ptr->node_bitmap_cg ||
				    bit_set_count(job_ptr->node_bitmap_cg) == 0)
					batch_requeue_fini(job_ptr);
			} else {
				info("Killing job_id %u on failed node %s",
				     job_ptr->job_id, node_name);
				srun_node_fail(job_ptr->job_id, node_name);
				job_ptr->job_state = JOB_NODE_FAIL |
						     JOB_COMPLETING;
				build_cg_bitmap(job_ptr);
				job_ptr->exit_code = MAX(job_ptr->exit_code, 1);
				job_ptr->state_reason = FAIL_DOWN_NODE;
				xfree(job_ptr->state_desc);
				if (suspended) {
					job_ptr->end_time =
						job_ptr->suspend_time;
					job_ptr->tot_sus_time +=
						difftime(now,
							 job_ptr->suspend_time);
				} else
					job_ptr->end_time = now;
				job_completion_logger(job_ptr, false);
				deallocate_nodes(job_ptr, false, suspended,
						 false);
			}
		}
	}
	list_iterator_destroy(job_iterator);

	if (kill_job_cnt)
		last_job_update = now;
	return kill_job_cnt;
#else
	return 0;
#endif
}

/*
 * partition_in_use - determine whether a partition is in use by a RUNNING
 *	PENDING or SUSPENDED job
 * IN part_name - name of a partition
 * RET true if the partition is in use, else false
 */
extern bool partition_in_use(char *part_name)
{
	ListIterator job_iterator;
	struct job_record *job_ptr;
	struct part_record *part_ptr;

	part_ptr = find_part_record (part_name);
	if (part_ptr == NULL)	/* No such partition */
		return false;

	job_iterator = list_iterator_create(job_list);
	while ((job_ptr = (struct job_record *) list_next(job_iterator))) {
		if (job_ptr->part_ptr == part_ptr) {
			if (!IS_JOB_FINISHED(job_ptr)) {
				list_iterator_destroy(job_iterator);
				return true;
			}
		}
	}
	list_iterator_destroy(job_iterator);
	return false;
}

/*
 * allocated_session_in_use - check if an interactive session is already running
 * IN new_alloc - allocation (alloc_node:alloc_sid) to test for
 * Returns true if an interactive session of the same node:sid already is in use
 * by a RUNNING, PENDING, or SUSPENDED job. Provides its own locking.
 */
extern bool allocated_session_in_use(job_desc_msg_t *new_alloc)
{
	ListIterator job_iter;
	struct job_record *job_ptr;
	/* Locks: Read job */
	slurmctld_lock_t job_read_lock = {
		NO_LOCK, READ_LOCK, NO_LOCK, NO_LOCK };

	if ((new_alloc->script != NULL) || (new_alloc->alloc_node == NULL))
		return false;

	lock_slurmctld(job_read_lock);
	job_iter = list_iterator_create(job_list);

	while ((job_ptr = (struct job_record *)list_next(job_iter))) {
		if (job_ptr->batch_flag || IS_JOB_FINISHED(job_ptr))
			continue;
		if (job_ptr->alloc_node &&
		    (strcmp(job_ptr->alloc_node, new_alloc->alloc_node) == 0) &&
		    (job_ptr->alloc_sid == new_alloc->alloc_sid))
			break;
	}
	list_iterator_destroy(job_iter);
	unlock_slurmctld(job_read_lock);

	return job_ptr != NULL;
}

/*
 * kill_running_job_by_node_name - Given a node name, deallocate RUNNING
 *	or COMPLETING jobs from the node or kill them
 * IN node_name - name of a node
 * RET number of killed jobs
 */
extern int kill_running_job_by_node_name(char *node_name)
{
	ListIterator job_iterator;
	struct job_record *job_ptr;
	struct node_record *node_ptr;
	int bit_position;
	int kill_job_cnt = 0;
	time_t now = time(NULL);

	node_ptr = find_node_record(node_name);
	if (node_ptr == NULL)	/* No such node */
		return 0;
	bit_position = node_ptr - node_record_table_ptr;

	job_iterator = list_iterator_create(job_list);
	while ((job_ptr = (struct job_record *) list_next(job_iterator))) {
		bool suspended = false;
		if ((job_ptr->node_bitmap == NULL) ||
		    (!bit_test(job_ptr->node_bitmap, bit_position)))
			continue;	/* job not on this node */
		if (nonstop_ops.node_fail)
			(nonstop_ops.node_fail)(job_ptr, node_ptr);
		if (IS_JOB_SUSPENDED(job_ptr)) {
			enum job_states suspend_job_state = job_ptr->job_state;
			/* we can't have it as suspended when we call the
			 * accounting stuff.
			 */
			job_ptr->job_state = JOB_CANCELLED;
			jobacct_storage_g_job_suspend(acct_db_conn, job_ptr);
			job_ptr->job_state = suspend_job_state;
			suspended = true;
		}

		if (IS_JOB_COMPLETING(job_ptr)) {
			if (!bit_test(job_ptr->node_bitmap_cg, bit_position))
				continue;
			kill_job_cnt++;
			bit_clear(job_ptr->node_bitmap_cg, bit_position);
			job_update_cpu_cnt(job_ptr, bit_position);
			if (job_ptr->node_cnt)
				(job_ptr->node_cnt)--;
			else {
				error("node_cnt underflow on JobId=%u",
				      job_ptr->job_id);
			}
			if (job_ptr->node_cnt == 0) {
				delete_step_records(job_ptr);
				job_ptr->job_state &= (~JOB_COMPLETING);
				slurm_sched_g_schedule();
			}
			if (node_ptr->comp_job_cnt)
				(node_ptr->comp_job_cnt)--;
			else {
				error("Node %s comp_job_cnt underflow, "
				      "JobId=%u",
				      node_ptr->name, job_ptr->job_id);
			}
		} else if (IS_JOB_RUNNING(job_ptr) || suspended) {
			kill_job_cnt++;
			if ((job_ptr->details) &&
			    (job_ptr->kill_on_node_fail == 0) &&
			    (job_ptr->node_cnt > 1)) {
				/* keep job running on remaining nodes */
				srun_node_fail(job_ptr->job_id, node_name);
				error("Removing failed node %s from job_id %u",
				      node_name, job_ptr->job_id);
				job_pre_resize_acctg(job_ptr);
				kill_step_on_node(job_ptr, node_ptr, true);
				excise_node_from_job(job_ptr, node_ptr);
				job_post_resize_acctg(job_ptr);
			} else if (job_ptr->batch_flag && job_ptr->details &&
				   job_ptr->details->requeue) {
				char requeue_msg[128];

				srun_node_fail(job_ptr->job_id, node_name);

				info("requeue job %u due to failure of node %s",
				     job_ptr->job_id, node_name);
				snprintf(requeue_msg, sizeof(requeue_msg),
					 "Job requeued due to failure "
					 "of node %s",
					 node_name);
				slurm_sched_g_requeue(job_ptr, requeue_msg);
				job_ptr->time_last_active  = now;
				if (suspended) {
					job_ptr->end_time =
						job_ptr->suspend_time;
					job_ptr->tot_sus_time +=
						difftime(now,
							 job_ptr->
							 suspend_time);
				} else
					job_ptr->end_time = now;

				/* We want this job to look like it
				 * was terminated in the accounting logs.
				 * Set a new submit time so the restarted
				 * job looks like a new job. */
				job_ptr->job_state  = JOB_NODE_FAIL;
				build_cg_bitmap(job_ptr);
				job_completion_logger(job_ptr, true);
				deallocate_nodes(job_ptr, false, suspended,
						 false);

				/* do this after the epilog complete,
				 * setting it here is too early */
				//job_ptr->db_index = 0;
				//job_ptr->details->submit_time = now;

				job_ptr->job_state = JOB_PENDING;
				if (job_ptr->node_cnt)
					job_ptr->job_state |= JOB_COMPLETING;

				/* restart from periodic checkpoint */
				if (job_ptr->ckpt_interval &&
				    job_ptr->ckpt_time &&
				    job_ptr->details->ckpt_dir) {
					xfree(job_ptr->details->restart_dir);
					job_ptr->details->restart_dir =
						xstrdup (job_ptr->details->
							 ckpt_dir);
					xstrfmtcat(job_ptr->details->
						   restart_dir,
						   "/%u", job_ptr->job_id);
				}
				job_ptr->restart_cnt++;
				/* Since the job completion logger
				 * removes the submit we need to add it
				 * again. */
				acct_policy_add_job_submit(job_ptr);

				if (!job_ptr->node_bitmap_cg ||
				    bit_set_count(job_ptr->node_bitmap_cg) == 0)
					batch_requeue_fini(job_ptr);
			} else {
				info("Killing job_id %u on failed node %s",
				     job_ptr->job_id, node_name);
				srun_node_fail(job_ptr->job_id, node_name);
				job_ptr->job_state = JOB_NODE_FAIL |
						     JOB_COMPLETING;
				build_cg_bitmap(job_ptr);
				job_ptr->exit_code = MAX(job_ptr->exit_code, 1);
				job_ptr->state_reason = FAIL_DOWN_NODE;
				xfree(job_ptr->state_desc);
				if (suspended) {
					job_ptr->end_time =
						job_ptr->suspend_time;
					job_ptr->tot_sus_time +=
						difftime(now,
							 job_ptr->suspend_time);
				} else
					job_ptr->end_time = now;
				job_completion_logger(job_ptr, false);
				deallocate_nodes(job_ptr, false, suspended,
						 false);
			}
		}

	}
	list_iterator_destroy(job_iterator);
	if (kill_job_cnt)
		last_job_update = now;

	return kill_job_cnt;
}

/* Remove one node from a job's allocation */
extern void excise_node_from_job(struct job_record *job_ptr,
				 struct node_record *node_ptr)
{
	int i, orig_pos = -1, new_pos = -1;
	bitstr_t *orig_bitmap;

	orig_bitmap = bit_copy(job_ptr->node_bitmap);
	make_node_idle(node_ptr, job_ptr); /* updates bitmap */
	xfree(job_ptr->nodes);
	job_ptr->nodes = bitmap2node_name(job_ptr->node_bitmap);
	for (i=bit_ffs(orig_bitmap); i<node_record_count; i++) {
		if (!bit_test(orig_bitmap,i))
			continue;
		orig_pos++;
		if (!bit_test(job_ptr->node_bitmap, i))
			continue;
		new_pos++;
		if (orig_pos == new_pos)
			continue;
		memcpy(&job_ptr->node_addr[new_pos],
		       &job_ptr->node_addr[orig_pos], sizeof(slurm_addr_t));
		/* NOTE: The job's allocation in the job_ptr->job_resrcs
		 * data structure is unchanged  even after a node allocated
		 * to the job goes DOWN. */
	}

	job_ptr->total_nodes = job_ptr->node_cnt = new_pos + 1;

	FREE_NULL_BITMAP(orig_bitmap);
	(void) select_g_job_resized(job_ptr, node_ptr);
}

/*
 * dump_job_desc - dump the incoming job submit request message
 * IN job_specs - job specification from RPC
 */
void dump_job_desc(job_desc_msg_t * job_specs)
{
	long pn_min_cpus, pn_min_memory, pn_min_tmp_disk, min_cpus;
	long time_limit, priority, contiguous, nice, time_min;
	long kill_on_node_fail, shared, immediate, wait_all_nodes;
	long cpus_per_task, requeue, num_tasks, overcommit;
	long ntasks_per_node, ntasks_per_socket, ntasks_per_core;
	int core_spec;
	char *mem_type, buf[100], *signal_flags, *job_id;

	if (job_specs == NULL)
		return;

	if (job_specs->job_id_str)
		job_id = job_specs->job_id_str;
	else if (job_specs->job_id == NO_VAL)
		job_id = "N/A";
	else {
		snprintf(buf, sizeof(buf), "%u", job_specs->job_id);
		job_id = buf;
	}
	debug3("JobDesc: user_id=%u job_id=%s partition=%s name=%s",
	       job_specs->user_id, job_id,
	       job_specs->partition, job_specs->name);

	min_cpus = (job_specs->min_cpus != NO_VAL) ?
		(long) job_specs->min_cpus : -1L;
	pn_min_cpus    = (job_specs->pn_min_cpus != (uint16_t) NO_VAL) ?
		(long) job_specs->pn_min_cpus : -1L;
	core_spec = (job_specs->core_spec != (uint16_t) NO_VAL) ?
		    job_specs->core_spec : -1;
	debug3("   cpus=%ld-%u pn_min_cpus=%ld core_spec=%d",
	       min_cpus, job_specs->max_cpus, pn_min_cpus, core_spec);

	debug3("   -N min-[max]: %u-[%u]:%u:%u:%u",
	       job_specs->min_nodes,   job_specs->max_nodes,
	       job_specs->sockets_per_node, job_specs->cores_per_socket,
	       job_specs->threads_per_core);

	if (job_specs->pn_min_memory == NO_VAL) {
		pn_min_memory = -1L;
		mem_type = "job";
	} else if (job_specs->pn_min_memory & MEM_PER_CPU) {
		pn_min_memory = (long) (job_specs->pn_min_memory &
					 (~MEM_PER_CPU));
		mem_type = "cpu";
	} else {
		pn_min_memory = (long) job_specs->pn_min_memory;
		mem_type = "job";
	}
	pn_min_tmp_disk = (job_specs->pn_min_tmp_disk != NO_VAL) ?
		(long) job_specs->pn_min_tmp_disk : -1L;
	debug3("   pn_min_memory_%s=%ld pn_min_tmp_disk=%ld",
	       mem_type, pn_min_memory, pn_min_tmp_disk);
	immediate = (job_specs->immediate == 0) ? 0L : 1L;
	debug3("   immediate=%ld features=%s reservation=%s",
	       immediate, job_specs->features, job_specs->reservation);

	debug3("   req_nodes=%s exc_nodes=%s gres=%s",
	       job_specs->req_nodes, job_specs->exc_nodes, job_specs->gres);

	time_limit = (job_specs->time_limit != NO_VAL) ?
		(long) job_specs->time_limit : -1L;
	time_min = (job_specs->time_min != NO_VAL) ?
		(long) job_specs->time_min : time_limit;
	priority   = (job_specs->priority != NO_VAL) ?
		(long) job_specs->priority : -1L;
	contiguous = (job_specs->contiguous != (uint16_t) NO_VAL) ?
		(long) job_specs->contiguous : -1L;
	shared = (job_specs->shared != (uint16_t) NO_VAL) ?
		(long) job_specs->shared : -1L;
	debug3("   time_limit=%ld-%ld priority=%ld contiguous=%ld shared=%ld",
	       time_min, time_limit, priority, contiguous, shared);

	kill_on_node_fail = (job_specs->kill_on_node_fail !=
			     (uint16_t) NO_VAL) ?
		(long) job_specs->kill_on_node_fail : -1L;
	if (job_specs->script)	/* log has problem with string len & null */
		debug3("   kill_on_node_fail=%ld script=%.40s...",
		       kill_on_node_fail, job_specs->script);
	else
		debug3("   kill_on_node_fail=%ld script=%s",
		       kill_on_node_fail, job_specs->script);

	if (job_specs->argc == 1)
		debug3("   argv=\"%s\"",
		       job_specs->argv[0]);
	else if (job_specs->argc == 2)
		debug3("   argv=%s,%s",
		       job_specs->argv[0],
		       job_specs->argv[1]);
	else if (job_specs->argc > 2)
		debug3("   argv=%s,%s,%s,...",
		       job_specs->argv[0],
		       job_specs->argv[1],
		       job_specs->argv[2]);

	if (job_specs->env_size == 1)
		debug3("   environment=\"%s\"",
		       job_specs->environment[0]);
	else if (job_specs->env_size == 2)
		debug3("   environment=%s,%s",
		       job_specs->environment[0],
		       job_specs->environment[1]);
	else if (job_specs->env_size > 2)
		debug3("   environment=%s,%s,%s,...",
		       job_specs->environment[0],
		       job_specs->environment[1],
		       job_specs->environment[2]);

	if (job_specs->spank_job_env_size == 1)
		debug3("   spank_job_env=\"%s\"",
		       job_specs->spank_job_env[0]);
	else if (job_specs->spank_job_env_size == 2)
		debug3("   spank_job_env=%s,%s",
		       job_specs->spank_job_env[0],
		       job_specs->spank_job_env[1]);
	else if (job_specs->spank_job_env_size > 2)
		debug3("   spank_job_env=%s,%s,%s,...",
		       job_specs->spank_job_env[0],
		       job_specs->spank_job_env[1],
		       job_specs->spank_job_env[2]);

	debug3("   stdin=%s stdout=%s stderr=%s",
	       job_specs->std_in, job_specs->std_out, job_specs->std_err);

	debug3("   work_dir=%s alloc_node:sid=%s:%u",
	       job_specs->work_dir,
	       job_specs->alloc_node, job_specs->alloc_sid);

	debug3("   resp_host=%s alloc_resp_port=%u  other_port=%u",
	       job_specs->resp_host,
	       job_specs->alloc_resp_port, job_specs->other_port);
	debug3("   dependency=%s account=%s qos=%s comment=%s",
	       job_specs->dependency, job_specs->account,
	       job_specs->qos, job_specs->comment);

	num_tasks = (job_specs->num_tasks != NO_VAL) ?
		(long) job_specs->num_tasks : -1L;
	overcommit = (job_specs->overcommit != (uint8_t) NO_VAL) ?
		(long) job_specs->overcommit : -1L;
	nice = (job_specs->nice != (uint16_t) NO_VAL) ?
		(job_specs->nice - NICE_OFFSET) : 0;
	debug3("   mail_type=%u mail_user=%s nice=%ld num_tasks=%ld "
	       "open_mode=%u overcommit=%ld acctg_freq=%s",
	       job_specs->mail_type, job_specs->mail_user, nice, num_tasks,
	       job_specs->open_mode, overcommit, job_specs->acctg_freq);

	slurm_make_time_str(&job_specs->begin_time, buf, sizeof(buf));
	cpus_per_task = (job_specs->cpus_per_task != (uint16_t) NO_VAL) ?
		(long) job_specs->cpus_per_task : -1L;
	requeue = (job_specs->requeue != (uint16_t) NO_VAL) ?
		(long) job_specs->requeue : -1L;
	debug3("   network=%s begin=%s cpus_per_task=%ld requeue=%ld "
	       "licenses=%s",
	       job_specs->network, buf, cpus_per_task, requeue,
	       job_specs->licenses);

	slurm_make_time_str(&job_specs->end_time, buf, sizeof(buf));
	wait_all_nodes = (job_specs->wait_all_nodes != (uint16_t) NO_VAL) ?
			 (long) job_specs->wait_all_nodes : -1L;
	if (job_specs->warn_flags & KILL_JOB_BATCH)
		signal_flags = "B:";
	else
		signal_flags = "";
	debug3("   end_time=%s signal=%s%u@%u wait_all_nodes=%ld",
	       buf, signal_flags, job_specs->warn_signal, job_specs->warn_time,
	       wait_all_nodes);

	ntasks_per_node = (job_specs->ntasks_per_node != (uint16_t) NO_VAL) ?
		(long) job_specs->ntasks_per_node : -1L;
	ntasks_per_socket = (job_specs->ntasks_per_socket !=
			     (uint16_t) NO_VAL) ?
		(long) job_specs->ntasks_per_socket : -1L;
	ntasks_per_core = (job_specs->ntasks_per_core != (uint16_t) NO_VAL) ?
		(long) job_specs->ntasks_per_core : -1L;
	debug3("   ntasks_per_node=%ld ntasks_per_socket=%ld "
	       "ntasks_per_core=%ld",
	       ntasks_per_node, ntasks_per_socket, ntasks_per_core);

	debug3("   mem_bind=%u:%s plane_size:%u",
	       job_specs->mem_bind_type, job_specs->mem_bind,
	       job_specs->plane_size);
	debug3("   array_inx=%s", job_specs->array_inx);

	select_g_select_jobinfo_sprint(job_specs->select_jobinfo,
				       buf, sizeof(buf), SELECT_PRINT_MIXED);
	if (buf[0] != '\0')
		debug3("   %s", buf);
}


/*
 * init_job_conf - initialize the job configuration tables and values.
 *	this should be called after creating node information, but
 *	before creating any job entries. Pre-existing job entries are
 *	left unchanged.
 *	NOTE: The job hash table size does not change after initial creation.
 * RET 0 if no error, otherwise an error code
 * global: last_job_update - time of last job table update
 *	job_list - pointer to global job list
 */
int init_job_conf(void)
{
	if (job_list == NULL) {
		job_count = 0;
		job_list = list_create(_list_delete_job);
	}

	last_job_update = time(NULL);
	return SLURM_SUCCESS;
}

/*
 * rehash_jobs - Create or rebuild the job hash table.
 * NOTE: run lock_slurmctld before entry: Read config, write job
 */
extern void rehash_jobs(void)
{
	if (job_hash == NULL) {
		hash_table_size = slurmctld_conf.max_job_cnt;
		job_hash = (struct job_record **)
			xmalloc(hash_table_size * sizeof(struct job_record *));
		job_array_hash_j = (struct job_record **)
			xmalloc(hash_table_size * sizeof(struct job_record *));
		job_array_hash_t = (struct job_record **)
			xmalloc(hash_table_size * sizeof(struct job_record *));
	} else if (hash_table_size < (slurmctld_conf.max_job_cnt / 2)) {
		/* If the MaxJobCount grows by too much, the hash table will
		 * be ineffective without rebuilding. We don't presently bother
		 * to rebuild the hash table, but cut MaxJobCount back as
		 * needed. */
		error ("MaxJobCount reset too high, restart slurmctld");
		slurmctld_conf.max_job_cnt = hash_table_size;
	}
}

/* Create an exact copy of an existing job record for a job array.
<<<<<<< HEAD
 * The array_recs structure is moved to the new job record copy */
struct job_record *_job_rec_copy(struct job_record *job_ptr)
=======
 * Assumes the job has no resource allocaiton */
static struct job_record *_job_rec_copy(struct job_record *job_ptr,
					uint32_t array_task_id)
>>>>>>> f194f99a
{
	struct job_record *job_ptr_pend = NULL, *save_job_next;
	struct job_details *job_details, *details_new, *save_details;
	uint32_t save_job_id, save_db_index = job_ptr->db_index;
	priority_factors_object_t *save_prio_factors;
	List save_step_list;
	int error_code = SLURM_SUCCESS;
	int i;

	job_ptr_pend = _create_job_record(&error_code, 0);
	if (!job_ptr_pend)     /* MaxJobCount checked when job array submitted */
		fatal("job array _create_job_record error");
	if (error_code != SLURM_SUCCESS)
<<<<<<< HEAD
		return job_ptr_pend;

	_remove_job_hash(job_ptr);
	job_ptr_pend->job_id = job_ptr->job_id;
	if (_set_job_id(job_ptr) != SLURM_SUCCESS)
		fatal("job array _set_job_id error");
	if (!job_ptr->array_recs) {
		fatal("_job_rec_copy: job %u record lacks array structure",
		      job_ptr->job_id);
	}

	/* Copy most of original job data.
	 * This could be done in parallel, but performance was worse. */
	save_job_id   = job_ptr_pend->job_id;
	save_job_next = job_ptr_pend->job_next;
	save_details  = job_ptr_pend->details;
	save_prio_factors = job_ptr_pend->prio_factors;
	save_step_list = job_ptr_pend->step_list;
	memcpy(job_ptr_pend, job_ptr, sizeof(struct job_record));

	job_ptr_pend->job_id   = save_job_id;
	job_ptr_pend->job_next = save_job_next;
	job_ptr_pend->details  = save_details;
	job_ptr_pend->prio_factors = save_prio_factors;
	job_ptr_pend->step_list = save_step_list;
	job_ptr_pend->db_index = save_db_index;

	job_ptr_pend->account = xstrdup(job_ptr->account);
	job_ptr_pend->alias_list = xstrdup(job_ptr->alias_list);
	job_ptr_pend->alloc_node = xstrdup(job_ptr->alloc_node);

	bit_clear(job_ptr_pend->array_recs->task_id_bitmap,
		  job_ptr_pend->array_task_id);
	xfree(job_ptr_pend->array_recs->task_id_str);
	job_ptr_pend->array_recs->task_cnt--;
	job_ptr->array_recs = NULL;
	job_ptr_pend->array_task_id = NO_VAL;

	job_ptr_pend->batch_host = NULL;
=======
		return NULL;

	/* Set job-specific ID and hash table */
	if (_set_job_id(job_ptr_new) != SLURM_SUCCESS)
		fatal("job array create_job_record error");
	if (_copy_job_desc_files(job_ptr->job_id, job_ptr_new->job_id)) {
		error("%s: failed to create task %u for job %u",
		      __func__, array_task_id, job_ptr->job_id);
		(void) _purge_job_record(job_ptr_new->job_id);
		return NULL;
	}
	_add_job_hash(job_ptr_new);

	/* Copy most of original job data.
	 * This could be done in parallel, but performance was worse. */
	save_job_id   = job_ptr_new->job_id;
	save_job_next = job_ptr_new->job_next;
	save_details  = job_ptr_new->details;
	save_prio_factors = job_ptr_new->prio_factors;
	save_step_list = job_ptr_new->step_list;
	memcpy(job_ptr_new, job_ptr, sizeof(struct job_record));
	job_ptr_new->job_id   = save_job_id;
	job_ptr_new->job_next = save_job_next;
	job_ptr_new->details  = save_details;
	job_ptr_new->prio_factors = save_prio_factors;
	job_ptr_new->step_list = save_step_list;

	job_ptr_new->array_job_id  = job_ptr->job_id;
	job_ptr_new->array_task_id = array_task_id;
	_add_job_array_hash(job_ptr_new);

	job_ptr_new->account = xstrdup(job_ptr->account);
	job_ptr_new->alias_list = xstrdup(job_ptr->alias_list);
	job_ptr_new->alloc_node = xstrdup(job_ptr->alloc_node);
	job_ptr_new->batch_host = xstrdup(job_ptr->batch_host);
>>>>>>> f194f99a
	if (job_ptr->check_job) {
		job_ptr_pend->check_job =
			checkpoint_copy_jobinfo(job_ptr->check_job);
	}
	job_ptr_pend->comment = xstrdup(job_ptr->comment);

	job_ptr_pend->front_end_ptr = NULL;
	/* struct job_details *details;		*** NOTE: Copied below */
	job_ptr_pend->gres = xstrdup(job_ptr->gres);
	if (job_ptr->gres_list) {
		job_ptr_pend->gres_list =
			gres_plugin_job_state_dup(job_ptr->gres_list);
	}
	job_ptr_pend->gres_alloc = NULL;
	job_ptr_pend->gres_req = NULL;
	job_ptr_pend->gres_used = NULL;

	_add_job_hash(job_ptr);		/* Sets job_next */
	_add_job_hash(job_ptr_pend);	/* Sets job_next */
	_add_job_array_hash(job_ptr);
	job_ptr_pend->job_resrcs = NULL;

	job_ptr_pend->licenses = xstrdup(job_ptr->licenses);
	job_ptr_pend->license_list = license_job_copy(job_ptr->license_list);
	job_ptr_pend->mail_user = xstrdup(job_ptr->mail_user);
	job_ptr_pend->name = xstrdup(job_ptr->name);
	job_ptr_pend->network = xstrdup(job_ptr->network);
	job_ptr_pend->node_addr = NULL;
	job_ptr_pend->node_bitmap = NULL;
	job_ptr_pend->node_bitmap_cg = NULL;
	job_ptr_pend->nodes = NULL;
	job_ptr_pend->nodes_completing = NULL;
	job_ptr_pend->partition = xstrdup(job_ptr->partition);
	job_ptr_pend->part_ptr_list = part_list_copy(job_ptr->part_ptr_list);
	/* On jobs that are held the priority_array isn't set up yet,
	 * so check to see if it exists before copying. */
	if (job_ptr->part_ptr_list && job_ptr->priority_array) {
		i = list_count(job_ptr->part_ptr_list) * sizeof(uint32_t);
		job_ptr_pend->priority_array = xmalloc(i);
		memcpy(job_ptr_pend->priority_array,
		       job_ptr->priority_array, i);
	}
	job_ptr_pend->resv_name = xstrdup(job_ptr->resv_name);
	job_ptr_pend->resp_host = xstrdup(job_ptr->resp_host);
	if (job_ptr->select_jobinfo) {
		job_ptr_pend->select_jobinfo =
			select_g_select_jobinfo_copy(job_ptr->select_jobinfo);
	}
	if (job_ptr->spank_job_env_size) {
		job_ptr_pend->spank_job_env =
			xmalloc(sizeof(char *) *
			(job_ptr->spank_job_env_size + 1));
		for (i = 0; i < job_ptr->spank_job_env_size; i++) {
			job_ptr_pend->spank_job_env[i] =
				xstrdup(job_ptr->spank_job_env[i]);
		}
	}
	job_ptr_pend->state_desc = xstrdup(job_ptr->state_desc);
	job_ptr_pend->wckey = xstrdup(job_ptr->wckey);

	job_details = job_ptr->details;
	details_new = job_ptr_pend->details;
	memcpy(details_new, job_details, sizeof(struct job_details));
	details_new->acctg_freq = xstrdup(job_details->acctg_freq);
	if (job_details->argc) {
		details_new->argv =
			xmalloc(sizeof(char *) * (job_details->argc + 1));
		for (i = 0; i < job_details->argc; i++) {
			details_new->argv[i] = xstrdup(job_details->argv[i]);
		}
	}
	details_new->ckpt_dir = xstrdup(job_details->ckpt_dir);
	details_new->cpu_bind = xstrdup(job_details->cpu_bind);
	details_new->cpu_bind_type = job_details->cpu_bind_type;
	details_new->depend_list = depended_list_copy(job_details->depend_list);
	details_new->dependency = xstrdup(job_details->dependency);
	details_new->orig_dependency = xstrdup(job_details->orig_dependency);
	if (job_details->env_cnt) {
		details_new->env_sup =
			xmalloc(sizeof(char *) * (job_details->env_cnt + 1));
		for (i = 0; i < job_details->env_cnt; i++) {
			details_new->env_sup[i] =
				xstrdup(job_details->env_sup[i]);
		}
	}
	if (job_details->exc_node_bitmap) {
		details_new->exc_node_bitmap =
			bit_copy(job_details->exc_node_bitmap);
	}
	details_new->exc_nodes = xstrdup(job_details->exc_nodes);
	details_new->feature_list =
		feature_list_copy(job_details->feature_list);
	details_new->features = xstrdup(job_details->features);
	if (job_details->mc_ptr) {
		i = sizeof(multi_core_data_t);
		details_new->mc_ptr = xmalloc(i);
		memcpy(details_new->mc_ptr, job_details->mc_ptr, i);
	}
	details_new->mem_bind = xstrdup(job_details->mem_bind);
	details_new->mem_bind_type = job_details->mem_bind_type;
	if (job_details->req_node_bitmap) {
		details_new->req_node_bitmap =
			bit_copy(job_details->req_node_bitmap);
	}
	if (job_details->req_node_layout && job_details->req_node_bitmap) {
		i = bit_set_count(job_details->req_node_bitmap) *
		    sizeof(uint16_t);
		details_new->req_node_layout = xmalloc(i);
		memcpy(details_new->req_node_layout,
		       job_details->req_node_layout, i);
	}
	details_new->req_nodes = xstrdup(job_details->req_nodes);
	details_new->restart_dir = xstrdup(job_details->restart_dir);
	details_new->std_err = xstrdup(job_details->std_err);
	details_new->std_in = xstrdup(job_details->std_in);
	details_new->std_out = xstrdup(job_details->std_out);
	details_new->work_dir = xstrdup(job_details->work_dir);
<<<<<<< HEAD
	_copy_job_desc_files(job_ptr_pend->job_id, job_ptr->job_id);
=======
>>>>>>> f194f99a

	return job_ptr_pend;
}

/* Add job array data stucture to the job record */
static void _create_job_array(struct job_record *job_ptr,
			      job_desc_msg_t *job_specs)
{
<<<<<<< HEAD
	char *sep = NULL;
	int max_run_tasks;
	uint32_t i_cnt;
=======
	struct job_record *job_ptr_new;
	uint32_t i;
	int i_first, i_last;
>>>>>>> f194f99a

	if (!job_specs->array_bitmap)
		return;

	i_cnt = bit_set_count(job_specs->array_bitmap);
	if (i_cnt == 0) {
		info("_create_job_array: job %u array_bitmap is empty",
		     job_ptr->job_id);
		return;
	}

<<<<<<< HEAD
	job_ptr->array_job_id = job_ptr->job_id;
	job_ptr->array_recs = xmalloc(sizeof(job_array_struct_t));
	i_cnt = bit_fls(job_specs->array_bitmap) + 1;
	bit_realloc(job_specs->array_bitmap, i_cnt);
	job_ptr->array_recs->task_id_bitmap = job_specs->array_bitmap;
	job_specs->array_bitmap = NULL;
	job_ptr->array_recs->task_cnt =
		bit_set_count(job_ptr->array_recs->task_id_bitmap);
	if (job_ptr->array_recs->task_cnt > 1)
		job_count += (job_ptr->array_recs->task_cnt - 1);

	if (job_specs->array_inx)
		sep = strchr(job_specs->array_inx, '%');
	if (sep) {
		max_run_tasks = atoi(sep + 1);
		if (max_run_tasks > 0)
			job_ptr->array_recs->max_run_tasks = max_run_tasks;
=======
	i_last = bit_fls(job_specs->array_bitmap);
	for (i = (i_first + 1); i <= i_last; i++) {
		if (!bit_test(job_specs->array_bitmap, i))
			continue;
		job_ptr_new = _job_rec_copy(job_ptr, i);
		if (!job_ptr_new)
			break;
		/* Make sure the db_index is zero
		 * for array elements in case the
		 * first element had the index assigned.
		 */
		job_ptr_new->db_index = 0;
		acct_policy_add_job_submit(job_ptr);
>>>>>>> f194f99a
	}
}

/*
 * Wrapper for select_nodes() function that will test all valid partitions
 * for a new job
 * IN job_ptr - pointer to the job record
 * IN test_only - if set do not allocate nodes, just confirm they
 *	could be allocated now
 * IN select_node_bitmap - bitmap of nodes to be used for the
 *	job's resource allocation (not returned if NULL), caller
 *	must free
 * OUT err_msg - error message for job, caller must xfree
 */
static int _select_nodes_parts(struct job_record *job_ptr, bool test_only,
			       bitstr_t **select_node_bitmap, char **err_msg)
{
	struct part_record *part_ptr;
	ListIterator iter;
	int rc = ESLURM_REQUESTED_PART_CONFIG_UNAVAILABLE;

	if (job_ptr->part_ptr_list) {
		iter = list_iterator_create(job_ptr->part_ptr_list);
		while ((part_ptr = list_next(iter))) {
			job_ptr->part_ptr = part_ptr;
			debug2("Try job %u on next partition %s",
			       job_ptr->job_id, part_ptr->name);
			if (job_limits_check(&job_ptr, false) != WAIT_NO_REASON)
				continue;
			rc = select_nodes(job_ptr, test_only,
					  select_node_bitmap, err_msg);
			if ((rc != ESLURM_REQUESTED_NODE_CONFIG_UNAVAILABLE) &&
			    (rc != ESLURM_REQUESTED_PART_CONFIG_UNAVAILABLE) &&
			    (rc != ESLURM_RESERVATION_BUSY) &&
			    (rc != ESLURM_NODES_BUSY))
				break;
			if ((job_ptr->preempt_in_progress) &&
			    (rc != ESLURM_NODES_BUSY))
				break;
		}
		list_iterator_destroy(iter);
	} else {
		if (job_limits_check(&job_ptr, false) != WAIT_NO_REASON)
			test_only = true;
		rc = select_nodes(job_ptr, test_only, select_node_bitmap,
				  err_msg);
	}

	return rc;
}

/*
 * job_allocate - create job_records for the supplied job specification and
 *	allocate nodes for it.
 * IN job_specs - job specifications
 * IN immediate - if set then either initiate the job immediately or fail
 * IN will_run - don't initiate the job if set, just test if it could run
 *	now or later
 * OUT resp - will run response (includes start location, time, etc.)
 * IN allocate - resource allocation request only if set, batch job if zero
 * IN submit_uid -uid of user issuing the request
 * OUT job_pptr - set to pointer to job record
 * OUT err_msg - Custom error message to the user, caller to xfree results
 * RET 0 or an error code. If the job would only be able to execute with
 *	some change in partition configuration then
 *	ESLURM_REQUESTED_PART_CONFIG_UNAVAILABLE is returned
 * globals: job_list - pointer to global job list
 *	list_part - global list of partition info
 *	default_part_loc - pointer to default partition
 * NOTE: lock_slurmctld on entry: Read config Write job, Write node, Read part
 */
extern int job_allocate(job_desc_msg_t * job_specs, int immediate,
			int will_run, will_run_response_msg_t **resp,
			int allocate, uid_t submit_uid,
			struct job_record **job_pptr, char **err_msg)
{
	static int defer_sched = -1;
	int error_code;
	bool no_alloc, top_prio, test_only, too_fragmented, independent;
	struct job_record *job_ptr;
	time_t now = time(NULL);

	error_code = _job_create(job_specs, allocate, will_run,
				 &job_ptr, submit_uid, err_msg);
	*job_pptr = job_ptr;

	if (error_code) {
		if (job_ptr && (immediate || will_run)) {
			/* this should never really happen here */
			job_ptr->job_state = JOB_FAILED;
			job_ptr->exit_code = 1;
			job_ptr->state_reason = FAIL_BAD_CONSTRAINTS;
			xfree(job_ptr->state_desc);
			job_ptr->start_time = job_ptr->end_time = now;
			job_completion_logger(job_ptr, false);
		}
		return error_code;
	}
	xassert(job_ptr);
	if (job_specs->array_bitmap)
		independent = false;
	else
		independent = job_independent(job_ptr, will_run);
	/* priority needs to be calculated after this since we set a
	 * begin time in job_independent and that lets us know if the
	 * job is eligible.
	 */
	if (job_ptr->priority == NO_VAL)
		set_job_prio(job_ptr);

	if (independent &&
	    (license_job_test(job_ptr, time(NULL)) != SLURM_SUCCESS))
		independent = false;

	/* Avoid resource fragmentation if important */
	if ((submit_uid || (job_specs->req_nodes == NULL)) &&
	    independent && job_is_completing())
		too_fragmented = true;	/* Don't pick nodes for job now */
	/* FIXME: Ideally we only want to refuse the request if the
	 * required node list is insufficient to satisfy the job's
	 * processor or node count requirements, but the overhead is
	 * rather high to do that right here. We let requests from
	 * user root proceed if a node list is specified, for
	 * meta-schedulers (e.g. LCRM). */
	else
		too_fragmented = false;

	if (defer_sched == -1) {
		char *sched_params = slurm_get_sched_params();
		if (sched_params && strstr(sched_params, "defer"))
			defer_sched = 1;
		else
			defer_sched = 0;
		xfree(sched_params);
	}
	if (defer_sched == 1)
		too_fragmented = true;

	if (independent && (!too_fragmented))
		top_prio = _top_priority(job_ptr);
	else
		top_prio = true;	/* don't bother testing,
					 * it is not runable anyway */
	if (immediate && (too_fragmented || (!top_prio) || (!independent))) {
		job_ptr->job_state  = JOB_FAILED;
		job_ptr->exit_code  = 1;
		job_ptr->state_reason = FAIL_BAD_CONSTRAINTS;
		xfree(job_ptr->state_desc);
		job_ptr->start_time = job_ptr->end_time = now;
		job_completion_logger(job_ptr, false);
		if (!independent)
			return ESLURM_DEPENDENCY;
		else if (too_fragmented)
			return ESLURM_FRAGMENTATION;
		else
			return ESLURM_NOT_TOP_PRIORITY;
	}

	if (will_run && resp) {
		job_desc_msg_t job_desc_msg;
		int rc;
		memset(&job_desc_msg, 0, sizeof(job_desc_msg_t));
		job_desc_msg.job_id = job_ptr->job_id;
		rc = job_start_data(&job_desc_msg, resp);
		job_ptr->job_state  = JOB_FAILED;
		job_ptr->exit_code  = 1;
		job_ptr->start_time = job_ptr->end_time = now;
		_purge_job_record(job_ptr->job_id);
		return rc;
	}

	test_only = will_run || (allocate == 0);

	no_alloc = test_only || too_fragmented ||
		   (!top_prio) || (!independent) || !avail_front_end(job_ptr);
	error_code = _select_nodes_parts(job_ptr, no_alloc, NULL, err_msg);
	if (!test_only) {
		last_job_update = now;
		slurm_sched_g_schedule();	/* work for external scheduler */
	}

	slurmctld_diag_stats.jobs_submitted++;
	acct_policy_add_job_submit(job_ptr);

	if ((error_code == ESLURM_NODES_BUSY) ||
	    (error_code == ESLURM_RESERVATION_BUSY) ||
	    (error_code == ESLURM_JOB_HELD) ||
	    (error_code == ESLURM_NODE_NOT_AVAIL) ||
	    (error_code == ESLURM_QOS_THRES) ||
	    (error_code == ESLURM_ACCOUNTING_POLICY) ||
	    (error_code == ESLURM_RESERVATION_NOT_USABLE) ||
	    (error_code == ESLURM_REQUESTED_PART_CONFIG_UNAVAILABLE)) {
		/* Not fatal error, but job can't be scheduled right now */
		if (immediate) {
			job_ptr->job_state  = JOB_FAILED;
			job_ptr->exit_code  = 1;
			job_ptr->state_reason = FAIL_BAD_CONSTRAINTS;
			xfree(job_ptr->state_desc);
			job_ptr->start_time = job_ptr->end_time = now;
			job_completion_logger(job_ptr, false);
		} else {	/* job remains queued */
			_create_job_array(job_ptr, job_specs);
			if ((error_code == ESLURM_NODES_BUSY) ||
			    (error_code == ESLURM_RESERVATION_BUSY) ||
			    (error_code == ESLURM_ACCOUNTING_POLICY)) {
				error_code = SLURM_SUCCESS;
			}
		}
		return error_code;
	}

	if (error_code) {	/* fundamental flaw in job request */
		job_ptr->job_state  = JOB_FAILED;
		job_ptr->exit_code  = 1;
		job_ptr->state_reason = FAIL_BAD_CONSTRAINTS;
		xfree(job_ptr->state_desc);
		job_ptr->start_time = job_ptr->end_time = now;
		job_completion_logger(job_ptr, false);
		return error_code;
	}

	if (will_run) {		/* job would run, flag job destruction */
		job_ptr->job_state  = JOB_FAILED;
		job_ptr->exit_code  = 1;
		job_ptr->start_time = job_ptr->end_time = now;
		_purge_job_record(job_ptr->job_id);
	} else if (!with_slurmdbd && !job_ptr->db_index)
		jobacct_storage_g_job_start(acct_db_conn, job_ptr);

	if (!will_run) {
		_create_job_array(job_ptr, job_specs);
		debug2("sched: JobId=%u allocated resources: NodeList=%s",
		       job_ptr->job_id, job_ptr->nodes);
		rebuild_job_part_list(job_ptr);
	}

	return SLURM_SUCCESS;
}

/*
 * job_fail - terminate a job due to initiation failure
 * IN job_id - id of the job to be killed
 * IN job_state - desired job state (JOB_BOOT_FAIL, JOB_NODE_FAIL, etc.)
 * RET 0 on success, otherwise ESLURM error code
 */
extern int job_fail(uint32_t job_id, uint16_t job_state)
{
	struct job_record *job_ptr;
	time_t now = time(NULL);
	bool suspended = false;

	job_ptr = find_job_record(job_id);
	if (job_ptr == NULL) {
		error("job_fail: invalid job id %u", job_id);
		return ESLURM_INVALID_JOB_ID;
	}

	if (IS_JOB_FINISHED(job_ptr))
		return ESLURM_ALREADY_DONE;
	if (IS_JOB_SUSPENDED(job_ptr)) {
		enum job_states suspend_job_state = job_ptr->job_state;
		/* we can't have it as suspended when we call the
		 * accounting stuff.
		 */
		job_ptr->job_state = JOB_CANCELLED;
		jobacct_storage_g_job_suspend(acct_db_conn, job_ptr);
		job_ptr->job_state = suspend_job_state;
		suspended = true;
	}

	if (IS_JOB_RUNNING(job_ptr) || suspended) {
		/* No need to signal steps, deallocate kills them */
		job_ptr->time_last_active       = now;
		if (suspended) {
			job_ptr->end_time       = job_ptr->suspend_time;
			job_ptr->tot_sus_time  +=
				difftime(now, job_ptr->suspend_time);
		} else
			job_ptr->end_time       = now;
		last_job_update                 = now;
		job_ptr->job_state = job_state | JOB_COMPLETING;
		job_ptr->exit_code = 1;
		job_ptr->state_reason = FAIL_LAUNCH;
		xfree(job_ptr->state_desc);
		job_completion_logger(job_ptr, false);
		if (job_ptr->node_bitmap) {
			build_cg_bitmap(job_ptr);
			deallocate_nodes(job_ptr, false, suspended, false);
		}
		return SLURM_SUCCESS;
	}
	/* All other states */
	verbose("job_fail: job %u can't be killed from state=%s",
		job_id, job_state_string(job_ptr->job_state));
	return ESLURM_TRANSITION_STATE_NO_UPDATE;

}

/* Signal a job based upon job pointer.
 * Authentication and authorization checks must be performed before calling. */
static int _job_signal(struct job_record *job_ptr, uint16_t signal,
		       uint16_t flags, uid_t uid, bool preempt)
{
	uint16_t job_term_state;
	char jbuf[JBUFSIZ];
	time_t now = time(NULL);

	trace_job(job_ptr, __func__, "enter");

	if (IS_JOB_FINISHED(job_ptr))
		return ESLURM_ALREADY_DONE;

	/* let node select plugin do any state-dependent signalling actions */
	select_g_job_signal(job_ptr, signal);

	/* save user ID of the one who requested the job be cancelled */
	if (signal == SIGKILL)
		job_ptr->requid = uid;
	if (IS_JOB_PENDING(job_ptr) && IS_JOB_COMPLETING(job_ptr) &&
	    (signal == SIGKILL)) {
		if ((job_ptr->job_state & JOB_STATE_BASE) == JOB_PENDING) {
			/* Prevent job requeue, otherwise preserve state */
			job_ptr->job_state = JOB_CANCELLED | JOB_COMPLETING;
		}
		/* build_cg_bitmap() not needed, job already completing */
		verbose("%s: of requeuing %s successful",
			__func__, jobid2str(job_ptr, jbuf));
		return SLURM_SUCCESS;
	}

	if (IS_JOB_PENDING(job_ptr) && (signal == SIGKILL)) {
		last_job_update		= now;
		job_ptr->job_state	= JOB_CANCELLED;
		job_ptr->start_time	= now;
		job_ptr->end_time	= now;
		srun_allocate_abort(job_ptr);
		job_completion_logger(job_ptr, false);
		verbose("%s: of pending %s successful",
			__func__, jobid2str(job_ptr, jbuf));
		return SLURM_SUCCESS;
	}

	if (preempt)
		job_term_state = JOB_PREEMPTED;
	else
		job_term_state = JOB_CANCELLED;
	if (IS_JOB_SUSPENDED(job_ptr) &&  (signal == SIGKILL)) {
		last_job_update         = now;
		job_ptr->end_time       = job_ptr->suspend_time;
		job_ptr->tot_sus_time  += difftime(now, job_ptr->suspend_time);
		job_ptr->job_state      = job_term_state | JOB_COMPLETING;
		build_cg_bitmap(job_ptr);
		jobacct_storage_g_job_suspend(acct_db_conn, job_ptr);
		job_completion_logger(job_ptr, false);
		deallocate_nodes(job_ptr, false, true, preempt);
		verbose("%s: %u of suspended %s successful",
			__func__, signal, jobid2str(job_ptr, jbuf));
		return SLURM_SUCCESS;
	}

	if (IS_JOB_RUNNING(job_ptr)) {
		if ((signal == SIGKILL)
		    && !(flags & KILL_STEPS_ONLY)
		    && !(flags & KILL_JOB_BATCH)) {
			/* No need to signal steps, deallocate kills them
			 */
			job_ptr->time_last_active	= now;
			job_ptr->end_time		= now;
			last_job_update			= now;
			job_ptr->job_state = job_term_state | JOB_COMPLETING;
			build_cg_bitmap(job_ptr);
			job_completion_logger(job_ptr, false);
			deallocate_nodes(job_ptr, false, false, preempt);
		} else if (job_ptr->batch_flag
			   && (flags & KILL_STEPS_ONLY
			       || flags & KILL_JOB_BATCH)) {
			_signal_batch_job(job_ptr, signal, flags);
		} else if ((flags & KILL_JOB_BATCH) && !job_ptr->batch_flag) {
			return ESLURM_JOB_SCRIPT_MISSING;
		} else {
			_signal_job(job_ptr, signal);
		}
		verbose("%s: %u of running %s successful 0x%x",
			__func__, signal, jobid2str(job_ptr, jbuf),
			job_ptr->job_state);
		return SLURM_SUCCESS;
	}

	verbose("%s: %s can't be sent signal %u from state=%s",
		__func__, jobid2str(job_ptr, jbuf), signal,
		job_state_string(job_ptr->job_state));

	trace_job(job_ptr, __func__, "return");

	return ESLURM_TRANSITION_STATE_NO_UPDATE;
}

/*
 * job_signal - signal the specified job
 * IN job_id - id of the job to be signaled
 * IN signal - signal to send, SIGKILL == cancel the job
 * IN flags  - see KILL_JOB_* flags in slurm.h
 * IN uid - uid of requesting user
 * IN preempt - true if job being preempted
 * RET 0 on success, otherwise ESLURM error code
 */
extern int job_signal(uint32_t job_id, uint16_t signal, uint16_t flags,
		      uid_t uid, bool preempt)
{
	struct job_record *job_ptr;

	/* Jobs submitted using Moab command should be cancelled using
	 * Moab command for accurate job records */
	if (!wiki_sched_test) {
		char *sched_type = slurm_get_sched_type();
		if (strcmp(sched_type, "sched/wiki") == 0)
			wiki_sched  = true;
		if (strcmp(sched_type, "sched/wiki2") == 0) {
			wiki_sched  = true;
			wiki2_sched = true;
		}
		xfree(sched_type);
		wiki_sched_test = true;
	}

	job_ptr = find_job_record(job_id);
	if (job_ptr == NULL) {
		info("job_signal: invalid job id %u", job_id);
		return ESLURM_INVALID_JOB_ID;
	}

	if ((job_ptr->user_id != uid) && !validate_operator(uid) &&
	    !assoc_mgr_is_user_acct_coord(acct_db_conn, uid,
					  job_ptr->account)) {
		error("Security violation, JOB_CANCEL RPC for jobID %u from "
		      "uid %d", job_ptr->job_id, uid);
		return ESLURM_ACCESS_DENIED;
	}
	if (!validate_slurm_user(uid) && (signal == SIGKILL) &&
	    job_ptr->part_ptr &&
	    (job_ptr->part_ptr->flags & PART_FLAG_ROOT_ONLY) && wiki2_sched) {
		info("Attempt to cancel Moab job using Slurm command from "
		     "uid %d", uid);
		return ESLURM_ACCESS_DENIED;
	}

	return _job_signal(job_ptr, signal, flags, uid, preempt);
}

/*
 * job_str_signal - signal the specified job
 * IN job_id_str - id of the job to be signaled, valid formats include "#"
 *	"#_#" and "#_[expr]"
 * IN signal - signal to send, SIGKILL == cancel the job
 * IN flags  - see KILL_JOB_* flags in slurm.h
 * IN uid - uid of requesting user
 * IN preempt - true if job being preempted
 * RET 0 on success, otherwise ESLURM error code
 */
extern int job_str_signal(char *job_id_str, uint16_t signal, uint16_t flags,
			  uid_t uid, bool preempt)
{
	slurm_ctl_conf_t *conf;
	struct job_record *job_ptr;
	uint32_t job_id;
	time_t now = time(NULL);
	char *end_ptr = NULL, *tok, *tmp;
	long int long_id;
	bitstr_t *array_bitmap, *tmp_bitmap;
	bool valid = true;
	int32_t i, i_first, i_last;
	int rc = SLURM_SUCCESS, rc2, len;

	/* Jobs submitted using Moab command should be cancelled using
	 * Moab command for accurate job records */
	if (!wiki_sched_test) {
		char *sched_type = slurm_get_sched_type();
		if (strcmp(sched_type, "sched/wiki") == 0)
			wiki_sched  = true;
		if (strcmp(sched_type, "sched/wiki2") == 0) {
			wiki_sched  = true;
			wiki2_sched = true;
		}
		xfree(sched_type);
		wiki_sched_test = true;
	}
	if (max_array_size == NO_VAL) {
		conf = slurm_conf_lock();
		max_array_size = conf->max_array_sz;
		slurm_conf_unlock();
	}

	long_id = strtol(job_id_str, &end_ptr, 10);
	if ((long_id <= 0) || (long_id == LONG_MAX) ||
	    ((end_ptr[0] != '\0') && (end_ptr[0] != '_'))) {
		info("%s: 1 invalid job id %s", __func__, job_id_str);
		return ESLURM_INVALID_JOB_ID;
	}
	job_id = (uint32_t) long_id;
	if (end_ptr[0] == '\0') {	/* Single job (or full job array) */
		int jobs_done = 0, jobs_signalled = 0;
		struct job_record *job_ptr_done = NULL;
		job_ptr = find_job_record(job_id);
		if (job_ptr && (job_ptr->array_task_id == NO_VAL) &&
		    (job_ptr->array_recs == NULL)) {
			/* This is a regular job, not a job array */
			return job_signal(job_id, signal, flags, uid, preempt);
		}

		if (job_ptr && job_ptr->array_recs) {
			/* This is a job array */
			job_ptr_done = job_ptr;
			rc = _job_signal(job_ptr, signal, flags, uid, preempt);
			jobs_signalled++;
			if (rc == ESLURM_ALREADY_DONE) {
				jobs_done++;
				rc = SLURM_SUCCESS;
			}
		}

		/* Signal all tasks of this job array */
		job_ptr = job_array_hash_j[JOB_HASH_INX(job_id)];
		if (!job_ptr && !job_ptr_done) {
			info("%s: 2 invalid job id %u", __func__, job_id);
			return ESLURM_INVALID_JOB_ID;
		}
		while (job_ptr) {
			if ((job_ptr->array_job_id == job_id) &&
			    (job_ptr != job_ptr_done)) {
				rc2 = _job_signal(job_ptr, signal, flags, uid,
						  preempt);
				jobs_signalled++;
				if (rc2 == ESLURM_ALREADY_DONE) {
					jobs_done++;
				} else {
					rc = MAX(rc, rc2);
				}
			}
			job_ptr = job_ptr->job_array_next_j;
		}
		if ((rc == SLURM_SUCCESS) && (jobs_done == jobs_signalled))
			return ESLURM_ALREADY_DONE;
		return rc;

	}

	array_bitmap = bit_alloc(max_array_size);
	tmp = xstrdup(end_ptr + 1);
	tok = strtok_r(tmp, ",", &end_ptr);
	while (tok && valid) {
		valid = _parse_array_tok(tok, array_bitmap,
					 max_array_size);
		tok = strtok_r(NULL, ",", &end_ptr);
	}
	xfree(tmp);
	if (valid) {
		i_last = bit_fls(array_bitmap);
		if (i_last < 0)
			valid = false;
	}
	if (!valid) {
		info("%s: 3 invalid job id %s", __func__, job_id_str);
		return ESLURM_INVALID_JOB_ID;
	}

	/* Find some job record and validate the user cancelling the job */
	job_ptr = find_job_record(job_id);
	if (job_ptr == NULL) {
		job_ptr = job_array_hash_j[JOB_HASH_INX(job_id)];
		while (job_ptr) {
			if (job_ptr->array_job_id == job_id)
				break;
			job_ptr = job_ptr->job_array_next_j;
		}
	}
	if ((job_ptr == NULL) ||
	    ((job_ptr->array_task_id == NO_VAL) &&
	     (job_ptr->array_recs == NULL))) {
		info("%s: 4 invalid job id %s", __func__, job_id_str);
		return ESLURM_INVALID_JOB_ID;
	}

	if ((job_ptr->user_id != uid) && !validate_operator(uid) &&
	    !assoc_mgr_is_user_acct_coord(acct_db_conn, uid,
					  job_ptr->account)) {
		error("%s: Security violation JOB_CANCEL RPC for jobID %s from "
		      "uid %d", __func__, job_id_str, uid);
		return ESLURM_ACCESS_DENIED;
	}
	if (!validate_slurm_user(uid) && (signal == SIGKILL) &&
	    job_ptr->part_ptr &&
	    (job_ptr->part_ptr->flags & PART_FLAG_ROOT_ONLY) && wiki2_sched) {
		info("%s: Attempt to cancel Moab job using Slurm command from "
		     "uid %d", __func__, uid);
		return ESLURM_ACCESS_DENIED;
	}

	if (IS_JOB_PENDING(job_ptr) &&
	    job_ptr->array_recs && job_ptr->array_recs->task_id_bitmap) {
		/* Ensure bitmap sizes match for AND operations */
		len = bit_size(job_ptr->array_recs->task_id_bitmap);
		i_last++;
		if (i_last < len) {
			bit_realloc(array_bitmap, len);
		} else {
			len = bit_size(array_bitmap);
			bit_realloc(array_bitmap, i_last);
			bit_realloc(job_ptr->array_recs->task_id_bitmap,i_last);
		}
		tmp_bitmap = bit_copy(job_ptr->array_recs->task_id_bitmap);
		if (signal == SIGKILL) {
			uint32_t orig_task_cnt, new_task_count;
			bit_not(array_bitmap);
			bit_and(job_ptr->array_recs->task_id_bitmap,
				array_bitmap);
			xfree(job_ptr->array_recs->task_id_str);
			bit_not(array_bitmap);
			orig_task_cnt = job_ptr->array_recs->task_cnt;
			new_task_count = bit_set_count(job_ptr->array_recs->
						       task_id_bitmap);
			job_ptr->array_recs->task_cnt = new_task_count;
			job_count -= (orig_task_cnt - new_task_count);
			if (job_ptr->array_recs->task_cnt == 0) {
				last_job_update		= now;
				job_ptr->job_state	= JOB_CANCELLED;
				job_ptr->start_time	= now;
				job_ptr->end_time	= now;
				job_ptr->requid		= uid;
				srun_allocate_abort(job_ptr);
				job_completion_logger(job_ptr, false);
			}
			bit_not(tmp_bitmap);
			bit_and(array_bitmap, tmp_bitmap);
			FREE_NULL_BITMAP(tmp_bitmap);
		} else {
			bit_not(tmp_bitmap);
			bit_and(array_bitmap, tmp_bitmap);
			FREE_NULL_BITMAP(tmp_bitmap);
			rc = ESLURM_TRANSITION_STATE_NO_UPDATE;
		}
	}

	i_first = bit_ffs(array_bitmap);
	if (i_first >= 0)
		i_last = bit_fls(array_bitmap);
	else
		i_last = -2;
	for (i = i_first; i <= i_last; i++) {
		if (!bit_test(array_bitmap, i))
			continue;
		job_ptr = find_job_array_rec(job_id, i);
		if (job_ptr == NULL) {
			info("%s: 5 invalid job id %u_%d", __func__, job_id, i);
			rc = ESLURM_INVALID_JOB_ID;
			continue;
		}

		rc2 = _job_signal(job_ptr, signal, flags, uid, preempt);
		rc = MAX(rc, rc2);
	}

	return rc;
}

static void
_signal_batch_job(struct job_record *job_ptr, uint16_t signal, uint16_t flags)
{
	bitoff_t i;
	kill_tasks_msg_t *kill_tasks_msg = NULL;
	agent_arg_t *agent_args = NULL;
	uint32_t z = 0;

	xassert(job_ptr);
	xassert(job_ptr->batch_host);
	i = bit_ffs(job_ptr->node_bitmap);
	if (i < 0) {
		error("%s: JobId=%u lacks assigned nodes",
		      __func__, job_ptr->job_id);
		return;
	}
	if (flags > 0xf) {	/* Top 4 bits used for KILL_* flags */
		error("%s: signal flags %u for job %u exceed limit",
		      __func__, flags, job_ptr->job_id);
		return;
	}
	if (signal > 0xfff) {	/* Top 4 bits used for KILL_* flags */
		error("%s: signal value %u for job %u exceed limit",
		      __func__, signal, job_ptr->job_id);
		return;
	}

	agent_args = xmalloc(sizeof(agent_arg_t));
	agent_args->msg_type	= REQUEST_SIGNAL_TASKS;
	agent_args->retry	= 1;
	agent_args->node_count  = 1;
#ifdef HAVE_FRONT_END
	if (job_ptr->front_end_ptr)
		agent_args->protocol_version =
			job_ptr->front_end_ptr->protocol_version;
#else
	struct node_record *node_ptr;
	if ((node_ptr = find_node_record(job_ptr->batch_host)))
		agent_args->protocol_version = node_ptr->protocol_version;
#endif
	agent_args->hostlist	= hostlist_create(job_ptr->batch_host);
	kill_tasks_msg = xmalloc(sizeof(kill_tasks_msg_t));
	kill_tasks_msg->job_id      = job_ptr->job_id;
	kill_tasks_msg->job_step_id = NO_VAL;

	/* Encode the KILL_JOB_BATCH|KILL_STEPS_ONLY flags for stepd to know if
	 * has to signal only the batch script or only the steps.
	 * The job was submitted using the --signal=B:sig
	 * or without B sbatch option.
	 */
	if (flags == KILL_JOB_BATCH)
		z = KILL_JOB_BATCH << 24;
	else if (flags == KILL_STEPS_ONLY)
		z = KILL_STEPS_ONLY << 24;

	kill_tasks_msg->signal = z | signal;

	agent_args->msg_args = kill_tasks_msg;
	agent_args->node_count = 1;/* slurm/477 be sure to update node_count */
	agent_queue_request(agent_args);
	return;
}

/*
 * prolog_complete - note the normal termination of the prolog
 * IN job_id - id of the job which completed
 * IN requeue - job should be run again if possible
 * IN prolog_return_code - prolog's return code,
 *    if set then set job state to FAILED
 * RET - 0 on success, otherwise ESLURM error code
 * global: job_list - pointer global job list
 *	last_job_update - time of last job table update
 */
extern int prolog_complete(uint32_t job_id, bool requeue,
		uint32_t prolog_return_code)
{
	struct job_record *job_ptr;

	debug("completing prolog for job %u", job_id);
	job_ptr = find_job_record(job_id);
	if (job_ptr == NULL) {
		info("prolog_complete: invalid JobId=%u", job_id);
		return ESLURM_INVALID_JOB_ID;
	}

	if (IS_JOB_COMPLETING(job_ptr))
		return SLURM_SUCCESS;

	if (requeue && (job_ptr->batch_flag > 1)) {
		/* Failed one requeue, just kill it */
		requeue = 0;
		if (prolog_return_code == 0)
			prolog_return_code = 1;
		error("Prolog launch failure, JobId=%u", job_ptr->job_id);
	}

	job_ptr->state_reason = WAIT_NO_REASON;
	return SLURM_SUCCESS;
}

/*
 * job_complete - note the normal termination the specified job
 * IN job_id - id of the job which completed
 * IN uid - user id of user issuing the RPC
 * IN requeue - job should be run again if possible
 * IN node_fail - true of job terminated due to node failure
 * IN job_return_code - job's return code, if set then set state to FAILED
 * RET - 0 on success, otherwise ESLURM error code
 * global: job_list - pointer global job list
 *	last_job_update - time of last job table update
 */
extern int job_complete(uint32_t job_id, uid_t uid, bool requeue,
			bool node_fail, uint32_t job_return_code)
{
	struct job_record *job_ptr;
	time_t now = time(NULL);
	uint32_t job_comp_flag = 0;
	bool suspended = false;
	char jbuf[JBUFSIZ];

	job_ptr = find_job_record(job_id);
	if (job_ptr == NULL) {
		info("%s: invalid JobId=%u", __func__, job_id);
		return ESLURM_INVALID_JOB_ID;
	}

	info("%s: %s WIFEXITED %d WEXITSTATUS %d",
	     __func__, jobid2str(job_ptr, jbuf),
	     WIFEXITED(job_return_code), WEXITSTATUS(job_return_code));

	if (IS_JOB_FINISHED(job_ptr)) {
		if (job_ptr->exit_code == 0)
			job_ptr->exit_code = job_return_code;
		return ESLURM_ALREADY_DONE;
	}

	if ((job_ptr->user_id != uid) && !validate_slurm_user(uid)) {
		error("%s: Security violation, JOB_COMPLETE RPC for job %u "
		      "from uid %u", __func__,
		      job_ptr->job_id, (unsigned int) uid);
		return ESLURM_USER_ID_MISSING;
	}

	if (IS_JOB_COMPLETING(job_ptr))
		return SLURM_SUCCESS;	/* avoid replay */

	if (IS_JOB_RUNNING(job_ptr))
		job_comp_flag = JOB_COMPLETING;
	else if (IS_JOB_PENDING(job_ptr)) {
		job_return_code = NO_VAL;
		job_ptr->start_time = now;
	}

	if ((job_return_code == NO_VAL) &&
	    (IS_JOB_RUNNING(job_ptr) || IS_JOB_PENDING(job_ptr)))
		info("%s: %s cancelled from interactive user or node failure",
		     __func__, jobid2str(job_ptr, jbuf));

	if (IS_JOB_SUSPENDED(job_ptr)) {
		enum job_states suspend_job_state = job_ptr->job_state;
		/* we can't have it as suspended when we call the
		 * accounting stuff.
		 */
		job_ptr->job_state = JOB_CANCELLED;
		jobacct_storage_g_job_suspend(acct_db_conn, job_ptr);
		job_ptr->job_state = suspend_job_state;
		job_comp_flag = JOB_COMPLETING;
		suspended = true;
	}

	if (requeue && job_ptr->details && job_ptr->batch_flag) {
		/* We want this job to look like it
		 * was terminated in the accounting logs.
		 * Set a new submit time so the restarted
		 * job looks like a new job. */
		job_ptr->end_time = now;
		job_ptr->job_state  = JOB_NODE_FAIL;
		job_completion_logger(job_ptr, true);
		/* do this after the epilog complete, setting it here
		 * is too early */
		//job_ptr->db_index = 0;
		//job_ptr->details->submit_time = now + 1;

		job_ptr->batch_flag++;	/* only one retry */
		job_ptr->restart_cnt++;
		job_ptr->job_state = JOB_PENDING | job_comp_flag;
		/* Since the job completion logger removes the job submit
		 * information, we need to add it again. */
		acct_policy_add_job_submit(job_ptr);
		if (node_fail) {
			info("%s: requeue %s due to node failure",
			     __func__, jobid2str(job_ptr, jbuf));
		} else {
			info("%s: requeue %s per user/system request",
			     __func__, jobid2str(job_ptr, jbuf));
		}
		/* We have reached the maximum number of requeue
		 * attempts hold the job with HoldMaxRequeue reason.
		 */
		if (job_ptr->batch_flag > MAX_BATCH_REQUEUE) {
			job_ptr->job_state |= JOB_REQUEUE_HOLD;
			job_ptr->state_reason = WAIT_MAX_REQUEUE;
			job_ptr->batch_flag = 1;
			job_ptr->priority = 0;
		}
	} else if (IS_JOB_PENDING(job_ptr) && job_ptr->details &&
		   job_ptr->batch_flag) {
		/* Possible failure mode with DOWN node and job requeue.
		 * The DOWN node might actually respond to the cancel and
		 * take us here.  Don't run job_completion_logger
		 * here since this is here to catch duplicate cancels
		 * from slow responding slurmds */
		return SLURM_SUCCESS;
	} else {
		if (node_fail) {
			job_ptr->job_state = JOB_NODE_FAIL | job_comp_flag;
			job_ptr->requid = uid;
		} else if (job_return_code == NO_VAL) {
			job_ptr->job_state = JOB_CANCELLED | job_comp_flag;
			job_ptr->requid = uid;
		} else if (WIFEXITED(job_return_code) &&
			   WEXITSTATUS(job_return_code)) {
			job_ptr->job_state = JOB_FAILED   | job_comp_flag;
			job_ptr->exit_code = job_return_code;
			job_ptr->state_reason = FAIL_EXIT_CODE;
			xfree(job_ptr->state_desc);
		} else if (job_comp_flag
		           && ((job_ptr->end_time
		                + slurmctld_conf.over_time_limit * 60) < now)) {
			/* Test if the job has finished before its allowed
			 * over time has expired.
			 */
			job_ptr->job_state = JOB_TIMEOUT  | job_comp_flag;
			job_ptr->exit_code = MAX(job_ptr->exit_code, 1);
			job_ptr->state_reason = FAIL_TIMEOUT;
			xfree(job_ptr->state_desc);
		} else {
			job_ptr->job_state = JOB_COMPLETE | job_comp_flag;
			job_ptr->exit_code = job_return_code;
			if (nonstop_ops.job_fini)
				(nonstop_ops.job_fini)(job_ptr);
		}

		if (suspended) {
			job_ptr->end_time = job_ptr->suspend_time;
			job_ptr->tot_sus_time +=
				difftime(now, job_ptr->suspend_time);
		} else
			job_ptr->end_time = now;
		job_completion_logger(job_ptr, false);
	}

	last_job_update = now;
	job_ptr->time_last_active = now;   /* Timer for resending kill RPC */
	if (job_comp_flag) {	/* job was running */
		build_cg_bitmap(job_ptr);
		deallocate_nodes(job_ptr, false, suspended, false);
	}

	info("%s: %s done", __func__, jobid2str(job_ptr, jbuf));

	return SLURM_SUCCESS;
}

static int _alt_part_test(struct part_record *part_ptr,
			  struct part_record **part_ptr_new)
{
	struct part_record *alt_part_ptr = NULL;
	char *alt_name;

	*part_ptr_new = NULL;
	if ((part_ptr->state_up & PARTITION_SUBMIT) == 0) {
		info("_alt_part_test: original partition is not available "
		     "(drain or inactive): %s", part_ptr->name);
		alt_name = part_ptr->alternate;
		while (alt_name) {
			alt_part_ptr = find_part_record(alt_name);
			if (alt_part_ptr == NULL) {
				info("_alt_part_test: invalid alternate "
				     "partition name specified: %s", alt_name);
				return ESLURM_INVALID_PARTITION_NAME;
			}
			if (alt_part_ptr == part_ptr) {
				info("_alt_part_test: no valid alternate "
				     "partition is available");
				return ESLURM_PARTITION_NOT_AVAIL;
			}
			if (alt_part_ptr->state_up & PARTITION_SUBMIT)
				break;
			/* Try next alternate in the sequence */
			alt_name = alt_part_ptr->alternate;
		}
		if (alt_name == NULL) {
			info("_alt_part_test: no valid alternate partition is "
			     "available");
			return ESLURM_PARTITION_NOT_AVAIL;
		}
		*part_ptr_new = alt_part_ptr;
	}
	return SLURM_SUCCESS;
}

/* Test if this job can use this partition */
static int _part_access_check(struct part_record *part_ptr,
			      job_desc_msg_t * job_desc, bitstr_t *req_bitmap,
			      uid_t submit_uid, slurmdb_qos_rec_t *qos_ptr,
			      char *acct)
{
	uint32_t total_nodes;
	size_t resv_name_leng = 0;
	int rc = SLURM_SUCCESS;

	if (job_desc->reservation != NULL) {
		resv_name_leng = strlen(job_desc->reservation);
	}

	if ((part_ptr->flags & PART_FLAG_REQ_RESV) &&
		((job_desc->reservation == NULL) ||
		(resv_name_leng == 0))) {
		info("_part_access_check: uid %u access to partition %s "
		     "denied, requires reservation",
		     (unsigned int) submit_uid, part_ptr->name);
		return ESLURM_ACCESS_DENIED;
	}


	if ((part_ptr->flags & PART_FLAG_REQ_RESV) &&
	    (!job_desc->reservation || !strlen(job_desc->reservation))) {
		info("_part_access_check: uid %u access to partition %s "
		     "denied, requires reservation",
		     (unsigned int) submit_uid, part_ptr->name);
		return ESLURM_ACCESS_DENIED;
	}

	if ((part_ptr->flags & PART_FLAG_ROOT_ONLY) && (submit_uid != 0) &&
	    (submit_uid != slurmctld_conf.slurm_user_id)) {
		info("_part_access_check: uid %u access to partition %s "
		     "denied, not root",
		     (unsigned int) submit_uid, part_ptr->name);
		return ESLURM_ACCESS_DENIED;
	}

	if ((job_desc->user_id == 0) && (part_ptr->flags & PART_FLAG_NO_ROOT)) {
		error("_part_access_check: Security violation, SUBMIT_JOB for "
		      "user root disabled");
		return ESLURM_USER_ID_MISSING;
	}

	if (validate_group(part_ptr, job_desc->user_id) == 0) {
		info("_part_access_check: uid %u access to partition %s "
		     "denied, bad group",
		     (unsigned int) job_desc->user_id, part_ptr->name);
		return ESLURM_JOB_MISSING_REQUIRED_PARTITION_GROUP;
	}

	if (validate_alloc_node(part_ptr, job_desc->alloc_node) == 0) {
		info("_part_access_check: uid %u access to partition %s "
		     "denied, bad allocating node: %s",
		     (unsigned int) job_desc->user_id, part_ptr->name,
		     job_desc->alloc_node);
		return ESLURM_ACCESS_DENIED;
	}

	if ((part_ptr->state_up & PARTITION_SCHED) &&
	    (job_desc->min_cpus != NO_VAL) &&
	    (job_desc->min_cpus >  part_ptr->total_cpus)) {
		info("_part_access_check: Job requested too many cpus (%u) of "
		     "partition %s(%u)",
		     job_desc->min_cpus, part_ptr->name,
		     part_ptr->total_cpus);
		return ESLURM_TOO_MANY_REQUESTED_CPUS;
	}

	total_nodes = part_ptr->total_nodes;
	select_g_alter_node_cnt(SELECT_APPLY_NODE_MAX_OFFSET, &total_nodes);
	if ((part_ptr->state_up & PARTITION_SCHED) &&
	    (job_desc->min_nodes != NO_VAL) &&
	    (job_desc->min_nodes > total_nodes)) {
		info("_part_access_check: Job requested too many nodes (%u) "
		     "of partition %s(%u)",
		     job_desc->min_nodes, part_ptr->name, total_nodes);
		return ESLURM_INVALID_NODE_COUNT;
	}

	if (req_bitmap && !bit_super_set(req_bitmap, part_ptr->node_bitmap)) {
		info("_part_access_check: requested nodes %s not in "
		     "partition %s", job_desc->req_nodes, part_ptr->name);
		return ESLURM_REQUESTED_NODES_NOT_IN_PARTITION;
	}

	if (slurmctld_conf.enforce_part_limits) {
		if ((rc = part_policy_valid_acct(part_ptr, acct))
		    != SLURM_SUCCESS)
			goto fini;

		if ((rc = part_policy_valid_qos(part_ptr, qos_ptr))
		    != SLURM_SUCCESS)
			goto fini;
	}

fini:
	return rc;
}

static int _get_job_parts(job_desc_msg_t * job_desc,
			  struct part_record **part_pptr,
			  List *part_pptr_list)
{
	struct part_record *part_ptr = NULL, *part_ptr_new = NULL;
	List part_ptr_list = NULL;
	int rc = SLURM_SUCCESS;

	/* Identify partition(s) and set pointer(s) to their struct */
	if (job_desc->partition) {
		part_ptr = find_part_record(job_desc->partition);
		if (part_ptr == NULL) {
			part_ptr_list = get_part_list(job_desc->partition);
			if (part_ptr_list)
				part_ptr = list_peek(part_ptr_list);
		}
		if (part_ptr == NULL) {
			info("_valid_job_part: invalid partition specified: %s",
			     job_desc->partition);
			return ESLURM_INVALID_PARTITION_NAME;
		}
	} else {
		if (default_part_loc == NULL) {
			error("_valid_job_part: default partition not set");
			return ESLURM_DEFAULT_PARTITION_NOT_SET;
		}
		part_ptr = default_part_loc;
		job_desc->partition = xstrdup(part_ptr->name);
	}

	/* Change partition pointer(s) to alternates as needed */
	if (part_ptr_list) {
		int fail_rc = SLURM_SUCCESS;
		struct part_record *part_ptr_tmp;
		bool rebuild_name_list = false;
		ListIterator iter = list_iterator_create(part_ptr_list);

		while ((part_ptr_tmp = list_next(iter))) {
			rc = _alt_part_test(part_ptr_tmp, &part_ptr_new);

			if (rc == SLURM_SUCCESS && part_ptr_new)
				part_ptr_tmp = part_ptr_new;
			else if (rc != SLURM_SUCCESS) {
				fail_rc = rc;
				list_remove(iter);
				rebuild_name_list = true;
				continue;
			}
			if (part_ptr_new) {
				list_insert(iter, part_ptr_new);
				list_remove(iter);
				rebuild_name_list = true;
			}
		}
		list_iterator_destroy(iter);
		if (list_is_empty(part_ptr_list)) {
			if (fail_rc != SLURM_SUCCESS)
				rc = fail_rc;
			else
				rc = ESLURM_PARTITION_NOT_AVAIL;
			goto fini;
		}
		rc = SLURM_SUCCESS;	/* At least some partition usable */
		if (rebuild_name_list) {
			part_ptr = NULL;
			xfree(job_desc->partition);
			iter = list_iterator_create(part_ptr_list);
			while ((part_ptr_tmp = list_next(iter))) {
				if (job_desc->partition)
					xstrcat(job_desc->partition, ",");
				else
					part_ptr = part_ptr_tmp;
				xstrcat(job_desc->partition,
					part_ptr_tmp->name);
			}
			list_iterator_destroy(iter);
		}
	} else {
		rc = _alt_part_test(part_ptr, &part_ptr_new);
		if (rc != SLURM_SUCCESS)
			goto fini;
		if (part_ptr_new) {
			part_ptr = part_ptr_new;
			xfree(job_desc->partition);
			job_desc->partition = xstrdup(part_ptr->name);
		}
	}

	*part_pptr = part_ptr;
	*part_pptr_list = part_ptr_list;
	part_ptr_list = NULL;
fini:
	return rc;
}

static int _valid_job_part(job_desc_msg_t * job_desc,
			   uid_t submit_uid, bitstr_t *req_bitmap,
			   struct part_record **part_pptr,
			   List part_ptr_list,
			   slurmdb_association_rec_t *assoc_ptr,
			   slurmdb_qos_rec_t *qos_ptr)
{
	int rc = SLURM_SUCCESS;
	struct part_record *part_ptr = *part_pptr, *part_ptr_tmp;
	slurmdb_association_rec_t assoc_rec;
	uint32_t min_nodes_orig = INFINITE, max_nodes_orig = 1;
	uint32_t max_time = 0;

	/* Change partition pointer(s) to alternates as needed */
	if (part_ptr_list) {
		int fail_rc = SLURM_SUCCESS;
		bool rebuild_name_list = false;
		ListIterator iter = list_iterator_create(part_ptr_list);

		while ((part_ptr_tmp = (struct part_record *)list_next(iter))) {
			/* FIXME: When dealing with multiple partitions we
			 * currently can't deal with partition based
			 * associations.
			 */
			memset(&assoc_rec, 0,
			       sizeof(slurmdb_association_rec_t));
			if (assoc_ptr) {
				assoc_rec.acct      = assoc_ptr->acct;
				assoc_rec.partition = part_ptr_tmp->name;
				assoc_rec.uid       = job_desc->user_id;

				assoc_mgr_fill_in_assoc(
					acct_db_conn, &assoc_rec,
					accounting_enforce, NULL);
			}

			if (assoc_ptr && assoc_rec.id != assoc_ptr->id) {
				info("_valid_job_part: can't check multiple "
				     "partitions with partition based "
				     "associations");
				rc = SLURM_ERROR;
			} else
				rc = _part_access_check(part_ptr_tmp, job_desc,
							req_bitmap, submit_uid,
							qos_ptr, assoc_ptr ?
							assoc_ptr->acct : NULL);

			if (rc != SLURM_SUCCESS) {
				fail_rc = rc;
				list_remove(iter);
				rebuild_name_list = true;
				continue;
			}

			min_nodes_orig = MIN(min_nodes_orig,
					     part_ptr_tmp->min_nodes_orig);
			max_nodes_orig = MAX(max_nodes_orig,
					     part_ptr_tmp->max_nodes_orig);
			max_time = MAX(max_time, part_ptr_tmp->max_time);
		}
		list_iterator_destroy(iter);
		if (list_is_empty(part_ptr_list)) {
			if (fail_rc != SLURM_SUCCESS)
				rc = fail_rc;
			else
				rc = ESLURM_PARTITION_NOT_AVAIL;
			goto fini;
		}
		rc = SLURM_SUCCESS;	/* At least some partition usable */
		if (rebuild_name_list) {
			*part_pptr = part_ptr = NULL;
			xfree(job_desc->partition);
			iter = list_iterator_create(part_ptr_list);
			while ((part_ptr_tmp = list_next(iter))) {
				if (job_desc->partition)
					xstrcat(job_desc->partition, ",");
				else
					*part_pptr = part_ptr = part_ptr_tmp;
				xstrcat(job_desc->partition,
					part_ptr_tmp->name);
			}
			list_iterator_destroy(iter);
		}
	} else {
		min_nodes_orig = part_ptr->min_nodes_orig;
		max_nodes_orig = part_ptr->max_nodes_orig;
		max_time = part_ptr->max_time;
		rc = _part_access_check(part_ptr, job_desc, req_bitmap,
					submit_uid, qos_ptr,
					assoc_ptr ? assoc_ptr->acct : NULL);
		if (rc != SLURM_SUCCESS)
			goto fini;
	}

	/* Validate job limits against partition limits */
	if (job_desc->min_nodes == NO_VAL) {
		/* Avoid setting the job request to 0 nodes if the
		   user didn't ask for 0.
		*/
		if (!min_nodes_orig)
			job_desc->min_nodes = 1;
		else
			job_desc->min_nodes = min_nodes_orig;
	} else if ((job_desc->min_nodes > max_nodes_orig) &&
		   slurmctld_conf.enforce_part_limits &&
		   (!qos_ptr || (qos_ptr && !(qos_ptr->flags &
					      QOS_FLAG_PART_MIN_NODE)))) {
		info("_valid_job_part: job's min nodes greater than "
		     "partition's max nodes (%u > %u)",
		     job_desc->min_nodes, max_nodes_orig);
		rc = ESLURM_INVALID_NODE_COUNT;
		goto fini;
	} else if ((job_desc->min_nodes < min_nodes_orig) &&
		   ((job_desc->max_nodes == NO_VAL) ||
		    (job_desc->max_nodes >= min_nodes_orig))) {
		job_desc->min_nodes = min_nodes_orig;
	}

	if ((job_desc->max_nodes != NO_VAL) &&
	    slurmctld_conf.enforce_part_limits &&
	    (job_desc->max_nodes < min_nodes_orig) &&
	    (!qos_ptr || (qos_ptr && !(qos_ptr->flags
				       & QOS_FLAG_PART_MAX_NODE)))) {
		info("_valid_job_part: job's max nodes less than partition's "
		     "min nodes (%u < %u)",
		     job_desc->max_nodes, min_nodes_orig);
		rc = ESLURM_INVALID_NODE_COUNT;
		goto fini;
	}
#ifndef HAVE_FRONT_END
	if ((job_desc->min_nodes == 0) && (job_desc->script == NULL)) {
		info("_valid_job_part: min_nodes==0 for non-batch job");
		rc = ESLURM_INVALID_NODE_COUNT;
		goto fini;
	}
#endif

	if ((job_desc->time_limit   == NO_VAL) &&
	    (part_ptr->default_time == 0)) {
		info("_valid_job_part: job's default time is 0");
		rc = ESLURM_INVALID_TIME_LIMIT;
		goto fini;
	}

	if ((job_desc->time_limit   == NO_VAL) &&
	    (part_ptr->default_time != NO_VAL))
		job_desc->time_limit = part_ptr->default_time;

	if ((job_desc->time_min != NO_VAL) &&
	    (job_desc->time_min >  max_time) &&
	    (!qos_ptr || (qos_ptr && !(qos_ptr->flags &
				       QOS_FLAG_PART_TIME_LIMIT)))) {
		info("_valid_job_part: job's min time greater than "
		     "partition's (%u > %u)",
		     job_desc->time_min, max_time);
		rc = ESLURM_INVALID_TIME_LIMIT;
		goto fini;
	}
	if ((job_desc->time_limit != NO_VAL) &&
	    (job_desc->time_limit >  max_time) &&
	    (job_desc->time_min   == NO_VAL) &&
	    slurmctld_conf.enforce_part_limits &&
	    (!qos_ptr || (qos_ptr && !(qos_ptr->flags &
				       QOS_FLAG_PART_TIME_LIMIT)))) {
		info("_valid_job_part: job's time limit greater than "
		     "partition's (%u > %u)",
		     job_desc->time_limit, max_time);
		rc = ESLURM_INVALID_TIME_LIMIT;
		goto fini;
	}
	if ((job_desc->time_min != NO_VAL) &&
	    (job_desc->time_min >  job_desc->time_limit) &&
	    (!qos_ptr || (qos_ptr && !(qos_ptr->flags &
				       QOS_FLAG_PART_TIME_LIMIT)))) {
		info("_valid_job_part: job's min_time greater time limit "
		     "(%u > %u)",
		     job_desc->time_min, job_desc->time_limit);
		rc = ESLURM_INVALID_TIME_LIMIT;
		goto fini;
	}

fini:
	return rc;
}

/*
 * job_limits_check - check the limits specified for the job.
 * IN job_ptr - pointer to job table entry.
 * IN check_min_time - if true test job's minimum time limit,
 *		otherwise test maximum time limit
 * RET WAIT_NO_REASON on success, fail status otherwise.
 */
extern int job_limits_check(struct job_record **job_pptr, bool check_min_time)
{
	struct job_details *detail_ptr;
	enum job_state_reason fail_reason;
	struct part_record *part_ptr = NULL;
	struct job_record *job_ptr = NULL;
	slurmdb_qos_rec_t  *qos_ptr;
	slurmdb_association_rec_t *assoc_ptr;
	uint32_t job_min_nodes, job_max_nodes;
	uint32_t part_min_nodes, part_max_nodes;
	uint32_t time_check;
#ifdef HAVE_BG
	static uint16_t cpus_per_node = 0;
	if (!cpus_per_node)
		select_g_alter_node_cnt(SELECT_GET_NODE_CPU_CNT,
					&cpus_per_node);
#endif
	job_ptr = *job_pptr;
	detail_ptr = job_ptr->details;
	part_ptr = job_ptr->part_ptr;
	qos_ptr = job_ptr->qos_ptr;
	assoc_ptr = job_ptr->assoc_ptr;
	if (!detail_ptr) {	/* To prevent CLANG error */
		fatal("job %u has NULL details_ptr", job_ptr->job_id);
		return WAIT_NO_REASON;
	}

#ifdef HAVE_BG
	job_min_nodes = detail_ptr->min_cpus / cpus_per_node;
	job_max_nodes = detail_ptr->max_cpus / cpus_per_node;
	part_min_nodes = part_ptr->min_nodes_orig;
	part_max_nodes = part_ptr->max_nodes_orig;
#else
	job_min_nodes = detail_ptr->min_nodes;
	job_max_nodes = detail_ptr->max_nodes;
	part_min_nodes = part_ptr->min_nodes;
	part_max_nodes = part_ptr->max_nodes;
#endif

	fail_reason = WAIT_NO_REASON;

	if (check_min_time && job_ptr->time_min)
		time_check = job_ptr->time_min;
	else
		time_check = job_ptr->time_limit;
	if ((job_min_nodes > part_max_nodes) &&
	    (!qos_ptr || (qos_ptr && !(qos_ptr->flags
				       & QOS_FLAG_PART_MAX_NODE)))) {
		debug2("Job %u requested too many nodes (%u) of "
		       "partition %s(MaxNodes %u)",
		       job_ptr->job_id, job_min_nodes,
		       part_ptr->name, part_max_nodes);
		fail_reason = WAIT_PART_NODE_LIMIT;
	} else if ((job_max_nodes != 0) &&  /* no max_nodes for job */
		   ((job_max_nodes < part_min_nodes) &&
		    (!qos_ptr || (qos_ptr && !(qos_ptr->flags &
					       QOS_FLAG_PART_MIN_NODE))))) {
		debug2("Job %u requested too few nodes (%u) of "
		       "partition %s(MinNodes %u)",
		       job_ptr->job_id, job_max_nodes,
		       part_ptr->name, part_min_nodes);
		fail_reason = WAIT_PART_NODE_LIMIT;
	} else if (part_ptr->state_up == PARTITION_DOWN) {
		debug2("Job %u requested down partition %s",
		       job_ptr->job_id, part_ptr->name);
		fail_reason = WAIT_PART_DOWN;
	} else if (part_ptr->state_up == PARTITION_INACTIVE) {
		debug2("Job %u requested inactive partition %s",
		       job_ptr->job_id, part_ptr->name);
		fail_reason = WAIT_PART_INACTIVE;
	} else if ((time_check != NO_VAL) &&
		   (time_check > part_ptr->max_time) &&
		   (!qos_ptr || (qos_ptr && !(qos_ptr->flags &
					     QOS_FLAG_PART_TIME_LIMIT)))) {
		info("Job %u exceeds partition time limit (%u > %u)",
		       job_ptr->job_id, time_check, part_ptr->max_time);
		fail_reason = WAIT_PART_TIME_LIMIT;
	} else if (qos_ptr && assoc_ptr &&
		   (qos_ptr->flags & QOS_FLAG_ENFORCE_USAGE_THRES) &&
		   (!fuzzy_equal(qos_ptr->usage_thres, NO_VAL))) {
		if (!job_ptr->prio_factors) {
			job_ptr->prio_factors =
				xmalloc(sizeof(priority_factors_object_t));
		}
		if (!job_ptr->prio_factors->priority_fs) {
			if (fuzzy_equal(assoc_ptr->usage->usage_efctv, NO_VAL))
				priority_g_set_assoc_usage(assoc_ptr);
			job_ptr->prio_factors->priority_fs =
				priority_g_calc_fs_factor(
					assoc_ptr->usage->usage_efctv,
					(long double)assoc_ptr->usage->
					shares_norm);
		}
		if (job_ptr->prio_factors->priority_fs < qos_ptr->usage_thres){
			debug2("Job %u exceeds usage threashold",
			       job_ptr->job_id);
			fail_reason = WAIT_QOS_THRES;
		}
	}

	return (fail_reason);
}

/*
 * _job_create - create a job table record for the supplied specifications.
 *	This performs only basic tests for request validity (access to
 *	partition, nodes count in partition, and sufficient processors in
 *	partition).
 * IN job_specs - job specifications
 * IN allocate - resource allocation request if set rather than job submit
 * IN will_run - job is not to be created, test of validity only
 * OUT job_pptr - pointer to the job (NULL on error)
 * OUT err_msg - Error message for user
 * RET 0 on success, otherwise ESLURM error code. If the job would only be
 *	able to execute with some change in partition configuration then
 *	ESLURM_REQUESTED_PART_CONFIG_UNAVAILABLE is returned
 */

static int _job_create(job_desc_msg_t * job_desc, int allocate, int will_run,
		       struct job_record **job_pptr, uid_t submit_uid,
		       char **err_msg)
{
	static int launch_type_poe = -1;
	int error_code = SLURM_SUCCESS, i, qos_error;
	struct part_record *part_ptr = NULL;
	List part_ptr_list = NULL;
	bitstr_t *req_bitmap = NULL, *exc_bitmap = NULL;
	struct job_record *job_ptr = NULL;
	slurmdb_association_rec_t assoc_rec, *assoc_ptr = NULL;
	List license_list = NULL;
	bool valid;
	slurmdb_qos_rec_t qos_rec, *qos_ptr;
	uint32_t user_submit_priority;
	static uint32_t node_scaling = 1;
	static uint32_t cpus_per_mp = 1;
	acct_policy_limit_set_t acct_policy_limit_set;

#ifdef HAVE_BG
	uint16_t geo[SYSTEM_DIMENSIONS];
	uint16_t reboot;
	uint16_t rotate;
	uint16_t conn_type[SYSTEM_DIMENSIONS];
	static bool sub_mp_system = 0;

	if (node_scaling == 1) {
		select_g_alter_node_cnt(SELECT_GET_NODE_SCALING,
					&node_scaling);
		select_g_alter_node_cnt(SELECT_GET_MP_CPU_CNT,
					&cpus_per_mp);
		if (node_scaling < 512)
			sub_mp_system = 1;
	}
#endif

	if (select_serial == -1) {
		if (strcmp(slurmctld_conf.select_type, "select/serial"))
			select_serial = 0;
		else
			select_serial = 1;
	}

	memset(&acct_policy_limit_set, 0, sizeof(acct_policy_limit_set_t));

	*job_pptr = (struct job_record *) NULL;
	/*
	 * Check user permission for negative 'nice' and non-0 priority values
	 * (both restricted to SlurmUser) before running the job_submit plugin.
	 */
	if ((submit_uid != 0) && (submit_uid != slurmctld_conf.slurm_user_id)) {
		if (job_desc->priority != 0)
			job_desc->priority = NO_VAL;
		if (job_desc->nice < NICE_OFFSET)
			job_desc->nice = NICE_OFFSET;
	}
	user_submit_priority = job_desc->priority;

	/* insure that selected nodes are in this partition */
	if (job_desc->req_nodes) {
		error_code = node_name2bitmap(job_desc->req_nodes, false,
					      &req_bitmap);
		if (error_code) {
			error_code = ESLURM_INVALID_NODE_NAME;
			goto cleanup_fail;
		}
		if ((job_desc->contiguous != (uint16_t) NO_VAL) &&
		    (job_desc->contiguous))
			bit_fill_gaps(req_bitmap);
		i = bit_set_count(req_bitmap);
		if (i > job_desc->min_nodes)
			job_desc->min_nodes = i * node_scaling;
		if (i > job_desc->min_cpus)
			job_desc->min_cpus = i * cpus_per_mp;
		if (job_desc->max_nodes &&
		    (job_desc->min_nodes > job_desc->max_nodes)) {
#if 0
			info("_job_create: max node count less than required "
			     "hostlist size for user %u", job_desc->user_id);
			job_desc->max_nodes = job_desc->min_nodes;
#else
			error_code = ESLURM_INVALID_NODE_COUNT;
			goto cleanup_fail;
#endif
		}
	}
#ifdef HAVE_ALPS_CRAY
	if ((job_desc->max_nodes == 0) && (job_desc->script == NULL)) {
#else
	if (job_desc->max_nodes == 0) {
#endif
		info("_job_create: max_nodes == 0");
		error_code = ESLURM_INVALID_NODE_COUNT;
		goto cleanup_fail;
	}

	error_code = _get_job_parts(job_desc, &part_ptr, &part_ptr_list);
	if (error_code != SLURM_SUCCESS)
		goto cleanup_fail;


	memset(&assoc_rec, 0, sizeof(slurmdb_association_rec_t));
	assoc_rec.acct      = job_desc->account;
	assoc_rec.partition = part_ptr->name;
	assoc_rec.uid       = job_desc->user_id;

	if (assoc_mgr_fill_in_assoc(acct_db_conn, &assoc_rec,
				    accounting_enforce, &assoc_ptr)) {
		info("_job_create: invalid account or partition for user %u, "
		     "account '%s', and partition '%s'",
		     job_desc->user_id, assoc_rec.acct, assoc_rec.partition);
		error_code = ESLURM_INVALID_ACCOUNT;
		goto cleanup_fail;
	} else if (association_based_accounting &&
		   !assoc_ptr &&
		   !(accounting_enforce & ACCOUNTING_ENFORCE_ASSOCS)) {
		/* If not enforcing associations we want to look for the
		 * default account and use it to avoid getting trash in the
		 * accounting records. */
		assoc_rec.acct = NULL;
		assoc_mgr_fill_in_assoc(acct_db_conn, &assoc_rec,
					accounting_enforce, &assoc_ptr);
		if (assoc_ptr) {
			info("_job_create: account '%s' has no association "
			     "for user %u using default account '%s'",
			     job_desc->account, job_desc->user_id,
			     assoc_rec.acct);
			xfree(job_desc->account);
		}
	}
	if (job_desc->account == NULL)
		job_desc->account = xstrdup(assoc_rec.acct);

	/* This must be done after we have the assoc_ptr set */
	memset(&qos_rec, 0, sizeof(slurmdb_qos_rec_t));
	qos_rec.name = job_desc->qos;
	if (wiki_sched && job_desc->comment &&
	    strstr(job_desc->comment, "QOS:")) {
		if (strstr(job_desc->comment, "FLAGS:PREEMPTOR"))
			qos_rec.name = "expedite";
		else if (strstr(job_desc->comment, "FLAGS:PREEMPTEE"))
			qos_rec.name = "standby";
	}

	qos_ptr = _determine_and_validate_qos(
		job_desc->reservation, assoc_ptr, false, &qos_rec, &qos_error);

	if (qos_error != SLURM_SUCCESS) {
		error_code = qos_error;
		goto cleanup_fail;
	}

	error_code = _valid_job_part(job_desc, submit_uid, req_bitmap,
				     &part_ptr, part_ptr_list,
				     assoc_ptr, qos_ptr);

	if (error_code != SLURM_SUCCESS)
		goto cleanup_fail;

	if ((error_code = _validate_job_desc(job_desc, allocate, submit_uid,
	                                     part_ptr, part_ptr_list))) {
		goto cleanup_fail;
	}

	if ((accounting_enforce & ACCOUNTING_ENFORCE_LIMITS) &&
	    (!acct_policy_validate(job_desc, part_ptr,
				   assoc_ptr, qos_ptr, NULL,
				   &acct_policy_limit_set, 0))) {
		info("_job_create: exceeded association/qos's limit "
		     "for user %u", job_desc->user_id);
		error_code = ESLURM_ACCOUNTING_POLICY;
		goto cleanup_fail;
	}

	/* This needs to be done after the association acct policy check since
	 * it looks at unaltered nodes for bluegene systems
	 */
	debug3("before alteration asking for nodes %u-%u cpus %u-%u",
	       job_desc->min_nodes, job_desc->max_nodes,
	       job_desc->min_cpus, job_desc->max_cpus);
	if (select_g_alter_node_cnt(SELECT_SET_NODE_CNT, job_desc)
	    != SLURM_SUCCESS) {
		error_code = ESLURM_INVALID_NODE_COUNT;
		goto cleanup_fail;
	}

	debug3("after alteration asking for nodes %u-%u cpus %u-%u",
	       job_desc->min_nodes, job_desc->max_nodes,
	       job_desc->min_cpus, job_desc->max_cpus);

	if (job_desc->exc_nodes) {
		error_code = node_name2bitmap(job_desc->exc_nodes, false,
					      &exc_bitmap);
		if (error_code) {
			error_code = ESLURM_INVALID_NODE_NAME;
			goto cleanup_fail;
		}
	}
	if (exc_bitmap && req_bitmap) {
		bitstr_t *tmp_bitmap = NULL;
		bitoff_t first_set;
		tmp_bitmap = bit_copy(exc_bitmap);
		bit_and(tmp_bitmap, req_bitmap);
		first_set = bit_ffs(tmp_bitmap);
		FREE_NULL_BITMAP(tmp_bitmap);
		if (first_set != -1) {
			info("Job's required and excluded node lists overlap");
			error_code = ESLURM_INVALID_NODE_NAME;
			goto cleanup_fail;
		}
	}

	if (job_desc->min_nodes == NO_VAL)
		job_desc->min_nodes = 1;

#ifdef HAVE_BG
	select_g_select_jobinfo_get(job_desc->select_jobinfo,
				    SELECT_JOBDATA_GEOMETRY, &geo);
	if (geo[0] == (uint16_t) NO_VAL) {
		for (i=0; i<SYSTEM_DIMENSIONS; i++)
			geo[i] = 0;
		select_g_select_jobinfo_set(job_desc->select_jobinfo,
					    SELECT_JOBDATA_GEOMETRY, &geo);
	} else if (geo[0] != 0) {
		uint32_t i, tot = 1;
		for (i=0; i<SYSTEM_DIMENSIONS; i++)
			tot *= geo[i];
		if (job_desc->min_nodes > tot) {
			info("MinNodes(%d) > GeometryNodes(%d)",
			     job_desc->min_nodes, tot);
			error_code = ESLURM_TOO_MANY_REQUESTED_CPUS;
			goto cleanup_fail;
		}
		job_desc->min_nodes = tot;
	}
	select_g_select_jobinfo_get(job_desc->select_jobinfo,
				    SELECT_JOBDATA_REBOOT, &reboot);
	if (reboot == (uint16_t) NO_VAL) {
		reboot = 0;	/* default is no reboot */
		select_g_select_jobinfo_set(job_desc->select_jobinfo,
					    SELECT_JOBDATA_REBOOT, &reboot);
	}
	select_g_select_jobinfo_get(job_desc->select_jobinfo,
				    SELECT_JOBDATA_ROTATE, &rotate);
	if (rotate == (uint16_t) NO_VAL) {
		rotate = 1;	/* refault is to rotate */
		select_g_select_jobinfo_set(job_desc->select_jobinfo,
					    SELECT_JOBDATA_ROTATE, &rotate);
	}
	select_g_select_jobinfo_get(job_desc->select_jobinfo,
				    SELECT_JOBDATA_CONN_TYPE, &conn_type);

	if ((conn_type[0] != (uint16_t) NO_VAL)
	    && (((conn_type[0] >= SELECT_SMALL)
		 && ((job_desc->min_cpus >= cpus_per_mp) && !sub_mp_system))
		|| (!sub_mp_system
		    && ((conn_type[0] == SELECT_TORUS)
			|| (conn_type[0] == SELECT_MESH))
		    && (job_desc->min_cpus < cpus_per_mp)))) {
		/* check to make sure we have a valid conn_type with
		 * the cpu count */
		info("Job's cpu count at %u makes our conn_type "
		     "of '%s' invalid.",
		     job_desc->min_cpus, conn_type_string(conn_type[0]));
		error_code = ESLURM_INVALID_NODE_COUNT;
		goto cleanup_fail;
	}

	/* make sure we reset all the NO_VAL's to NAV's */
	for (i=0; i<SYSTEM_DIMENSIONS; i++) {
		if (conn_type[i] == (uint16_t)NO_VAL)
			conn_type[i] = SELECT_NAV;
	}
	select_g_select_jobinfo_set(job_desc->select_jobinfo,
				    SELECT_JOBDATA_CONN_TYPE,
				    &conn_type);
#endif

	if (job_desc->max_nodes == NO_VAL)
		job_desc->max_nodes = 0;

	if (job_desc->max_nodes &&
	    (job_desc->max_nodes < job_desc->min_nodes)) {
		info("_job_create: Job's max_nodes(%u) < min_nodes(%u)",
		     job_desc->max_nodes, job_desc->min_nodes);
		error_code = ESLURM_INVALID_NODE_COUNT;
		goto cleanup_fail;
	}

	license_list = license_validate(job_desc->licenses, &valid);
	if (!valid) {
		info("Job's requested licenses are invalid: %s",
		     job_desc->licenses);
		error_code = ESLURM_INVALID_LICENSES;
		goto cleanup_fail;
	}

	if ((error_code = _copy_job_desc_to_job_record(job_desc,
						       job_pptr,
						       &req_bitmap,
						       &exc_bitmap))) {
		if (error_code == SLURM_ERROR)
			error_code = ESLURM_ERROR_ON_DESC_TO_RECORD_COPY;
		goto cleanup_fail;
	}
	job_ptr = *job_pptr;
	job_ptr->start_protocol_ver = SLURM_PROTOCOL_VERSION;
	job_ptr->part_ptr = part_ptr;
	job_ptr->part_ptr_list = part_ptr_list;

	part_ptr_list = NULL;
	if ((error_code = checkpoint_alloc_jobinfo(&(job_ptr->check_job)))) {
		error("Failed to allocate checkpoint info for job");
		goto cleanup_fail;
	}

	job_ptr->limit_set_max_cpus = acct_policy_limit_set.max_cpus;
	job_ptr->limit_set_max_nodes = acct_policy_limit_set.max_nodes;
	job_ptr->limit_set_min_cpus = acct_policy_limit_set.min_cpus;
	job_ptr->limit_set_min_nodes = acct_policy_limit_set.min_nodes;
	job_ptr->limit_set_pn_min_memory = acct_policy_limit_set.pn_min_memory;
	job_ptr->limit_set_time = acct_policy_limit_set.time;
	job_ptr->limit_set_qos = acct_policy_limit_set.qos;

	job_ptr->assoc_id = assoc_rec.id;
	job_ptr->assoc_ptr = (void *) assoc_ptr;
	job_ptr->qos_ptr = (void *) qos_ptr;
	job_ptr->qos_id = qos_rec.id;

	if (launch_type_poe == -1) {
		char *launch_type = slurm_get_launch_type();
		if (!strcmp(launch_type, "launch/poe"))
			launch_type_poe = 1;
		else
			launch_type_poe = 0;
		xfree(launch_type);
	}
	if (launch_type_poe == 1)
		job_ptr->next_step_id = 1;

	/*
	 * Permission for altering priority was confirmed above. The job_submit
	 * plugin may have set the priority directly or put the job on hold. If
	 * the priority is not given, we will figure it out later after we see
	 * if the job is eligible or not. So we want NO_VAL if not set.
	 */
	job_ptr->priority = job_desc->priority;
	if (job_ptr->priority == 0) {
		if (user_submit_priority == 0)
			job_ptr->state_reason = WAIT_HELD_USER;
		else
			job_ptr->state_reason = WAIT_HELD;
	} else if (job_ptr->priority != NO_VAL) {
		job_ptr->direct_set_prio = 1;
	}

	error_code = update_job_dependency(job_ptr, job_desc->dependency);
	if (error_code != SLURM_SUCCESS)
		goto cleanup_fail;
	job_ptr->details->orig_dependency = xstrdup(job_ptr->details->
						    dependency);

	if (build_feature_list(job_ptr)) {
		error_code = ESLURM_INVALID_FEATURE;
		goto cleanup_fail;
	}
	/* NOTE: If this job is being used to expand another job, this job's
	 * gres_list has already been filled in with a copy of gres_list job
	 * to be expanded by update_job_dependency() */
	if ((job_ptr->details->expanding_jobid == 0) &&
	    gres_plugin_job_state_validate(job_ptr->gres, &job_ptr->gres_list)){
		error_code = ESLURM_INVALID_GRES;
		goto cleanup_fail;
	}
	gres_plugin_job_state_log(job_ptr->gres_list, job_ptr->job_id);

	if ((error_code = validate_job_resv(job_ptr)))
		goto cleanup_fail;

	if (job_desc->script
	    &&  (!will_run)) {	/* don't bother with copy if just a test */
		if ((error_code = _copy_job_desc_to_file(job_desc,
							 job_ptr->job_id))) {
			error_code = ESLURM_WRITING_TO_FILE;
			goto cleanup_fail;
		}
		job_ptr->batch_flag = 1;
	} else
		job_ptr->batch_flag = 0;

	job_ptr->license_list = license_list;
	license_list = NULL;

	if (job_desc->req_switch != NO_VAL) {	/* Max # of switches */
		job_ptr->req_switch = job_desc->req_switch;
		if (job_desc->wait4switch != NO_VAL) {
			job_ptr->wait4switch =
				_max_switch_wait(job_desc->wait4switch);
		} else
			job_ptr->wait4switch = _max_switch_wait(INFINITE);
	}
	job_ptr->best_switch = true;

	FREE_NULL_LIST(license_list);
	FREE_NULL_BITMAP(req_bitmap);
	FREE_NULL_BITMAP(exc_bitmap);
	return error_code;

cleanup_fail:
	if (job_ptr) {
		job_ptr->job_state = JOB_FAILED;
		job_ptr->exit_code = 1;
		job_ptr->state_reason = FAIL_SYSTEM;
		xfree(job_ptr->state_desc);
		job_ptr->start_time = job_ptr->end_time = time(NULL);
		_purge_job_record(job_ptr->job_id);
		*job_pptr = (struct job_record *) NULL;
	}
	FREE_NULL_LIST(license_list);
	FREE_NULL_LIST(part_ptr_list);
	FREE_NULL_BITMAP(req_bitmap);
	FREE_NULL_BITMAP(exc_bitmap);
	return error_code;
}

static int _test_strlen(char *test_str, char *str_name, int max_str_len)
{
	int i = 0;

	if (test_str)
		i = strlen(test_str);
	if (i > max_str_len) {
		info("job_create_request: strlen(%s) too big (%d > %d)",
		     str_name, i, max_str_len);
		return ESLURM_PATHNAME_TOO_LONG;
	}
	return SLURM_SUCCESS;
}

/* For each token in a comma delimited job array expression set the matching
 * bitmap entry */
static bool _parse_array_tok(char *tok, bitstr_t *array_bitmap, uint32_t max)
{
	char *end_ptr = NULL;
	int i, first, last, step = 1;

	first = strtol(tok, &end_ptr, 10);
	if (end_ptr[0] == '-') {
		last = strtol(end_ptr + 1, &end_ptr, 10);
		if (end_ptr[0] == ':') {
			step = strtol(end_ptr + 1, &end_ptr, 10);
			if ((end_ptr[0] != '\0') && (end_ptr[0] != '%'))
				return false;
			if (step <= 0)
				return false;
		} else if ((end_ptr[0] != '\0') && (end_ptr[0] != '%')) {
			return false;
		}
		if (last < first)
			return false;
	} else if ((end_ptr[0] != '\0') && (end_ptr[0] != '%')) {
		return false;
	} else {
		last = first;
	}

	if (last >= max)
		return false;

	for (i = first; i <= last; i += step) {
		bit_set(array_bitmap, i);
	}

	return true;
}

/* Translate a job array expression into the equivalent bitmap */
static bool _valid_array_inx(job_desc_msg_t *job_desc)
{
	slurm_ctl_conf_t *conf;
	bool valid = true;
	char *tmp, *tok, *last = NULL;

	FREE_NULL_BITMAP(job_desc->array_bitmap);
	if (!job_desc->array_inx || !job_desc->array_inx[0])
		return true;
	if (!job_desc->script || !job_desc->script[0])
		return false;

	if (max_array_size == NO_VAL) {
		conf = slurm_conf_lock();
		max_array_size = conf->max_array_sz;
		slurm_conf_unlock();
	}
	if (max_array_size == 0) {
		verbose("Job arrays disabled, MaxArraySize=0");
		return false;
	}

	/* We have a job array request */
	job_desc->immediate = 0;	/* Disable immediate option */
	job_desc->array_bitmap = bit_alloc(max_array_size);

	tmp = xstrdup(job_desc->array_inx);
	tok = strtok_r(tmp, ",", &last);
	while (tok && valid) {
		valid = _parse_array_tok(tok, job_desc->array_bitmap,
					 max_array_size);
		tok = strtok_r(NULL, ",", &last);
	}
	xfree(tmp);

	return valid;
}

/* Perform some size checks on strings we store to prevent
 * malicious user filling slurmctld's memory
 * IN job_desc   - user job submit request
 * IN submit_uid - UID making job submit request
 * OUT err_msg   - custom error message to return
 * RET 0 or error code */
extern int validate_job_create_req(job_desc_msg_t * job_desc, uid_t submit_uid,
				   char **err_msg)
{
	int rc;

	rc = job_submit_plugin_submit(job_desc, (uint32_t) submit_uid, err_msg);
	if (rc != SLURM_SUCCESS)
		return rc;

	if (_test_strlen(job_desc->account, "account", 1024)		||
	    _test_strlen(job_desc->alloc_node, "alloc_node", 1024)	||
	    _test_strlen(job_desc->array_inx, "array_inx", 1024 * 4)	||
	    _test_strlen(job_desc->blrtsimage, "blrtsimage", 1024)	||
	    _test_strlen(job_desc->ckpt_dir, "ckpt_dir", 1024)		||
	    _test_strlen(job_desc->comment, "comment", 1024)		||
	    _test_strlen(job_desc->cpu_bind, "cpu_bind", 1024)		||
	    _test_strlen(job_desc->dependency, "dependency", 1024*128)	||
	    _test_strlen(job_desc->exc_nodes, "exc_nodes", 1024*64)	||
	    _test_strlen(job_desc->features, "features", 1024)		||
	    _test_strlen(job_desc->gres, "gres", 1024)			||
	    _test_strlen(job_desc->licenses, "licenses", 1024)		||
	    _test_strlen(job_desc->linuximage, "linuximage", 1024)	||
	    _test_strlen(job_desc->mail_user, "mail_user", 1024)	||
	    _test_strlen(job_desc->mem_bind, "mem_bind", 1024)		||
	    _test_strlen(job_desc->mloaderimage, "mloaderimage", 1024)	||
	    _test_strlen(job_desc->name, "name", 1024)			||
	    _test_strlen(job_desc->network, "network", 1024)		||
	    _test_strlen(job_desc->partition, "partition", 1024)	||
	    _test_strlen(job_desc->qos, "qos", 1024)			||
	    _test_strlen(job_desc->ramdiskimage, "ramdiskimage", 1024)	||
	    _test_strlen(job_desc->req_nodes, "req_nodes", 1024*64)	||
	    _test_strlen(job_desc->reservation, "reservation", 1024)	||
	    _test_strlen(job_desc->script, "script", 1024 * 1024 * 4)	||
	    _test_strlen(job_desc->std_err, "std_err", MAXPATHLEN)	||
	    _test_strlen(job_desc->std_in, "std_in", MAXPATHLEN)	||
	    _test_strlen(job_desc->std_out, "std_out", MAXPATHLEN)	||
	    _test_strlen(job_desc->wckey, "wckey", 1024)		||
	    _test_strlen(job_desc->work_dir, "work_dir", MAXPATHLEN))
		return ESLURM_PATHNAME_TOO_LONG;

	if (!_valid_array_inx(job_desc))
		return ESLURM_INVALID_ARRAY;

	if (job_desc->array_bitmap) {
		int i = bit_set_count(job_desc->array_bitmap);
		if ((job_count + i) >= slurmctld_conf.max_job_cnt) {
			error("%s: job_count exceeds MaxJobCount limit "
			      "configured (%d + %d >= %u)", __func__,
			      job_count, i, slurmctld_conf.max_job_cnt);
			return EAGAIN;
		}
	} else if (job_count >= slurmctld_conf.max_job_cnt) {
		error("%s: MaxJobCount limit reached (%u)",
		      __func__, slurmctld_conf.max_job_cnt);
		return EAGAIN;
	}

	/* Make sure anything that may be put in the database will be
	 * lower case */
	xstrtolower(job_desc->account);
	xstrtolower(job_desc->wckey);

	/* Basic validation of some parameters */
	if (job_desc->req_nodes) {
		hostlist_t hl;
		uint32_t host_cnt;
		hl = hostlist_create(job_desc->req_nodes);
		if (hl == NULL) {
			/* likely a badly formatted hostlist */
			error("%s: bad hostlist", __func__);
			return ESLURM_INVALID_NODE_NAME;
		}
		host_cnt = hostlist_count(hl);
		hostlist_destroy(hl);
		if ((job_desc->min_nodes == NO_VAL) ||
		    (job_desc->min_nodes <  host_cnt))
			job_desc->min_nodes = host_cnt;
	}
	if ((job_desc->ntasks_per_node != (uint16_t) NO_VAL) &&
	    (job_desc->min_nodes       != NO_VAL) &&
	    (job_desc->num_tasks       != NO_VAL)) {
		uint32_t ntasks = job_desc->ntasks_per_node *
				  job_desc->min_nodes;
		job_desc->num_tasks = MAX(job_desc->num_tasks, ntasks);
	}
	if ((job_desc->min_cpus  != NO_VAL) &&
	    (job_desc->min_nodes != NO_VAL) &&
	    (job_desc->min_cpus  <  job_desc->min_nodes) &&
	    (job_desc->max_cpus  >= job_desc->min_nodes))
		job_desc->min_cpus = job_desc->min_nodes;

	return SLURM_SUCCESS;
}

/* _copy_job_desc_to_file - copy the job script and environment from the RPC
 *	structure into a file */
static int
_copy_job_desc_to_file(job_desc_msg_t * job_desc, uint32_t job_id)
{
	int error_code = 0, hash;
	char *dir_name, job_dir[32], *file_name;
	DEF_TIMERS;

	START_TIMER;
	/* Create state_save_location directory */
	dir_name = slurm_get_state_save_location();

	/* Create directory based upon job ID due to limitations on the number
	 * of files possible in a directory on some file system types (e.g.
	 * up to 64k files on a FAT32 file system). */
	hash = job_id % 10;
	sprintf(job_dir, "/hash.%d", hash);
	xstrcat(dir_name, job_dir);
	(void) mkdir(dir_name, 0700);

	/* Create job_id specific directory */
	sprintf(job_dir, "/job.%u", job_id);
	xstrcat(dir_name, job_dir);
	if (mkdir(dir_name, 0700)) {
		if (!slurmctld_primary && (errno == EEXIST)) {
			error("Apparent duplicate job ID %u. Two primary "
			      "slurmctld daemons might currently be active",
			      job_id);
		}
		error("mkdir(%s) error %m", dir_name);
		xfree(dir_name);
		return ESLURM_WRITING_TO_FILE;
	}

	/* Create environment file, and write data to it */
	file_name = xstrdup(dir_name);
	xstrcat(file_name, "/environment");
	error_code = _write_data_array_to_file(file_name,
					       job_desc->environment,
					       job_desc->env_size);
	xfree(file_name);

	if (error_code == 0) {
		/* Create script file */
		file_name = xstrdup(dir_name);
		xstrcat(file_name, "/script");
		error_code = _write_data_to_file(file_name, job_desc->script);
		xfree(file_name);
	}

	xfree(dir_name);
	END_TIMER2("_copy_job_desc_to_file");
	return error_code;
}

/* Return true of the specified job ID already has a batch directory so
 * that a different job ID can be created. This is to help limit damage from
 * split-brain, where two slurmctld daemons are running as primary. */
static bool _dup_job_file_test(uint32_t job_id)
{
	char *dir_name_src, job_dir[40];
	struct stat buf;
	int rc, hash;

	dir_name_src  = slurm_get_state_save_location();
	hash = job_id % 10;
	sprintf(job_dir, "/hash.%d", hash);
	xstrcat(dir_name_src, job_dir);
	sprintf(job_dir, "/job.%u", job_id);
	xstrcat(dir_name_src, job_dir);
	rc = stat(dir_name_src, &buf);
	xfree(dir_name_src);
	if (rc == 0) {
		error("Vestigial state files for job %u, but no job record. "
		      "this may be the result of two slurmctld running in "
		      "primary mode", job_id);
		return true;
	}
	return false;
}

/* _copy_job_desc_files - create copies of a job script and environment files */
static int
_copy_job_desc_files(uint32_t job_id_src, uint32_t job_id_dest)
{
	int error_code = SLURM_SUCCESS, hash;
	char *dir_name_src, *dir_name_dest, job_dir[40];
	char *file_name_src, *file_name_dest;

	/* Create state_save_location directory */
	dir_name_src  = slurm_get_state_save_location();
	dir_name_dest = xstrdup(dir_name_src);

	/* Create directory based upon job ID due to limitations on the number
	 * of files possible in a directory on some file system types (e.g.
	 * up to 64k files on a FAT32 file system). */
	hash = job_id_dest % 10;
	sprintf(job_dir, "/hash.%d", hash);
	xstrcat(dir_name_dest, job_dir);
	(void) mkdir(dir_name_dest, 0700);

	/* Create job_id_dest specific directory */
	sprintf(job_dir, "/job.%u", job_id_dest);
	xstrcat(dir_name_dest, job_dir);
	if (mkdir(dir_name_dest, 0700)) {
		if (!slurmctld_primary && (errno == EEXIST)) {
			error("Apparent duplicate job ID %u. Two primary "
			      "slurmctld daemons might currently be active",
			      job_id_dest);
		}
		error("mkdir(%s) error %m", dir_name_dest);
		xfree(dir_name_src);
		xfree(dir_name_dest);
		return ESLURM_WRITING_TO_FILE;
	}

	/* Identify job_id_src specific directory */
	hash = job_id_src % 10;
	sprintf(job_dir, "/hash.%d", hash);
	xstrcat(dir_name_src, job_dir);
	(void) mkdir(dir_name_src, 0700);
	sprintf(job_dir, "/job.%u", job_id_src);
	xstrcat(dir_name_src, job_dir);

	file_name_src  = xstrdup(dir_name_src);
	file_name_dest = xstrdup(dir_name_dest);
	xstrcat(file_name_src,  "/environment");
	xstrcat(file_name_dest, "/environment");
	error_code = link(file_name_src, file_name_dest);
	if (error_code < 0) {
		error("%s: link() failed %m copy files src %s dest %s",
		      __func__, file_name_src, file_name_dest);
		error_code = _copy_job_file(file_name_src, file_name_dest);
		if (error_code < 0) {
			error("%s: failed copy files %m src %s dst %s",
			      __func__, file_name_src, file_name_dest);
		}
	}
	xfree(file_name_src);
	xfree(file_name_dest);

	if (error_code == 0) {
		file_name_src  = xstrdup(dir_name_src);
		file_name_dest = xstrdup(dir_name_dest);
		xstrcat(file_name_src,  "/script");
		xstrcat(file_name_dest, "/script");
		error_code = link(file_name_src, file_name_dest);
		if (error_code < 0) {
			error("%s: link() failed %m copy files src %s dest %s",
			      __func__, file_name_src, file_name_dest);
			error_code = _copy_job_file(file_name_src, file_name_dest);
			if (error_code < 0) {
				error("%s: failed copy files %m src %s dst %s",
				      __func__, file_name_src, file_name_dest);
			}
		}
		xfree(file_name_src);
		xfree(file_name_dest);
	}

	xfree(dir_name_src);
	xfree(dir_name_dest);
	return error_code;
}

/*
 * Create file with specified name and write the supplied data array to it
 * IN file_name - file to create and write to
 * IN data - array of pointers to strings (e.g. env)
 * IN size - number of elements in data
 */
static int
_write_data_array_to_file(char *file_name, char **data, uint32_t size)
{
	int fd, i, pos, nwrite, amount;

	fd = creat(file_name, 0600);
	if (fd < 0) {
		error("Error creating file %s, %m", file_name);
		return ESLURM_WRITING_TO_FILE;
	}

	amount = write(fd, &size, sizeof(uint32_t));
	if (amount < sizeof(uint32_t)) {
		error("Error writing file %s, %m", file_name);
		close(fd);
		return ESLURM_WRITING_TO_FILE;
	}

	if (data == NULL) {
		close(fd);
		return SLURM_SUCCESS;
	}

	for (i = 0; i < size; i++) {
		nwrite = strlen(data[i]) + 1;
		pos = 0;
		while (nwrite > 0) {
			amount = write(fd, &data[i][pos], nwrite);
			if ((amount < 0) && (errno != EINTR)) {
				error("Error writing file %s, %m",
				      file_name);
				close(fd);
				return ESLURM_WRITING_TO_FILE;
			}
			nwrite -= amount;
			pos    += amount;
		}
	}

	close(fd);
	return SLURM_SUCCESS;
}

/*
 * Create file with specified name and write the supplied data array to it
 * IN file_name - file to create and write to
 * IN data - pointer to string
 */
static int _write_data_to_file(char *file_name, char *data)
{
	int fd, pos, nwrite, amount;

	if (data == NULL) {
		(void) unlink(file_name);
		return SLURM_SUCCESS;
	}

	fd = creat(file_name, 0700);
	if (fd < 0) {
		error("Error creating file %s, %m", file_name);
		return ESLURM_WRITING_TO_FILE;
	}

	nwrite = strlen(data) + 1;
	pos = 0;
	while (nwrite > 0) {
		amount = write(fd, &data[pos], nwrite);
		if ((amount < 0) && (errno != EINTR)) {
			error("Error writing file %s, %m", file_name);
			close(fd);
			return ESLURM_WRITING_TO_FILE;
		}
		nwrite -= amount;
		pos    += amount;
	}
	close(fd);
	return SLURM_SUCCESS;
}

/*
 * get_job_env - return the environment variables and their count for a
 *	given job
 * IN job_ptr - pointer to job for which data is required
 * OUT env_size - number of elements to read
 * RET point to array of string pointers containing environment variables
 */
char **get_job_env(struct job_record *job_ptr, uint32_t * env_size)
{
	char job_dir[30], *file_name, **environment = NULL;
	int hash = job_ptr->job_id % 10;

	file_name = slurm_get_state_save_location();
	sprintf(job_dir, "/hash.%d/job.%u/environment", hash, job_ptr->job_id);
	xstrcat(file_name, job_dir);

	if (_read_data_array_from_file(file_name, &environment, env_size,
				       job_ptr)) {
		/* Read state from version 14.03 or earlier */
		xfree(file_name);
		file_name = slurm_get_state_save_location();
		sprintf(job_dir, "/job.%u/environment", job_ptr->job_id);
		xstrcat(file_name, job_dir);
		(void) _read_data_array_from_file(file_name, &environment,
						  env_size, job_ptr);
	}

	xfree(file_name);
	return environment;
}

/*
 * get_job_script - return the script for a given job
 * IN job_ptr - pointer to job for which data is required
 * RET point to string containing job script
 */
char *get_job_script(struct job_record *job_ptr)
{
	char *file_name, job_dir[40], *script = NULL;
	int hash;

	if (!job_ptr->batch_flag)
		return NULL;

	hash = job_ptr->job_id % 10;
	file_name = slurm_get_state_save_location();
	sprintf(job_dir, "/hash.%d/job.%u/script", hash, job_ptr->job_id);
	xstrcat(file_name, job_dir);

	if (_read_data_from_file(file_name, &script)) {
		/* Read version 14.03 or earlier state format */
		xfree(file_name);
		file_name = slurm_get_state_save_location();
		sprintf(job_dir, "/job.%u/script", job_ptr->job_id);
		xstrcat(file_name, job_dir);
		(void) _read_data_from_file(file_name, &script);
	}

	xfree(file_name);
	return script;
}

/*
 * Read a collection of strings from a file
 * IN file_name - file to read from
 * OUT data - pointer to array of pointers to strings (e.g. env),
 *	must be xfreed when no longer needed
 * OUT size - number of elements in data
 * IN job_ptr - job
 * RET 0 on success, -1 on error
 * NOTE: The output format of this must be identical with _xduparray2()
 */
static int
_read_data_array_from_file(char *file_name, char ***data, uint32_t * size,
			   struct job_record *job_ptr)
{
	int fd, pos, buf_size, amount, i, j;
	char *buffer, **array_ptr;
	uint32_t rec_cnt;

	xassert(file_name);
	xassert(data);
	xassert(size);
	*data = NULL;
	*size = 0;

	fd = open(file_name, 0);
	if (fd < 0) {
		error("Error opening file %s, %m", file_name);
		return -1;
	}

	amount = read(fd, &rec_cnt, sizeof(uint32_t));
	if (amount < sizeof(uint32_t)) {
		if (amount != 0)	/* incomplete write */
			error("Error reading file %s, %m", file_name);
		else
			verbose("File %s has zero size", file_name);
		close(fd);
		return -1;
	}

	if (rec_cnt == 0) {
		*data = NULL;
		*size = 0;
		close(fd);
		return 0;
	}

	pos = 0;
	buf_size = BUF_SIZE;
	buffer = xmalloc(buf_size);
	while (1) {
		amount = read(fd, &buffer[pos], BUF_SIZE);
		if (amount < 0) {
			error("Error reading file %s, %m", file_name);
			xfree(buffer);
			close(fd);
			return -1;
		}
		pos += amount;
		if (amount < BUF_SIZE)	/* end of file */
			break;
		buf_size += amount;
		xrealloc(buffer, buf_size);
	}
	close(fd);

	/* Allocate extra space for supplemental environment variables
	 * as set by Moab */
	if (job_ptr->details->env_cnt) {
		for (j = 0; j < job_ptr->details->env_cnt; j++)
			pos += (strlen(job_ptr->details->env_sup[j]) + 1);
		xrealloc(buffer, pos);
	}

	/* We have all the data, now let's compute the pointers */
	array_ptr = xmalloc(sizeof(char *) *
			    (rec_cnt + job_ptr->details->env_cnt));
	for (i = 0, pos = 0; i < rec_cnt; i++) {
		array_ptr[i] = &buffer[pos];
		pos += strlen(&buffer[pos]) + 1;
		if ((pos > buf_size) && ((i + 1) < rec_cnt)) {
			error("Bad environment file %s", file_name);
			rec_cnt = i;
			break;
		}
	}

	/* Add supplemental environment variables for Moab */
	if (job_ptr->details->env_cnt) {
		char *tmp_chr;
		int env_len, name_len;
		for (j = 0; j < job_ptr->details->env_cnt; j++) {
			tmp_chr = strchr(job_ptr->details->env_sup[j], '=');
			if (tmp_chr == NULL) {
				error("Invalid supplemental environment "
				      "variable: %s",
				      job_ptr->details->env_sup[j]);
				continue;
			}
			env_len  = strlen(job_ptr->details->env_sup[j]) + 1;
			name_len = tmp_chr - job_ptr->details->env_sup[j] + 1;
			/* search for duplicate */
			for (i = 0; i < rec_cnt; i++) {
				if (strncmp(array_ptr[i],
					    job_ptr->details->env_sup[j],
					    name_len)) {
					continue;
				}
				/* over-write duplicate */
				memcpy(&buffer[pos],
				       job_ptr->details->env_sup[j], env_len);
				array_ptr[i] = &buffer[pos];
				pos += env_len;
				break;
			}
			if (i >= rec_cnt) {	/* add env to array end */
				memcpy(&buffer[pos],
				       job_ptr->details->env_sup[j], env_len);
				array_ptr[rec_cnt++] = &buffer[pos];
				pos += env_len;
			}
		}
	}

	*size = rec_cnt;
	*data = array_ptr;
	return 0;
}

/*
 * Read a string from a file
 * IN file_name - file to read from
 * OUT data - pointer to  string
 *	must be xfreed when no longer needed
 * RET - 0 on success, -1 on error
 */
static int _read_data_from_file(char *file_name, char **data)
{
	int fd, pos, buf_size, amount;
	char *buffer;

	xassert(file_name);
	xassert(data);
	*data = NULL;

	fd = open(file_name, 0);
	if (fd < 0) {
		error("Error opening file %s, %m", file_name);
		return -1;
	}

	pos = 0;
	buf_size = BUF_SIZE;
	buffer = xmalloc(buf_size);
	while (1) {
		amount = read(fd, &buffer[pos], BUF_SIZE);
		if (amount < 0) {
			error("Error reading file %s, %m", file_name);
			xfree(buffer);
			close(fd);
			return -1;
		}
		if (amount < BUF_SIZE)	/* end of file */
			break;
		pos += amount;
		buf_size += amount;
		xrealloc(buffer, buf_size);
	}

	*data = buffer;
	close(fd);
	return 0;
}

/* Given a job request, return a multi_core_data struct.
 * Returns NULL if no values set in the job/step request */
static multi_core_data_t *
_set_multi_core_data(job_desc_msg_t * job_desc)
{
	multi_core_data_t * mc_ptr;

	if ((job_desc->sockets_per_node  == (uint16_t) NO_VAL)	&&
	    (job_desc->cores_per_socket  == (uint16_t) NO_VAL)	&&
	    (job_desc->threads_per_core  == (uint16_t) NO_VAL)	&&
	    (job_desc->ntasks_per_socket == (uint16_t) NO_VAL)	&&
	    (job_desc->ntasks_per_core   == (uint16_t) NO_VAL)	&&
	    (job_desc->plane_size        == (uint16_t) NO_VAL))
		return NULL;

	mc_ptr = xmalloc(sizeof(multi_core_data_t));
	mc_ptr->sockets_per_node = job_desc->sockets_per_node;
	mc_ptr->cores_per_socket = job_desc->cores_per_socket;
	mc_ptr->threads_per_core = job_desc->threads_per_core;
	if (job_desc->ntasks_per_socket != (uint16_t) NO_VAL)
		mc_ptr->ntasks_per_socket  = job_desc->ntasks_per_socket;
	else
		mc_ptr->ntasks_per_socket  = (uint16_t) INFINITE;
	if (job_desc->ntasks_per_core != (uint16_t) NO_VAL)
		mc_ptr->ntasks_per_core    = job_desc->ntasks_per_core;
	else if (slurmctld_conf.select_type_param & CR_ONE_TASK_PER_CORE)
		mc_ptr->ntasks_per_core    = 1;
	else
		mc_ptr->ntasks_per_core    = (uint16_t) INFINITE;
	if (job_desc->plane_size != (uint16_t) NO_VAL)
		mc_ptr->plane_size         = job_desc->plane_size;
	else
		mc_ptr->plane_size         = 0;

	return mc_ptr;
}

/* _copy_job_desc_to_job_record - copy the job descriptor from the RPC
 *	structure into the actual slurmctld job record */
static int
_copy_job_desc_to_job_record(job_desc_msg_t * job_desc,
			     struct job_record **job_rec_ptr,
			     bitstr_t ** req_bitmap,
			     bitstr_t ** exc_bitmap)
{
	int error_code;
	struct job_details *detail_ptr;
	struct job_record *job_ptr;

	if (slurm_get_track_wckey()) {
		if (!job_desc->wckey) {
			/* get the default wckey for this user since none was
			 * given */
			slurmdb_user_rec_t user_rec;
			memset(&user_rec, 0, sizeof(slurmdb_user_rec_t));
			user_rec.uid = job_desc->user_id;
			assoc_mgr_fill_in_user(acct_db_conn, &user_rec,
					       accounting_enforce, NULL);
			if (user_rec.default_wckey)
				job_desc->wckey = xstrdup_printf(
					"*%s", user_rec.default_wckey);
			else if (!(accounting_enforce &
				   ACCOUNTING_ENFORCE_WCKEYS))
				job_desc->wckey = xstrdup("*");
			else {
				error("Job didn't specify wckey and user "
				      "%d has no default.", job_desc->user_id);
				return ESLURM_INVALID_WCKEY;
			}
		} else if (job_desc->wckey) {
			slurmdb_wckey_rec_t wckey_rec, *wckey_ptr = NULL;

			memset(&wckey_rec, 0, sizeof(slurmdb_wckey_rec_t));
			wckey_rec.uid       = job_desc->user_id;
			wckey_rec.name      = job_desc->wckey;

			if (assoc_mgr_fill_in_wckey(acct_db_conn, &wckey_rec,
						    accounting_enforce,
						    &wckey_ptr)) {
				if (accounting_enforce &
				    ACCOUNTING_ENFORCE_WCKEYS) {
					error("%s: invalid wckey '%s' for "
					      "user %u.",
					      __func__, wckey_rec.name,
					      job_desc->user_id);
					return ESLURM_INVALID_WCKEY;
				}
			}
		} else if (accounting_enforce & ACCOUNTING_ENFORCE_WCKEYS) {
			/* This should never happen */
			info("%s: no wckey was given for job submit", __func__);
			return ESLURM_INVALID_WCKEY;
		}
	}

	job_ptr = _create_job_record(&error_code, 1);
	if (error_code)
		return error_code;

	job_ptr->partition = xstrdup(job_desc->partition);
	if (job_desc->profile != ACCT_GATHER_PROFILE_NOT_SET)
		job_ptr->profile = job_desc->profile;

	if (job_desc->job_id != NO_VAL) {	/* already confirmed unique */
		job_ptr->job_id = job_desc->job_id;
	} else {
		error_code = _set_job_id(job_ptr);
		if (error_code)
			return error_code;
	}

	if (job_desc->name)
		job_ptr->name = xstrdup(job_desc->name);
	if (job_desc->wckey)
		job_ptr->wckey = xstrdup(job_desc->wckey);

	_add_job_hash(job_ptr);

	job_ptr->user_id    = (uid_t) job_desc->user_id;
	job_ptr->group_id   = (gid_t) job_desc->group_id;
	job_ptr->job_state  = JOB_PENDING;
	job_ptr->time_limit = job_desc->time_limit;
	if (job_desc->time_min != NO_VAL)
		job_ptr->time_min = job_desc->time_min;
	job_ptr->alloc_sid  = job_desc->alloc_sid;
	job_ptr->alloc_node = xstrdup(job_desc->alloc_node);
	job_ptr->account    = xstrdup(job_desc->account);
	job_ptr->gres       = xstrdup(job_desc->gres);
	job_ptr->network    = xstrdup(job_desc->network);
	job_ptr->resv_name  = xstrdup(job_desc->reservation);
	job_ptr->comment    = xstrdup(job_desc->comment);
	if (!wiki_sched_test) {
		char *sched_type = slurm_get_sched_type();
		if (strcmp(sched_type, "sched/wiki") == 0)
			wiki_sched  = true;
		if (strcmp(sched_type, "sched/wiki2") == 0) {
			wiki_sched  = true;
			wiki2_sched = true;
		}
		xfree(sched_type);
		wiki_sched_test = true;
	}

	if (job_desc->kill_on_node_fail != (uint16_t) NO_VAL)
		job_ptr->kill_on_node_fail = job_desc->kill_on_node_fail;

	job_ptr->resp_host = xstrdup(job_desc->resp_host);
	job_ptr->alloc_resp_port = job_desc->alloc_resp_port;
	job_ptr->other_port = job_desc->other_port;
	job_ptr->time_last_active = time(NULL);
	job_ptr->cr_enabled = 0;
	job_ptr->derived_ec = 0;

	job_ptr->licenses  = xstrdup(job_desc->licenses);
	job_ptr->mail_type = job_desc->mail_type;
	job_ptr->mail_user = xstrdup(job_desc->mail_user);

	job_ptr->ckpt_interval = job_desc->ckpt_interval;
	job_ptr->spank_job_env = job_desc->spank_job_env;
	job_ptr->spank_job_env_size = job_desc->spank_job_env_size;
	job_desc->spank_job_env = (char **) NULL; /* nothing left to free */
	job_desc->spank_job_env_size = 0;         /* nothing left to free */

	if (job_desc->wait_all_nodes == (uint16_t) NO_VAL)
		job_ptr->wait_all_nodes = DEFAULT_WAIT_ALL_NODES;
	else
		job_ptr->wait_all_nodes = job_desc->wait_all_nodes;
	job_ptr->warn_flags  = job_desc->warn_flags;
	job_ptr->warn_signal = job_desc->warn_signal;
	job_ptr->warn_time   = job_desc->warn_time;

	detail_ptr = job_ptr->details;
	detail_ptr->argc = job_desc->argc;
	detail_ptr->argv = job_desc->argv;
	job_desc->argv   = (char **) NULL; /* nothing left to free */
	job_desc->argc   = 0;		   /* nothing left to free */
	detail_ptr->acctg_freq = xstrdup(job_desc->acctg_freq);
	detail_ptr->nice       = job_desc->nice;
	detail_ptr->open_mode  = job_desc->open_mode;
	detail_ptr->min_cpus   = job_desc->min_cpus;
	detail_ptr->max_cpus   = job_desc->max_cpus;
	detail_ptr->min_nodes  = job_desc->min_nodes;
	detail_ptr->max_nodes  = job_desc->max_nodes;
	if (job_desc->req_nodes) {
		detail_ptr->req_nodes =
			_copy_nodelist_no_dup(job_desc->req_nodes);
		detail_ptr->req_node_bitmap = *req_bitmap;
		detail_ptr->req_node_layout = NULL; /* Layout specified at
						     * start time */
		*req_bitmap = NULL;	/* Reused nothing left to free */
	}
	if (job_desc->exc_nodes) {
		detail_ptr->exc_nodes =
			_copy_nodelist_no_dup(job_desc->exc_nodes);
		detail_ptr->exc_node_bitmap = *exc_bitmap;
		*exc_bitmap = NULL;	/* Reused nothing left to free */
	}
	if (job_desc->features)
		detail_ptr->features = xstrdup(job_desc->features);
	if ((job_desc->shared == 0) && (select_serial == 0)) {
		detail_ptr->share_res  = 0;
		detail_ptr->whole_node = 1;
	} else if (job_desc->shared == 1) {
		detail_ptr->share_res  = 1;
		detail_ptr->whole_node = 0;
	} else {
		detail_ptr->share_res  = (uint8_t) NO_VAL;
		detail_ptr->whole_node = 0;
	}
	if (job_desc->contiguous != (uint16_t) NO_VAL)
		detail_ptr->contiguous = job_desc->contiguous;
	if (slurm_get_use_spec_resources())
		detail_ptr->core_spec = job_desc->core_spec;
	else
		detail_ptr->core_spec = (uint16_t) NO_VAL;
	if (detail_ptr->core_spec != (uint16_t) NO_VAL)
		detail_ptr->whole_node = 1;
	if (job_desc->task_dist != (uint16_t) NO_VAL)
		detail_ptr->task_dist = job_desc->task_dist;
	if (job_desc->cpus_per_task != (uint16_t) NO_VAL)
		detail_ptr->cpus_per_task = MAX(job_desc->cpus_per_task, 1);
	else
		detail_ptr->cpus_per_task = 1;
	if (job_desc->pn_min_cpus != (uint16_t) NO_VAL)
		detail_ptr->pn_min_cpus = job_desc->pn_min_cpus;
	if (job_desc->overcommit != (uint8_t) NO_VAL)
		detail_ptr->overcommit = job_desc->overcommit;
	if (job_desc->ntasks_per_node != (uint16_t) NO_VAL) {
		detail_ptr->ntasks_per_node = job_desc->ntasks_per_node;
		if (detail_ptr->overcommit == 0) {
			detail_ptr->pn_min_cpus =
				MAX(detail_ptr->pn_min_cpus,
				    (detail_ptr->cpus_per_task *
				     detail_ptr->ntasks_per_node));
		}
	} else {
		detail_ptr->pn_min_cpus = MAX(detail_ptr->pn_min_cpus,
					      detail_ptr->cpus_per_task);
	}
	if (job_desc->reboot != (uint16_t) NO_VAL)
		job_ptr->reboot = MIN(job_desc->reboot, 1);
	else
		job_ptr->reboot = 0;
	if (job_desc->requeue != (uint16_t) NO_VAL)
		detail_ptr->requeue = MIN(job_desc->requeue, 1);
	else
		detail_ptr->requeue = slurmctld_conf.job_requeue;
	if (job_desc->pn_min_memory != NO_VAL)
		detail_ptr->pn_min_memory = job_desc->pn_min_memory;
	if (job_desc->pn_min_tmp_disk != NO_VAL)
		detail_ptr->pn_min_tmp_disk = job_desc->pn_min_tmp_disk;
	if (job_desc->num_tasks != NO_VAL)
		detail_ptr->num_tasks = job_desc->num_tasks;
	if (job_desc->std_err)
		detail_ptr->std_err = xstrdup(job_desc->std_err);
	if (job_desc->std_in)
		detail_ptr->std_in = xstrdup(job_desc->std_in);
	if (job_desc->std_out)
		detail_ptr->std_out = xstrdup(job_desc->std_out);
	if (job_desc->work_dir)
		detail_ptr->work_dir = xstrdup(job_desc->work_dir);
	if (job_desc->begin_time > time(NULL))
		detail_ptr->begin_time = job_desc->begin_time;
	job_ptr->select_jobinfo =
		select_g_select_jobinfo_copy(job_desc->select_jobinfo);
	select_g_select_jobinfo_set(job_ptr->select_jobinfo,
				    SELECT_JOBDATA_USER_NAME,
				    &job_ptr->user_id);

	select_g_select_jobinfo_set(job_ptr->select_jobinfo,
				    SELECT_JOBDATA_NETWORK,
				    job_ptr->network);

	if (job_desc->ckpt_dir)
		detail_ptr->ckpt_dir = xstrdup(job_desc->ckpt_dir);
	else
		detail_ptr->ckpt_dir = xstrdup(detail_ptr->work_dir);

	/* The priority needs to be set after this since we don't have
	 * an association rec yet
	 */

	detail_ptr->mc_ptr = _set_multi_core_data(job_desc);
	*job_rec_ptr = job_ptr;
	return SLURM_SUCCESS;
}

/*
 * _copy_nodelist_no_dup - Take a node_list string and convert it to an
 *	expression without duplicate names. For example, we want to convert
 *	a users request for nodes "lx1,lx2,lx1,lx3" to "lx[1-3]"
 * node_list IN - string describing a list of nodes
 * RET a compact node expression, must be xfreed by the user
 */
static char *_copy_nodelist_no_dup(char *node_list)
{
	char *buf;

	hostlist_t hl = hostlist_create(node_list);
	if (hl == NULL)
		return NULL;
	hostlist_uniq(hl);
	buf = hostlist_ranged_string_xmalloc(hl);
	hostlist_destroy(hl);

	return buf;
}

static bool _valid_pn_min_mem(job_desc_msg_t * job_desc_msg,
			      struct part_record *part_ptr)
{
	uint32_t job_mem_limit = job_desc_msg->pn_min_memory;
	uint32_t sys_mem_limit;
	uint16_t cpus_per_node;

	if (part_ptr && part_ptr->max_mem_per_cpu)
		sys_mem_limit = part_ptr->max_mem_per_cpu;
	else
		sys_mem_limit = slurmctld_conf.max_mem_per_cpu;

	if ((sys_mem_limit == 0) || (sys_mem_limit == MEM_PER_CPU))
		return true;

	if ((job_mem_limit & MEM_PER_CPU) && (sys_mem_limit & MEM_PER_CPU)) {
		uint32_t mem_ratio;
		job_mem_limit &= (~MEM_PER_CPU);
		sys_mem_limit &= (~MEM_PER_CPU);
		if (job_mem_limit <= sys_mem_limit)
			return true;
		mem_ratio = (job_mem_limit + sys_mem_limit - 1);
		mem_ratio /= sys_mem_limit;
		debug("increasing cpus_per_task and decreasing mem_per_cpu by "
		      "factor of %u based upon mem_per_cpu limits", mem_ratio);
		if (job_desc_msg->cpus_per_task == (uint16_t) NO_VAL)
			job_desc_msg->cpus_per_task = mem_ratio;
		else
			job_desc_msg->cpus_per_task *= mem_ratio;
		job_desc_msg->pn_min_memory = ((job_mem_limit + mem_ratio - 1) /
					       mem_ratio) | MEM_PER_CPU;
		return true;
	}

	if (((job_mem_limit & MEM_PER_CPU) == 0) &&
	    ((sys_mem_limit & MEM_PER_CPU) == 0)) {
		if (job_mem_limit <= sys_mem_limit)
			return true;
		return false;
	}

	/* Our size is per CPU and limit per node or vice-versa.
	 * CPU count my vary by node, but we don't have a good
	 * way to identify specific nodes for the job at this
	 * point, so just pick the first node as a basis for enforcing
	 * MaxMemPerCPU and convert both numbers to per-node values. */
	if (slurmctld_conf.fast_schedule)
		cpus_per_node = node_record_table_ptr[0].config_ptr->cpus;
	else
		cpus_per_node = node_record_table_ptr[0].cpus;
	if (job_desc_msg->min_cpus != NO_VAL)
		cpus_per_node = MIN(cpus_per_node, job_desc_msg->min_cpus);
	if (job_mem_limit & MEM_PER_CPU) {
		job_mem_limit &= (~MEM_PER_CPU);
		job_mem_limit *= cpus_per_node;
	} else {
		uint32_t min_cpus;
		sys_mem_limit &= (~MEM_PER_CPU);
		min_cpus = (job_mem_limit + sys_mem_limit - 1) / sys_mem_limit;
		if ((job_desc_msg->pn_min_cpus == (uint16_t) NO_VAL) ||
		    (job_desc_msg->pn_min_cpus < min_cpus)) {
			debug("Setting job's pn_min_cpus to %u due to memory "
			      "limit", min_cpus);
			job_desc_msg->pn_min_cpus = min_cpus;
			sys_mem_limit *= min_cpus;
		} else {
			sys_mem_limit *= cpus_per_node;
		}
	}
	if (job_mem_limit <= sys_mem_limit)
		return true;
	return false;
}

/*
 * job_time_limit - terminate jobs which have exceeded their time limit
 * global: job_list - pointer global job list
 *	last_job_update - time of last job table update
 * NOTE: READ lock_slurmctld config before entry
 */
void job_time_limit(void)
{
	ListIterator job_iterator;
	struct job_record *job_ptr;
	time_t now = time(NULL);
	time_t old = now - ((slurmctld_conf.inactive_limit * 4 / 3) +
			    slurmctld_conf.msg_timeout + 1);
	time_t over_run;
	int resv_status = 0;

	if (slurmctld_conf.over_time_limit == (uint16_t) INFINITE)
		over_run = now - (365 * 24 * 60 * 60);	/* one year */
	else
		over_run = now - (slurmctld_conf.over_time_limit  * 60);

	begin_job_resv_check();
	job_iterator = list_iterator_create(job_list);
	while ((job_ptr =(struct job_record *) list_next(job_iterator))) {
		xassert (job_ptr->magic == JOB_MAGIC);

		if (IS_JOB_CONFIGURING(job_ptr)) {
			if (!IS_JOB_RUNNING(job_ptr) ||
			    ((bit_overlap(job_ptr->node_bitmap,
					  power_node_bitmap) == 0) &&
			     (bit_overlap(job_ptr->node_bitmap,
					  avail_node_bitmap) == 0))) {
				debug("%s: Configuration for job %u is complete",
				      __func__, job_ptr->job_id);
				job_ptr->job_state &= (~JOB_CONFIGURING);
			}
		}

		/* This needs to be near the top of the loop, checks every
		 * running, suspended and pending job */
		resv_status = job_resv_check(job_ptr);

		if (job_ptr->preempt_time &&
		    (IS_JOB_RUNNING(job_ptr) || IS_JOB_SUSPENDED(job_ptr))) {
			if ((job_ptr->warn_time) &&
			    (job_ptr->warn_time + PERIODIC_TIMEOUT + now >=
			     job_ptr->end_time)) {
				debug("%s: preempt warning signal %u to job %u ",
				      __func__, job_ptr->warn_signal,
				      job_ptr->job_id);
				(void) job_signal(job_ptr->job_id,
						  job_ptr->warn_signal,
						  job_ptr->warn_flags, 0,
						  false);
				job_ptr->warn_signal = 0;
				job_ptr->warn_time = 0;
			}
			if (job_ptr->end_time <= now) {
				last_job_update = now;
				info("%s: Preemption GraceTime reached JobId=%u",
				     __func__, job_ptr->job_id);
				_job_timed_out(job_ptr);
				job_ptr->job_state = JOB_PREEMPTED |
						     JOB_COMPLETING;
				xfree(job_ptr->state_desc);
			}
			continue;
		}

		if (!IS_JOB_RUNNING(job_ptr))
			continue;

		if (slurmctld_conf.inactive_limit &&
		    (job_ptr->batch_flag == 0)    &&
		    (job_ptr->time_last_active <= old) &&
		    (job_ptr->other_port) &&
		    (job_ptr->part_ptr) &&
		    (!(job_ptr->part_ptr->flags & PART_FLAG_ROOT_ONLY))) {
			/* job inactive, kill it */
			info("%s: inactivity time limit reached for JobId=%u",
			     __func__, job_ptr->job_id);
			_job_timed_out(job_ptr);
			job_ptr->state_reason = FAIL_INACTIVE_LIMIT;
			xfree(job_ptr->state_desc);
			continue;
		}
		if (job_ptr->time_limit != INFINITE) {
			if ((job_ptr->warn_time) &&
			    (job_ptr->warn_time + PERIODIC_TIMEOUT + now >=
			     job_ptr->end_time)) {

				/* If --signal B option was not specified,
				 * signal only the steps but not the batch step.
				 */
				if (job_ptr->warn_flags == 0)
					job_ptr->warn_flags = KILL_STEPS_ONLY;

				debug("%s: warning signal %u to job %u ",
				      __func__, job_ptr->warn_signal,
				      job_ptr->job_id);

				(void) job_signal(job_ptr->job_id,
						  job_ptr->warn_signal,
						  job_ptr->warn_flags, 0,
						  false);
				job_ptr->warn_signal = 0;
				job_ptr->warn_time = 0;
			}
			if ((job_ptr->mail_type & MAIL_JOB_TIME100) &&
			    (now >= job_ptr->end_time)) {
				job_ptr->mail_type &= (~MAIL_JOB_TIME100);
				mail_job_info(job_ptr, MAIL_JOB_TIME100);
			}
			if ((job_ptr->mail_type & MAIL_JOB_TIME90) &&
			    (now + (job_ptr->time_limit * 60 * 0.1) >=
			     job_ptr->end_time)) {
				job_ptr->mail_type &= (~MAIL_JOB_TIME90);
				mail_job_info(job_ptr, MAIL_JOB_TIME90);
			}
			if ((job_ptr->mail_type & MAIL_JOB_TIME80) &&
			    (now + (job_ptr->time_limit * 60 * 0.2) >=
			     job_ptr->end_time)) {
				job_ptr->mail_type &= (~MAIL_JOB_TIME80);
				mail_job_info(job_ptr, MAIL_JOB_TIME80);
			}
			if ((job_ptr->mail_type & MAIL_JOB_TIME50) &&
			    (now + (job_ptr->time_limit * 60 * 0.5) >=
			     job_ptr->end_time)) {
				job_ptr->mail_type &= (~MAIL_JOB_TIME50);
				mail_job_info(job_ptr, MAIL_JOB_TIME50);
			}
			if (job_ptr->end_time <= over_run) {
				last_job_update = now;
				info("Time limit exhausted for JobId=%u",
				     job_ptr->job_id);
				_job_timed_out(job_ptr);
				job_ptr->state_reason = FAIL_TIMEOUT;
				xfree(job_ptr->state_desc);
				continue;
			}
		}

		if (resv_status != SLURM_SUCCESS) {
			last_job_update = now;
			info("Reservation ended for JobId=%u",
			     job_ptr->job_id);
			_job_timed_out(job_ptr);
			job_ptr->state_reason = FAIL_TIMEOUT;
			xfree(job_ptr->state_desc);
			continue;
		}

		/* check if any individual job steps have exceeded
		 * their time limit */
		if (job_ptr->step_list &&
		    (list_count(job_ptr->step_list) > 0))
			check_job_step_time_limit(job_ptr, now);

		acct_policy_job_time_out(job_ptr);

		if (job_ptr->state_reason == FAIL_TIMEOUT) {
			last_job_update = now;
			_job_timed_out(job_ptr);
			xfree(job_ptr->state_desc);
			continue;
		}

		/* Give srun command warning message about pending timeout */
		if (job_ptr->end_time <= (now + PERIODIC_TIMEOUT * 2))
			srun_timeout (job_ptr);
	}
	list_iterator_destroy(job_iterator);
	fini_job_resv_check();
}

extern int job_update_cpu_cnt(struct job_record *job_ptr, int node_inx)
{
	int cnt, offset, rc = SLURM_SUCCESS;

	xassert(job_ptr);

#ifdef HAVE_BG
	/* This function doesn't apply to a bluegene system since the
	 * cpu count isn't set up on that system. */
	return SLURM_SUCCESS;
#endif
	if ((offset = job_resources_node_inx_to_cpu_inx(
		    job_ptr->job_resrcs, node_inx)) < 0) {
		error("job_update_cpu_cnt: problem getting offset of job %u",
		      job_ptr->job_id);
		job_ptr->cpu_cnt = 0;
		return SLURM_ERROR;
	}

	cnt = job_ptr->job_resrcs->cpus[offset];
	if (cnt > job_ptr->cpu_cnt) {
		error("job_update_cpu_cnt: cpu_cnt underflow on job_id %u",
		      job_ptr->job_id);
		job_ptr->cpu_cnt = 0;
		rc = SLURM_ERROR;
	} else
		job_ptr->cpu_cnt -= cnt;

	if (IS_JOB_RESIZING(job_ptr)) {
		if (cnt > job_ptr->total_cpus) {
			error("job_update_cpu_cnt: total_cpus "
			      "underflow on job_id %u",
			      job_ptr->job_id);
			job_ptr->total_cpus = 0;
			rc = SLURM_ERROR;
		} else
			job_ptr->total_cpus -= cnt;
	}
	return rc;
}

/* Terminate a job that has exhausted its time limit */
static void _job_timed_out(struct job_record *job_ptr)
{
	xassert(job_ptr);

	srun_timeout(job_ptr);
	if (job_ptr->details) {
		time_t now      = time(NULL);
		job_ptr->end_time           = now;
		job_ptr->time_last_active   = now;
		job_ptr->job_state          = JOB_TIMEOUT | JOB_COMPLETING;
		build_cg_bitmap(job_ptr);
		job_ptr->exit_code = MAX(job_ptr->exit_code, 1);
		job_completion_logger(job_ptr, false);
		deallocate_nodes(job_ptr, true, false, false);
	} else
		job_signal(job_ptr->job_id, SIGKILL, 0, 0, false);
	return;
}

/* _validate_job_desc - validate that a job descriptor for job submit or
 *	allocate has valid data, set values to defaults as required
 * IN/OUT job_desc_msg - pointer to job descriptor, modified as needed
 * IN allocate - if clear job to be queued, if set allocate for user now
 * IN submit_uid - who request originated
 */
static int _validate_job_desc(job_desc_msg_t * job_desc_msg, int allocate,
                              uid_t submit_uid, struct part_record *part_ptr,
                              List part_list)
{
	if ((job_desc_msg->min_cpus  == NO_VAL) &&
	    (job_desc_msg->min_nodes == NO_VAL) &&
	    (job_desc_msg->req_nodes == NULL)) {
		info("Job specified no min_cpus, min_nodes or req_nodes");
		return ESLURM_JOB_MISSING_SIZE_SPECIFICATION;
	}
	if ((allocate == SLURM_CREATE_JOB_FLAG_NO_ALLOCATE_0) &&
	    (job_desc_msg->script == NULL)) {
		info("_validate_job_desc: job failed to specify Script");
		return ESLURM_JOB_SCRIPT_MISSING;
	}
	if (job_desc_msg->user_id == NO_VAL) {
		info("_validate_job_desc: job failed to specify User");
		return ESLURM_USER_ID_MISSING;
	}
	if ( job_desc_msg->group_id == NO_VAL ) {
		debug("_validate_job_desc: job failed to specify group");
		job_desc_msg->group_id = 0;	/* uses user default */
	}
	if (job_desc_msg->contiguous == (uint16_t) NO_VAL)
		job_desc_msg->contiguous = 0;

	if (job_desc_msg->task_dist == (uint16_t) NO_VAL) {
		/* not typically set by salloc or sbatch */
		job_desc_msg->task_dist = SLURM_DIST_CYCLIC;
	}
	if (job_desc_msg->plane_size == (uint16_t) NO_VAL)
		job_desc_msg->plane_size = 0;

	if (job_desc_msg->kill_on_node_fail == (uint16_t) NO_VAL)
		job_desc_msg->kill_on_node_fail = 1;

	if (job_desc_msg->job_id != NO_VAL) {
		struct job_record *dup_job_ptr;
		if ((submit_uid != 0) &&
		    (submit_uid != slurmctld_conf.slurm_user_id)) {
			info("attempt by uid %u to set job_id", submit_uid);
			return ESLURM_INVALID_JOB_ID;
		}
		if (job_desc_msg->job_id == 0) {
			info("attempt by uid %u to set zero job_id",
			     submit_uid);
			return ESLURM_INVALID_JOB_ID;
		}
		dup_job_ptr = find_job_record((uint32_t) job_desc_msg->job_id);
		if (dup_job_ptr) {
			info("attempt re-use active job_id %u",
			     job_desc_msg->job_id);
			return ESLURM_DUPLICATE_JOB_ID;
		}
	}


	if (job_desc_msg->nice == (uint16_t) NO_VAL)
		job_desc_msg->nice = NICE_OFFSET;

	if (job_desc_msg->pn_min_memory == NO_VAL) {
		/* Default memory limit is DefMemPerCPU (if set) or no limit */
		if (part_ptr && part_ptr->def_mem_per_cpu) {
			job_desc_msg->pn_min_memory =
					part_ptr->def_mem_per_cpu;
		} else {
			job_desc_msg->pn_min_memory =
					slurmctld_conf.def_mem_per_cpu;
		}
	} else if (!_validate_min_mem_partition(job_desc_msg, part_ptr, part_list))
		return ESLURM_INVALID_TASK_MEMORY;

	/* Validate a job's accounting frequency, if specified */
	if (acct_gather_check_acct_freq_task(
		    job_desc_msg->pn_min_memory, job_desc_msg->acctg_freq))
		return ESLURMD_INVALID_ACCT_FREQ;

	if (job_desc_msg->min_nodes == NO_VAL)
		job_desc_msg->min_nodes = 1;	/* default node count of 1 */
	if (job_desc_msg->min_cpus == NO_VAL)
		job_desc_msg->min_cpus = job_desc_msg->min_nodes;

	if ((job_desc_msg->pn_min_cpus == (uint16_t) NO_VAL) ||
	    (job_desc_msg->pn_min_cpus == 0))
		job_desc_msg->pn_min_cpus = 1;   /* default 1 cpu per node */
	if (job_desc_msg->pn_min_tmp_disk == NO_VAL)
		job_desc_msg->pn_min_tmp_disk = 0;/* default 0MB disk per node */

	return SLURM_SUCCESS;
}

/* _validate_pn_min_mem()
 * Traverse the list of partitions and invoke the
 * function validating the job memory specification.
 */
static bool
_validate_min_mem_partition(job_desc_msg_t *job_desc_msg,
                            struct part_record *part_ptr, List part_list)
{
	ListIterator iter;
	struct part_record *part;
	bool cc;

	if (part_list == NULL)
		return _valid_pn_min_mem(job_desc_msg, part_ptr);

	cc = false;
	iter = list_iterator_create(part_list);
	while ((part = list_next(iter))) {
		if ((cc = _valid_pn_min_mem(job_desc_msg, part)))
			break;
	}
	list_iterator_destroy(iter);

	return cc;
}

/*
 * _list_delete_job - delete a job record and its corresponding job_details,
 *	see common/list.h for documentation
 * IN job_entry - pointer to job_record to delete
 */
static void _list_delete_job(void *job_entry)
{
	struct job_record *job_ptr = (struct job_record *) job_entry;
	struct job_record **job_pptr, *tmp_ptr;
	int job_array_size, i;

	xassert(job_entry);
	xassert (job_ptr->magic == JOB_MAGIC);
	job_ptr->magic = 0;	/* make sure we don't delete record twice */

	/* Remove the record from job hash table */
	job_pptr = &job_hash[JOB_HASH_INX(job_ptr->job_id)];
<<<<<<< HEAD
	while ((job_pptr != NULL) && (*job_pptr != NULL) &&
	       ((tmp_ptr = *job_pptr) != (struct job_record *) job_entry)) {
		xassert(tmp_ptr->magic == JOB_MAGIC);
		job_pptr = &tmp_ptr->job_next;
=======
	while ((*job_pptr != NULL) &&
	       ((job_ptr = *job_pptr) != (struct job_record *) job_entry)) {
		job_pptr = &job_ptr->job_next;
>>>>>>> f194f99a
	}
	if (job_pptr == NULL)
		error("job hash error");
	else
		*job_pptr = job_ptr->job_next;

	if (job_ptr->array_recs) {
		job_array_size = MAX(1, job_ptr->array_recs->task_cnt);
	} else {
		job_array_size = 1;
	}

	/* Remove the record from job array hash tables, if applicable */
	if (job_ptr->array_task_id != NO_VAL) {
		job_pptr = &job_array_hash_j[
			JOB_HASH_INX(job_ptr->array_job_id)];
<<<<<<< HEAD
		while ((job_pptr != NULL) && (*job_pptr != NULL) &&
		       ((tmp_ptr = *job_pptr) !=
=======
		while ((*job_pptr != NULL) &&
		       ((job_ptr = *job_pptr) !=
>>>>>>> f194f99a
			(struct job_record *) job_entry)) {
			xassert(tmp_ptr->magic == JOB_MAGIC);
			job_pptr = &tmp_ptr->job_array_next_j;
		}
		if (job_pptr == NULL)
			error("job array hash error");
		else
			*job_pptr = job_ptr->job_array_next_j;

		job_pptr = &job_array_hash_t[
			JOB_ARRAY_HASH_INX(job_ptr->array_job_id,
					   job_ptr->array_task_id)];
<<<<<<< HEAD
		while ((job_pptr != NULL) && (*job_pptr != NULL) &&
		       ((tmp_ptr = *job_pptr) !=
=======
		while ((*job_pptr != NULL) &&
		       ((job_ptr = *job_pptr) !=
>>>>>>> f194f99a
			(struct job_record *) job_entry)) {
			xassert(tmp_ptr->magic == JOB_MAGIC);
			job_pptr = &tmp_ptr->job_array_next_t;
		}
		if (job_pptr == NULL)
			error("job array, task ID hash error");
		else
			*job_pptr = job_ptr->job_array_next_t;
	}

	delete_job_details(job_ptr);
	xfree(job_ptr->account);
	xfree(job_ptr->alias_list);
	xfree(job_ptr->alloc_node);
	if (job_ptr->array_recs) {
		FREE_NULL_BITMAP(job_ptr->array_recs->task_id_bitmap);
		xfree(job_ptr->array_recs->task_id_str);
		xfree(job_ptr->array_recs);
	}
	xfree(job_ptr->batch_host);
	xfree(job_ptr->comment);
	free_job_resources(&job_ptr->job_resrcs);
	xfree(job_ptr->gres);
	xfree(job_ptr->gres_alloc);
	xfree(job_ptr->gres_req);
	xfree(job_ptr->gres_used);
	FREE_NULL_LIST(job_ptr->gres_list);
	xfree(job_ptr->licenses);
	FREE_NULL_LIST(job_ptr->license_list);
	xfree(job_ptr->mail_user);
	xfree(job_ptr->name);
	xfree(job_ptr->network);
	xfree(job_ptr->node_addr);
	FREE_NULL_BITMAP(job_ptr->node_bitmap);
	FREE_NULL_BITMAP(job_ptr->node_bitmap_cg);
	xfree(job_ptr->nodes);
	xfree(job_ptr->nodes_completing);
	xfree(job_ptr->partition);
	FREE_NULL_LIST(job_ptr->part_ptr_list);
	xfree(job_ptr->priority_array);
	slurm_destroy_priority_factors_object(job_ptr->prio_factors);
	xfree(job_ptr->resp_host);
	xfree(job_ptr->resv_name);
	xfree(job_ptr->sched_nodes);
	for (i = 0; i < job_ptr->spank_job_env_size; i++)
		xfree(job_ptr->spank_job_env[i]);
	xfree(job_ptr->spank_job_env);
	xfree(job_ptr->state_desc);
	step_list_purge(job_ptr);
	select_g_select_jobinfo_free(job_ptr->select_jobinfo);
	xfree(job_ptr->wckey);
	if (job_array_size > job_count) {
		error("job_count underflow");
		job_count = 0;
	} else {
		job_count -= job_array_size;
	}
	xfree(job_ptr);
}


/*
 * _list_find_job_id - find specific job_id entry in the job list,
 *	see common/list.h for documentation, key is job_id_ptr
 * global- job_list - the global partition list
 */
static int _list_find_job_id(void *job_entry, void *key)
{
	uint32_t *job_id_ptr = (uint32_t *) key;

	if (((struct job_record *) job_entry)->job_id == *job_id_ptr)
		return 1;
	else
		return 0;
}


/*
 * _list_find_job_old - find old entries in the job list,
 *	see common/list.h for documentation, key is ignored
 * global- job_list - the global partition list
 */
static int _list_find_job_old(void *job_entry, void *key)
{
	time_t kill_age, min_age, now = time(NULL);;
	struct job_record *job_ptr = (struct job_record *)job_entry;
	uint16_t cleaning = 0;

	if (IS_JOB_COMPLETING(job_ptr)) {
		kill_age = now - (slurmctld_conf.kill_wait +
				  2 * slurm_get_msg_timeout());
		if (job_ptr->time_last_active < kill_age) {
			job_ptr->time_last_active = now;
			re_kill_job(job_ptr);
		}
		return 0;       /* Job still completing */
	}

	if (job_ptr->epilog_running)
		return 0;       /* EpilogSlurmctld still running */

	if (slurmctld_conf.min_job_age == 0)
		return 0;	/* No job record purging */

	min_age  = now - slurmctld_conf.min_job_age;
	if (job_ptr->end_time > min_age)
		return 0;	/* Too new to purge */

	if (!(IS_JOB_FINISHED(job_ptr)))
		return 0;	/* Job still active */

	if (job_ptr->step_list && list_count(job_ptr->step_list)) {
		debug("Job %u still has %d active steps",
		      job_ptr->job_id, list_count(job_ptr->step_list));
		return 0;	/* steps are still active */
	}

	if (job_ptr->array_recs) {
		if (job_ptr->array_recs->tot_run_tasks ||
		    !test_job_array_completed(job_ptr->array_job_id)) {
			/* Some tasks from this job array still active */
			return 0;
		}
	}

	select_g_select_jobinfo_get(job_ptr->select_jobinfo,
				    SELECT_JOBDATA_CLEANING,
				    &cleaning);
	if (cleaning)
		return 0;      /* Job hasn't finished yet */

	/* If we don't have a db_index by now and we are running with
	   the slurmdbd lets put it on the list to be handled later
	   when it comes back up since we won't get another chance.
	*/
	if (with_slurmdbd && !job_ptr->db_index)
		jobacct_storage_g_job_start(acct_db_conn, job_ptr);

	return 1;		/* Purge the job */
}

/* Determine if ALL partitions associated with a job are hidden */
static bool _all_parts_hidden(struct job_record *job_ptr)
{
	bool rc;
	ListIterator part_iterator;
	struct part_record *part_ptr;

	if (job_ptr->part_ptr_list) {
		rc = true;
		part_iterator = list_iterator_create(job_ptr->part_ptr_list);
		while ((part_ptr = (struct part_record *)
				   list_next(part_iterator))) {
			if (!(part_ptr->flags & PART_FLAG_HIDDEN)) {
				rc = false;
				break;
			}
		}
		list_iterator_destroy(part_iterator);
		return rc;
	}

	if ((job_ptr->part_ptr) &&
	    (job_ptr->part_ptr->flags & PART_FLAG_HIDDEN))
		return true;
	return false;
}

/* Determine if a given job should be seen by a specific user */
static bool _hide_job(struct job_record *job_ptr, uid_t uid)
{
	if ((slurmctld_conf.private_data & PRIVATE_DATA_JOBS) &&
	    (job_ptr->user_id != uid) && !validate_operator(uid) &&
	    !assoc_mgr_is_user_acct_coord(acct_db_conn, uid, job_ptr->account))
		return true;
	return false;
}

/*
 * pack_all_jobs - dump all job information for all jobs in
 *	machine independent form (for network transmission)
 * OUT buffer_ptr - the pointer is set to the allocated buffer.
 * OUT buffer_size - set to size of the buffer in bytes
 * IN show_flags - job filtering options
 * IN uid - uid of user making request (for partition filtering)
 * IN filter_uid - pack only jobs belonging to this user if not NO_VAL
 * global: job_list - global list of job records
 * NOTE: the buffer at *buffer_ptr must be xfreed by the caller
 * NOTE: change _unpack_job_desc_msg() in common/slurm_protocol_pack.c
 *	whenever the data format changes
 */
extern void pack_all_jobs(char **buffer_ptr, int *buffer_size,
			  uint16_t show_flags, uid_t uid, uint32_t filter_uid,
			  uint16_t protocol_version)
{
	ListIterator job_iterator;
	struct job_record *job_ptr;
	uint32_t jobs_packed = 0, tmp_offset;
	Buf buffer;
	time_t min_age = 0, now = time(NULL);

	buffer_ptr[0] = NULL;
	*buffer_size = 0;

	buffer = init_buf(BUF_SIZE);

	/* write message body header : size and time */
	/* put in a place holder job record count of 0 for now */
	pack32(jobs_packed, buffer);
	pack_time(now, buffer);

	if (slurmctld_conf.min_job_age > 0)
		min_age = now  - slurmctld_conf.min_job_age;

	/* write individual job records */
	part_filter_set(uid);
	job_iterator = list_iterator_create(job_list);
	while ((job_ptr = (struct job_record *) list_next(job_iterator))) {
		xassert (job_ptr->magic == JOB_MAGIC);

		if (((show_flags & SHOW_ALL) == 0) && (uid != 0) &&
		    _all_parts_hidden(job_ptr))
			continue;

		if (_hide_job(job_ptr, uid))
			continue;

		if ((min_age > 0) && (job_ptr->end_time < min_age) &&
		    (! IS_JOB_COMPLETING(job_ptr)) && IS_JOB_FINISHED(job_ptr))
			continue;	/* job ready for purging, don't dump */

		if ((filter_uid != NO_VAL) && (filter_uid != job_ptr->user_id))
			continue;

		pack_job(job_ptr, show_flags, buffer, protocol_version, uid);
		jobs_packed++;
	}
	part_filter_clear();
	list_iterator_destroy(job_iterator);

	/* put the real record count in the message body header */
	tmp_offset = get_buf_offset(buffer);
	set_buf_offset(buffer, 0);
	pack32(jobs_packed, buffer);
	set_buf_offset(buffer, tmp_offset);

	*buffer_size = get_buf_offset(buffer);
	buffer_ptr[0] = xfer_buf_data(buffer);
}

/*
 * pack_one_job - dump information for one jobs in
 *	machine independent form (for network transmission)
 * OUT buffer_ptr - the pointer is set to the allocated buffer.
 * OUT buffer_size - set to size of the buffer in bytes
 * IN job_id - ID of job that we want info for
 * IN show_flags - job filtering options
 * IN uid - uid of user making request (for partition filtering)
 * NOTE: the buffer at *buffer_ptr must be xfreed by the caller
 * NOTE: change _unpack_job_desc_msg() in common/slurm_protocol_pack.c
 *	whenever the data format changes
 */
extern int pack_one_job(char **buffer_ptr, int *buffer_size,
			uint32_t job_id, uint16_t show_flags, uid_t uid,
			uint16_t protocol_version)
{
	struct job_record *job_ptr;
	uint32_t jobs_packed = 0, tmp_offset;
	Buf buffer;

	buffer_ptr[0] = NULL;
	*buffer_size = 0;

	buffer = init_buf(BUF_SIZE);

	/* write message body header : size and time */
	/* put in a place holder job record count of 0 for now */
	pack32(jobs_packed, buffer);
	pack_time(time(NULL), buffer);

	job_ptr = find_job_record(job_id);
	if (job_ptr && (job_ptr->array_task_id == NO_VAL) &&
	    !job_ptr->array_recs) {
		if (!_hide_job(job_ptr, uid)) {
			pack_job(job_ptr, show_flags, buffer, protocol_version,
				 uid);
			jobs_packed++;
		}
	} else {
		bool packed_head = false;

		/* Either the job is not found or it is a job array */
		if (job_ptr) {
			packed_head = true;
			if (!_hide_job(job_ptr, uid)) {
				pack_job(job_ptr, show_flags, buffer,
					 protocol_version, uid);
				jobs_packed++;
			}
		}

		job_ptr = job_array_hash_j[JOB_HASH_INX(job_id)];
		while (job_ptr) {
			if ((job_ptr->job_id == job_id) && packed_head) {
				;	/* Already packed */
			} else if (job_ptr->array_job_id == job_id) {
				if (_hide_job(job_ptr, uid))
					break;
				pack_job(job_ptr, show_flags, buffer,
					 protocol_version, uid);
				jobs_packed++;
			}
			job_ptr = job_ptr->job_array_next_j;
		}
	}

	if (jobs_packed == 0) {
		free_buf(buffer);
		return ESLURM_INVALID_JOB_ID;
	}

	/* put the real record count in the message body header */
	tmp_offset = get_buf_offset(buffer);
	set_buf_offset(buffer, 0);
	pack32(jobs_packed, buffer);
	set_buf_offset(buffer, tmp_offset);

	*buffer_size = get_buf_offset(buffer);
	buffer_ptr[0] = xfer_buf_data(buffer);

	return SLURM_SUCCESS;
}

/*
 * pack_job - dump all configuration information about a specific job in
 *	machine independent form (for network transmission)
 * IN dump_job_ptr - pointer to job for which information is requested
 * IN show_flags - job filtering options
 * IN/OUT buffer - buffer in which data is placed, pointers automatically
 *	updated
 * IN uid - user requesting the data
 * NOTE: change _unpack_job_info_members() in common/slurm_protocol_pack.c
 *	  whenever the data format changes
 */
void pack_job(struct job_record *dump_job_ptr, uint16_t show_flags, Buf buffer,
	      uint16_t protocol_version, uid_t uid)
{
	struct job_details *detail_ptr;
	time_t begin_time = 0;
	char *nodelist = NULL;
	assoc_mgr_lock_t locks = { NO_LOCK, NO_LOCK,
				   READ_LOCK, NO_LOCK, NO_LOCK };

	if (protocol_version >= SLURM_14_11_PROTOCOL_VERSION) {
		detail_ptr = dump_job_ptr->details;
		pack32(dump_job_ptr->array_job_id, buffer);
		pack32(dump_job_ptr->array_task_id, buffer);
		if (dump_job_ptr->array_recs) {
			build_array_str(dump_job_ptr);
			packstr(dump_job_ptr->array_recs->task_id_str, buffer);
			pack32(dump_job_ptr->array_recs->max_run_tasks, buffer);
		} else {
			packnull(buffer);
			pack32((uint32_t) 0, buffer);
		}
		pack32(dump_job_ptr->assoc_id, buffer);
		pack32(dump_job_ptr->job_id,   buffer);
		pack32(dump_job_ptr->user_id,  buffer);
		pack32(dump_job_ptr->group_id, buffer);
		pack32(dump_job_ptr->profile,  buffer);

		pack16(dump_job_ptr->job_state,    buffer);
		pack16(dump_job_ptr->batch_flag,   buffer);
		pack16(dump_job_ptr->state_reason, buffer);
		pack8(dump_job_ptr->reboot,        buffer);
		pack16(dump_job_ptr->restart_cnt,  buffer);
		pack16(show_flags,  buffer);

		pack32(dump_job_ptr->alloc_sid, buffer);
		if ((dump_job_ptr->time_limit == NO_VAL)
		    && dump_job_ptr->part_ptr)
			pack32(dump_job_ptr->part_ptr->max_time, buffer);
		else
			pack32(dump_job_ptr->time_limit, buffer);
		pack32(dump_job_ptr->time_min, buffer);

		if (dump_job_ptr->details) {
			pack16(dump_job_ptr->details->nice,  buffer);
			pack_time(dump_job_ptr->details->submit_time, buffer);
			/* Earliest possible begin time */
			begin_time = dump_job_ptr->details->begin_time;
		} else {
			pack16(0, buffer);
			pack_time((time_t) 0, buffer);
		}

		pack_time(begin_time, buffer);
		/* Actual or expected start time */
		if ((dump_job_ptr->start_time) || (begin_time <= time(NULL)))
			pack_time(dump_job_ptr->start_time, buffer);
		else	/* earliest start time in the future */
			pack_time(begin_time, buffer);

		pack_time(dump_job_ptr->end_time, buffer);
		pack_time(dump_job_ptr->suspend_time, buffer);
		pack_time(dump_job_ptr->pre_sus_time, buffer);
		pack_time(dump_job_ptr->resize_time, buffer);
		pack_time(dump_job_ptr->preempt_time, buffer);
		pack32(dump_job_ptr->priority, buffer);

		/* Only send the allocated nodelist since we are only sending
		 * the number of cpus and nodes that are currently allocated. */
		if (!IS_JOB_COMPLETING(dump_job_ptr))
			packstr(dump_job_ptr->nodes, buffer);
		else {
			nodelist =
				bitmap2node_name(dump_job_ptr->node_bitmap_cg);
			packstr(nodelist, buffer);
			xfree(nodelist);
		}

		packstr(dump_job_ptr->sched_nodes, buffer);

		if (!IS_JOB_PENDING(dump_job_ptr) && dump_job_ptr->part_ptr)
			packstr(dump_job_ptr->part_ptr->name, buffer);
		else
			packstr(dump_job_ptr->partition, buffer);
		packstr(dump_job_ptr->account, buffer);
		packstr(dump_job_ptr->network, buffer);
		packstr(dump_job_ptr->comment, buffer);
		packstr(dump_job_ptr->gres, buffer);
		packstr(dump_job_ptr->batch_host, buffer);
		if (!IS_JOB_COMPLETED(dump_job_ptr) &&
		    (show_flags & SHOW_DETAIL2) &&
		    ((dump_job_ptr->user_id == (uint32_t) uid) ||
		     validate_slurm_user(uid))) {
			char *batch_script = get_job_script(dump_job_ptr);
			packstr(batch_script, buffer);
			xfree(batch_script);
		} else {
			packnull(buffer);
		}

		assoc_mgr_lock(&locks);
		if (assoc_mgr_qos_list) {
			packstr(slurmdb_qos_str(assoc_mgr_qos_list,
						dump_job_ptr->qos_id), buffer);
		} else
			packnull(buffer);
		assoc_mgr_unlock(&locks);

		packstr(dump_job_ptr->licenses, buffer);
		packstr(dump_job_ptr->state_desc, buffer);
		packstr(dump_job_ptr->resv_name, buffer);

		pack32(dump_job_ptr->exit_code, buffer);
		pack32(dump_job_ptr->derived_ec, buffer);

		if (show_flags & SHOW_DETAIL) {
			pack_job_resources(dump_job_ptr->job_resrcs, buffer,
					   protocol_version);
		} else {
			uint32_t empty = NO_VAL;
			pack32(empty, buffer);
		}

		packstr(dump_job_ptr->name, buffer);
		packstr(dump_job_ptr->wckey, buffer);
		pack32(dump_job_ptr->req_switch, buffer);
		pack32(dump_job_ptr->wait4switch, buffer);

		packstr(dump_job_ptr->alloc_node, buffer);
		if (!IS_JOB_COMPLETING(dump_job_ptr))
			pack_bit_fmt(dump_job_ptr->node_bitmap, buffer);
		else
			pack_bit_fmt(dump_job_ptr->node_bitmap_cg, buffer);

		select_g_select_jobinfo_pack(dump_job_ptr->select_jobinfo,
					     buffer, protocol_version);

		/* A few details are always dumped here */
		_pack_default_job_details(dump_job_ptr, buffer,
					  protocol_version);

		/* other job details are only dumped until the job starts
		 * running (at which time they become meaningless) */
		if (detail_ptr)
			_pack_pending_job_details(detail_ptr, buffer,
						  protocol_version);
		else
			_pack_pending_job_details(NULL, buffer,
						  protocol_version);
	} else if (protocol_version >= SLURM_14_03_PROTOCOL_VERSION) {
		detail_ptr = dump_job_ptr->details;
		pack32(dump_job_ptr->array_job_id, buffer);
		pack32(dump_job_ptr->array_task_id, buffer);
		pack32(dump_job_ptr->assoc_id, buffer);
		pack32(dump_job_ptr->job_id, buffer);
		pack32(dump_job_ptr->user_id, buffer);
		pack32(dump_job_ptr->group_id, buffer);
		pack32(dump_job_ptr->profile, buffer);

		pack16(dump_job_ptr->job_state,    buffer);
		pack16(dump_job_ptr->batch_flag,   buffer);
		pack16(dump_job_ptr->state_reason, buffer);
		pack16(dump_job_ptr->restart_cnt,  buffer);
		pack16(show_flags,  buffer);

		pack32(dump_job_ptr->alloc_sid, buffer);
		if ((dump_job_ptr->time_limit == NO_VAL)
		    && dump_job_ptr->part_ptr)
			pack32(dump_job_ptr->part_ptr->max_time, buffer);
		else
			pack32(dump_job_ptr->time_limit, buffer);
		pack32(dump_job_ptr->time_min, buffer);

		if (dump_job_ptr->details) {
			pack16(dump_job_ptr->details->nice,  buffer);
			pack_time(dump_job_ptr->details->submit_time, buffer);
			/* Earliest possible begin time */
			begin_time = dump_job_ptr->details->begin_time;
		} else {
			pack16(0, buffer);
			pack_time((time_t) 0, buffer);
		}

		pack_time(begin_time, buffer);
		/* Actual or expected start time */
		if ((dump_job_ptr->start_time) || (begin_time <= time(NULL)))
			pack_time(dump_job_ptr->start_time, buffer);
		else	/* earliest start time in the future */
			pack_time(begin_time, buffer);

		pack_time(dump_job_ptr->end_time, buffer);
		pack_time(dump_job_ptr->suspend_time, buffer);
		pack_time(dump_job_ptr->pre_sus_time, buffer);
		pack_time(dump_job_ptr->resize_time, buffer);
		pack_time(dump_job_ptr->preempt_time, buffer);
		pack32(dump_job_ptr->priority, buffer);

		/* Only send the allocated nodelist since we are only sending
		 * the number of cpus and nodes that are currently allocated. */
		if (!IS_JOB_COMPLETING(dump_job_ptr))
			packstr(dump_job_ptr->nodes, buffer);
		else {
			nodelist =
				bitmap2node_name(dump_job_ptr->node_bitmap_cg);
			packstr(nodelist, buffer);
			xfree(nodelist);
		}

		if (!IS_JOB_PENDING(dump_job_ptr) && dump_job_ptr->part_ptr)
			packstr(dump_job_ptr->part_ptr->name, buffer);
		else
			packstr(dump_job_ptr->partition, buffer);
		packstr(dump_job_ptr->account, buffer);
		packstr(dump_job_ptr->network, buffer);
		packstr(dump_job_ptr->comment, buffer);
		packstr(dump_job_ptr->gres, buffer);
		packstr(dump_job_ptr->batch_host, buffer);
		if (!IS_JOB_COMPLETED(dump_job_ptr) &&
		    (show_flags & SHOW_DETAIL2) &&
		    ((dump_job_ptr->user_id == (uint32_t) uid) ||
		     validate_slurm_user(uid))) {
			char *batch_script = get_job_script(dump_job_ptr);
			packstr(batch_script, buffer);
			xfree(batch_script);
		} else {
			packnull(buffer);
		}

		assoc_mgr_lock(&locks);
		if (assoc_mgr_qos_list) {
			packstr(slurmdb_qos_str(assoc_mgr_qos_list,
						dump_job_ptr->qos_id), buffer);
		} else
			packnull(buffer);
		assoc_mgr_unlock(&locks);

		packstr(dump_job_ptr->licenses, buffer);
		packstr(dump_job_ptr->state_desc, buffer);
		packstr(dump_job_ptr->resv_name, buffer);

		pack32(dump_job_ptr->exit_code, buffer);
		pack32(dump_job_ptr->derived_ec, buffer);

		if (show_flags & SHOW_DETAIL) {
			pack_job_resources(dump_job_ptr->job_resrcs, buffer,
					   protocol_version);
		} else {
			uint32_t empty = NO_VAL;
			pack32(empty, buffer);
		}

		packstr(dump_job_ptr->name, buffer);
		packstr(dump_job_ptr->wckey, buffer);
		pack32(dump_job_ptr->req_switch, buffer);
		pack32(dump_job_ptr->wait4switch, buffer);

		packstr(dump_job_ptr->alloc_node, buffer);
		if (!IS_JOB_COMPLETING(dump_job_ptr))
			pack_bit_fmt(dump_job_ptr->node_bitmap, buffer);
		else
			pack_bit_fmt(dump_job_ptr->node_bitmap_cg, buffer);

		select_g_select_jobinfo_pack(dump_job_ptr->select_jobinfo,
					     buffer, protocol_version);

		/* A few details are always dumped here */
		_pack_default_job_details(dump_job_ptr, buffer,
					  protocol_version);

		/* other job details are only dumped until the job starts
		 * running (at which time they become meaningless) */
		if (detail_ptr)
			_pack_pending_job_details(detail_ptr, buffer,
						  protocol_version);
		else
			_pack_pending_job_details(NULL, buffer,
						  protocol_version);
	} else if (protocol_version >= SLURM_2_6_PROTOCOL_VERSION) {
		pack32(dump_job_ptr->array_job_id, buffer);
		pack16((uint16_t) dump_job_ptr->array_task_id, buffer);
		pack32(dump_job_ptr->assoc_id, buffer);
		pack32(dump_job_ptr->job_id, buffer);
		pack32(dump_job_ptr->user_id, buffer);
		pack32(dump_job_ptr->group_id, buffer);
		pack32(dump_job_ptr->profile, buffer);

		pack16(dump_job_ptr->job_state,    buffer);
		pack16(dump_job_ptr->batch_flag,   buffer);
		pack16(dump_job_ptr->state_reason, buffer);
		pack16(dump_job_ptr->restart_cnt,  buffer);
		pack16(show_flags,  buffer);

		pack32(dump_job_ptr->alloc_sid, buffer);
		if ((dump_job_ptr->time_limit == NO_VAL)
		    && dump_job_ptr->part_ptr)
			pack32(dump_job_ptr->part_ptr->max_time, buffer);
		else
			pack32(dump_job_ptr->time_limit, buffer);
		pack32(dump_job_ptr->time_min, buffer);

		if (dump_job_ptr->details) {
			pack16(dump_job_ptr->details->nice,  buffer);
			pack_time(dump_job_ptr->details->submit_time, buffer);
			/* Earliest possible begin time */
			begin_time = dump_job_ptr->details->begin_time;
		} else {
			pack16(0, buffer);
			pack_time((time_t) 0, buffer);
		}

		pack_time(begin_time, buffer);
		/* Actual or expected start time */
		if ((dump_job_ptr->start_time) || (begin_time <= time(NULL)))
			pack_time(dump_job_ptr->start_time, buffer);
		else	/* earliest start time in the future */
			pack_time(begin_time, buffer);

		pack_time(dump_job_ptr->end_time, buffer);
		pack_time(dump_job_ptr->suspend_time, buffer);
		pack_time(dump_job_ptr->pre_sus_time, buffer);
		pack_time(dump_job_ptr->resize_time, buffer);
		pack_time(dump_job_ptr->preempt_time, buffer);
		pack32(dump_job_ptr->priority, buffer);

		/* Only send the allocated nodelist since we are only sending
		 * the number of cpus and nodes that are currently allocated. */
		if (!IS_JOB_COMPLETING(dump_job_ptr))
			packstr(dump_job_ptr->nodes, buffer);
		else {
			nodelist =
				bitmap2node_name(dump_job_ptr->node_bitmap_cg);
			packstr(nodelist, buffer);
			xfree(nodelist);
		}

		if (!IS_JOB_PENDING(dump_job_ptr) && dump_job_ptr->part_ptr)
			packstr(dump_job_ptr->part_ptr->name, buffer);
		else
			packstr(dump_job_ptr->partition, buffer);
		packstr(dump_job_ptr->account, buffer);
		packstr(dump_job_ptr->network, buffer);
		packstr(dump_job_ptr->comment, buffer);
		packstr(dump_job_ptr->gres, buffer);
		packstr(dump_job_ptr->batch_host, buffer);
		if (!IS_JOB_COMPLETED(dump_job_ptr) &&
		    (show_flags & SHOW_DETAIL2) &&
		    ((dump_job_ptr->user_id == (uint32_t) uid) ||
		     validate_slurm_user(uid))) {
			char *batch_script = get_job_script(dump_job_ptr);
			packstr(batch_script, buffer);
			xfree(batch_script);
		} else {
			packnull(buffer);
		}

		assoc_mgr_lock(&locks);
		if (assoc_mgr_qos_list) {
			packstr(slurmdb_qos_str(assoc_mgr_qos_list,
						dump_job_ptr->qos_id), buffer);
		} else
			packnull(buffer);
		assoc_mgr_unlock(&locks);

		packstr(dump_job_ptr->licenses, buffer);
		packstr(dump_job_ptr->state_desc, buffer);
		packstr(dump_job_ptr->resv_name, buffer);

		pack32(dump_job_ptr->exit_code, buffer);
		pack32(dump_job_ptr->derived_ec, buffer);

		if (show_flags & SHOW_DETAIL) {
			pack_job_resources(dump_job_ptr->job_resrcs, buffer,
					   protocol_version);
		} else {
			uint32_t empty = NO_VAL;
			pack32(empty, buffer);
		}

		packstr(dump_job_ptr->name, buffer);
		packstr(dump_job_ptr->wckey, buffer);
		pack32(dump_job_ptr->req_switch, buffer);
		pack32(dump_job_ptr->wait4switch, buffer);

		packstr(dump_job_ptr->alloc_node, buffer);
		if (!IS_JOB_COMPLETING(dump_job_ptr))
			pack_bit_fmt(dump_job_ptr->node_bitmap, buffer);
		else
			pack_bit_fmt(dump_job_ptr->node_bitmap_cg, buffer);

		select_g_select_jobinfo_pack(dump_job_ptr->select_jobinfo,
					     buffer, protocol_version);

		detail_ptr = dump_job_ptr->details;
		/* A few details are always dumped here */
		_pack_default_job_details(dump_job_ptr, buffer,
					  protocol_version);

		/* other job details are only dumped until the job starts
		 * running (at which time they become meaningless) */
		if (detail_ptr)
			_pack_pending_job_details(detail_ptr, buffer,
						  protocol_version);
		else
			_pack_pending_job_details(NULL, buffer,
						  protocol_version);
	} else {
		error("pack_job: protocol_version "
		      "%hu not supported", protocol_version);
	}
}

static int _find_node_max_cpu_cnt(void)
{
	int i, max_cpu_cnt = 1;
	struct node_record *node_ptr = node_record_table_ptr;

	for (i = 0; i < node_record_count; i++, node_ptr++) {
#ifndef HAVE_BG
		if (slurmctld_conf.fast_schedule) {
			/* Only data from config_record used for scheduling */
			max_cpu_cnt = MAX(max_cpu_cnt,
					  node_ptr->config_ptr->cpus);
		} else {
#endif
			/* Individual node data used for scheduling */
			max_cpu_cnt = MAX(max_cpu_cnt, node_ptr->cpus);
#ifndef HAVE_BG
		}
#endif
	}
	return max_cpu_cnt;
}

/* pack default job details for "get_job_info" RPC */
static void _pack_default_job_details(struct job_record *job_ptr,
				      Buf buffer, uint16_t protocol_version)
{
	static int max_cpu_cnt = -1;
	int i;
	struct job_details *detail_ptr = job_ptr->details;
	char *cmd_line = NULL;
	char *tmp = NULL;
	uint32_t len = 0;
	uint16_t shared = 0;

	if (!detail_ptr)
		shared = (uint16_t) NO_VAL;
	else if (detail_ptr->share_res == 1)	/* User --share */
		shared = 1;
	else if ((detail_ptr->share_res == 0) ||
		 (detail_ptr->whole_node == 1))	/* User --exclusive */
		shared = 0;
	else if (job_ptr->part_ptr) {
		/* Report shared status based upon latest partition info */
		if ((job_ptr->part_ptr->max_share & SHARED_FORCE) &&
		    ((job_ptr->part_ptr->max_share & (~SHARED_FORCE)) > 1))
			shared = 1;		/* Partition Shared=force */
		else if (job_ptr->part_ptr->max_share == 0)
			shared = 0;		/* Partition Shared=exclusive */
		else
			shared = 0;		/* Part Shared=yes or no */
	} else
		shared = (uint16_t) NO_VAL;	/* No user or partition info */

	if (max_cpu_cnt == -1)
		max_cpu_cnt = _find_node_max_cpu_cnt();

	if (protocol_version >= SLURM_MIN_PROTOCOL_VERSION) {
		if (detail_ptr) {
			packstr(detail_ptr->features,   buffer);
			packstr(detail_ptr->work_dir,   buffer);
			packstr(detail_ptr->dependency, buffer);

			if (detail_ptr->argv) {
				/* Determine size needed for a string
				 * containing all arguments */
				for (i=0; detail_ptr->argv[i]; i++) {
					len += strlen(detail_ptr->argv[i]);
				}
				len += i;

				cmd_line = xmalloc(len*sizeof(char));
				tmp = cmd_line;
				for (i=0; detail_ptr->argv[i]; i++) {
					if (i != 0) {
						*tmp = ' ';
						tmp++;
					}
					strcpy(tmp,detail_ptr->argv[i]);
					tmp += strlen(detail_ptr->argv[i]);
				}
				packstr(cmd_line, buffer);
				xfree(cmd_line);
			} else
				packnull(buffer);

			if (IS_JOB_COMPLETING(job_ptr) && job_ptr->cpu_cnt) {
				pack32(job_ptr->cpu_cnt, buffer);
				pack32((uint32_t) 0, buffer);
			} else if (job_ptr->total_cpus &&
				   !IS_JOB_PENDING(job_ptr)) {
				/* If job is PENDING ignore total_cpus,
				 * which may have been set by previous run
				 * followed by job requeue. */
				pack32(job_ptr->total_cpus, buffer);
				pack32((uint32_t) 0, buffer);
			} else {
				pack32(detail_ptr->min_cpus, buffer);
				if (detail_ptr->max_cpus != NO_VAL)
					pack32(detail_ptr->max_cpus, buffer);
				else
					pack32((uint32_t) 0, buffer);

			}
			if (IS_JOB_COMPLETING(job_ptr) && job_ptr->node_cnt) {
				pack32(job_ptr->node_cnt, buffer);
				pack32((uint32_t) 0, buffer);
			} else if (job_ptr->total_nodes) {
				pack32(job_ptr->total_nodes, buffer);
				pack32((uint32_t) 0, buffer);
			} else {
				/* Use task count to help estimate min_nodes */
				uint32_t min_nodes;
				min_nodes = detail_ptr->num_tasks +
					    max_cpu_cnt - 1;
				min_nodes /= max_cpu_cnt;
				min_nodes = MAX(min_nodes,
						detail_ptr->min_nodes);
				pack32(min_nodes, buffer);
				pack32(detail_ptr->max_nodes, buffer);
			}
			pack16(detail_ptr->requeue,   buffer);
			pack16(detail_ptr->ntasks_per_node, buffer);
			pack16(shared, buffer);
		} else {
			packnull(buffer);
			packnull(buffer);
			packnull(buffer);
			packnull(buffer);

			if (job_ptr->total_cpus)
				pack32(job_ptr->total_cpus, buffer);
			else
				pack32(job_ptr->cpu_cnt, buffer);
			pack32((uint32_t) 0, buffer);

			pack32(job_ptr->node_cnt, buffer);
			pack32((uint32_t) 0, buffer);
			pack16((uint16_t) 0, buffer);
			pack16((uint16_t) 0, buffer);
			pack16((uint16_t) 0, buffer);
		}
	} else {
		error("_pack_default_job_details: protocol_version "
		      "%hu not supported", protocol_version);
	}
}

/* pack pending job details for "get_job_info" RPC */
static void _pack_pending_job_details(struct job_details *detail_ptr,
				      Buf buffer, uint16_t protocol_version)
{
	if (protocol_version >= SLURM_14_03_PROTOCOL_VERSION) {
		if (detail_ptr) {
			pack16(detail_ptr->contiguous, buffer);
			pack16(detail_ptr->core_spec, buffer);
			pack16(detail_ptr->cpus_per_task, buffer);
			pack16(detail_ptr->pn_min_cpus, buffer);

			pack32(detail_ptr->pn_min_memory, buffer);
			pack32(detail_ptr->pn_min_tmp_disk, buffer);

			packstr(detail_ptr->req_nodes, buffer);
			pack_bit_fmt(detail_ptr->req_node_bitmap, buffer);
			/* detail_ptr->req_node_layout is not packed */
			packstr(detail_ptr->exc_nodes, buffer);
			pack_bit_fmt(detail_ptr->exc_node_bitmap, buffer);

			packstr(detail_ptr->std_err, buffer);
			packstr(detail_ptr->std_in, buffer);
			packstr(detail_ptr->std_out, buffer);

			pack_multi_core_data(detail_ptr->mc_ptr, buffer,
					     protocol_version);
		} else {
			pack16((uint16_t) 0, buffer);
			pack16((uint16_t) 0, buffer);
			pack16((uint16_t) 0, buffer);
			pack16((uint16_t) 0, buffer);

			pack32((uint32_t) 0, buffer);
			pack32((uint32_t) 0, buffer);

			packnull(buffer);
			packnull(buffer);
			packnull(buffer);
			packnull(buffer);

			packnull(buffer);
			packnull(buffer);
			packnull(buffer);

			pack_multi_core_data(NULL, buffer, protocol_version);
		}
	} else if (protocol_version >= SLURM_2_6_PROTOCOL_VERSION) {
		if (detail_ptr) {
			pack16(detail_ptr->contiguous, buffer);
			pack16(detail_ptr->cpus_per_task, buffer);
			pack16(detail_ptr->pn_min_cpus, buffer);

			pack32(detail_ptr->pn_min_memory, buffer);
			pack32(detail_ptr->pn_min_tmp_disk, buffer);

			packstr(detail_ptr->req_nodes, buffer);
			pack_bit_fmt(detail_ptr->req_node_bitmap, buffer);
			/* detail_ptr->req_node_layout is not packed */
			packstr(detail_ptr->exc_nodes, buffer);
			pack_bit_fmt(detail_ptr->exc_node_bitmap, buffer);

			pack_multi_core_data(detail_ptr->mc_ptr, buffer,
					     protocol_version);
		} else {
			pack16((uint16_t) 0, buffer);
			pack16((uint16_t) 0, buffer);
			pack16((uint16_t) 0, buffer);

			pack32((uint32_t) 0, buffer);
			pack32((uint32_t) 0, buffer);

			packnull(buffer);
			packnull(buffer);
			packnull(buffer);
			packnull(buffer);

			pack_multi_core_data(NULL, buffer, protocol_version);
		}
	} else {
		error("_pack_pending_job_details: protocol_version "
		      "%hu not supported", protocol_version);
	}
}

/*
 * purge_old_job - purge old job records.
 *	The jobs must have completed at least MIN_JOB_AGE minutes ago.
 *	Test job dependencies, handle after_ok, after_not_ok before
 *	purging any jobs.
 * NOTE: READ lock slurmctld config and WRITE lock jobs before entry
 */
void purge_old_job(void)
{
	ListIterator job_iterator;
	struct job_record  *job_ptr;
	int i;

	job_iterator = list_iterator_create(job_list);
	while ((job_ptr = (struct job_record *) list_next(job_iterator))) {
		if (!IS_JOB_PENDING(job_ptr))
			continue;
		if (test_job_dependency(job_ptr) == 2) {
			char jbuf[JBUFSIZ];

			debug("%s: %s dependency condition never satisfied",
			      __func__, jobid2str(job_ptr, jbuf));
			job_ptr->state_reason = WAIT_DEP_INVALID;
			xfree(job_ptr->state_desc);
		}
	}
	list_iterator_destroy(job_iterator);

	i = list_delete_all(job_list, &_list_find_job_old, "");
	if (i) {
		debug2("purge_old_job: purged %d old job records", i);
/*		last_job_update = now;		don't worry about state save */
	}
}


/*
 * _purge_job_record - purge specific job record. No testing is performed to
 *	insure the job records has no active references. Use only for job
 *	records that were never fully operational (e.g. WILL_RUN test, failed
 *	job load, failed job create, etc.).
 * IN job_id - job_id of job record to be purged
 * RET int - count of job's purged
 * global: job_list - global job table
 */
static int _purge_job_record(uint32_t job_id)
{
	return list_delete_all(job_list, &_list_find_job_id, (void *) &job_id);
}


/*
 * reset_job_bitmaps - reestablish bitmaps for existing jobs.
 *	this should be called after rebuilding node information,
 *	but before using any job entries.
 * global: last_job_update - time of last job table update
 *	job_list - pointer to global job list
 */
void reset_job_bitmaps(void)
{
	ListIterator job_iterator;
	struct job_record  *job_ptr;
	struct part_record *part_ptr;
	List part_ptr_list = NULL;
	bool job_fail = false;
	time_t now = time(NULL);
	bool gang_flag = false;
	static uint32_t cr_flag = NO_VAL;

	xassert(job_list);

	if (cr_flag == NO_VAL) {
		cr_flag = 0;  /* call is no-op for select/linear and bluegene */
		if (select_g_get_info_from_plugin(SELECT_CR_PLUGIN,
						  NULL, &cr_flag)) {
			cr_flag = NO_VAL;	/* error */
		}

	}
	if (slurm_get_preempt_mode() == PREEMPT_MODE_GANG)
		gang_flag = true;

	job_iterator = list_iterator_create(job_list);
	while ((job_ptr = (struct job_record *) list_next(job_iterator))) {
		xassert (job_ptr->magic == JOB_MAGIC);
		job_fail = false;

		if (job_ptr->partition == NULL) {
			error("No partition for job_id %u", job_ptr->job_id);
			part_ptr = NULL;
			job_fail = true;
		} else {
			part_ptr = find_part_record(job_ptr->partition);
			if (part_ptr == NULL) {
				part_ptr_list = get_part_list(job_ptr->
							      partition);
				if (part_ptr_list)
					part_ptr = list_peek(part_ptr_list);
			}
			if (part_ptr == NULL) {
				error("Invalid partition (%s) for job %u",
				      job_ptr->partition, job_ptr->job_id);
				job_fail = true;
			}
		}
		job_ptr->part_ptr = part_ptr;
		FREE_NULL_LIST(job_ptr->part_ptr_list);
		if (part_ptr_list) {
			job_ptr->part_ptr_list = part_ptr_list;
			part_ptr_list = NULL;	/* clear for next job */
		}

		FREE_NULL_BITMAP(job_ptr->node_bitmap_cg);
		if (job_ptr->nodes_completing &&
		    node_name2bitmap(job_ptr->nodes_completing,
				     false,  &job_ptr->node_bitmap_cg)) {
			error("Invalid nodes (%s) for job_id %u",
			      job_ptr->nodes_completing,
			      job_ptr->job_id);
			job_fail = true;
		}
		FREE_NULL_BITMAP(job_ptr->node_bitmap);
		if (job_ptr->nodes &&
		    node_name2bitmap(job_ptr->nodes, false,
				     &job_ptr->node_bitmap) && !job_fail) {
			error("Invalid nodes (%s) for job_id %u",
			      job_ptr->nodes, job_ptr->job_id);
			job_fail = true;
		}
		if (reset_node_bitmap(job_ptr->job_resrcs, job_ptr->job_id))
			job_fail = true;
		if (!job_fail && !IS_JOB_FINISHED(job_ptr) &&
		    job_ptr->job_resrcs && (cr_flag || gang_flag) &&
		    valid_job_resources(job_ptr->job_resrcs,
					node_record_table_ptr,
					slurmctld_conf.fast_schedule)) {
			error("Aborting JobID %u due to change in socket/core "
			      "configuration of allocated nodes",
			      job_ptr->job_id);
			job_fail = true;
		}
		_reset_step_bitmaps(job_ptr);

		/* Do not increase the job->node_cnt for
		 * completed jobs.
		 */
		if (! IS_JOB_COMPLETED(job_ptr))
			build_node_details(job_ptr, false); /* set node_addr */

		if (_reset_detail_bitmaps(job_ptr))
			job_fail = true;

		if (job_fail) {
			if (IS_JOB_PENDING(job_ptr)) {
				job_ptr->start_time =
					job_ptr->end_time = time(NULL);
				job_ptr->job_state = JOB_NODE_FAIL;
			} else if (IS_JOB_RUNNING(job_ptr)) {
				job_ptr->end_time = time(NULL);
				job_ptr->job_state = JOB_NODE_FAIL |
						     JOB_COMPLETING;
				build_cg_bitmap(job_ptr);
			} else if (IS_JOB_SUSPENDED(job_ptr)) {
				job_ptr->end_time = job_ptr->suspend_time;
				job_ptr->job_state = JOB_NODE_FAIL |
						     JOB_COMPLETING;
				build_cg_bitmap(job_ptr);
				job_ptr->tot_sus_time +=
					difftime(now, job_ptr->suspend_time);
				jobacct_storage_g_job_suspend(acct_db_conn,
							      job_ptr);
			}
			job_ptr->exit_code = MAX(job_ptr->exit_code, 1);
			job_ptr->state_reason = FAIL_DOWN_NODE;
			xfree(job_ptr->state_desc);
			job_completion_logger(job_ptr, false);
			if (job_ptr->job_state == JOB_NODE_FAIL) {
				/* build_cg_bitmap() may clear JOB_COMPLETING */
				epilog_slurmctld(job_ptr);
			}
		}
	}

	list_iterator_reset(job_iterator);
	/* This will reinitialize the select plugin database, which
	 * we can only do after ALL job's states and bitmaps are set
	 * (i.e. it needs to be in this second loop) */
	while ((job_ptr = (struct job_record *) list_next(job_iterator))) {
		if (select_g_select_nodeinfo_set(job_ptr) != SLURM_SUCCESS) {
			error("select_g_select_nodeinfo_set(%u): %m",
			      job_ptr->job_id);
		}
	}
	list_iterator_destroy(job_iterator);

	last_job_update = now;
}

static int _reset_detail_bitmaps(struct job_record *job_ptr)
{
	if (job_ptr->details == NULL)
		return SLURM_SUCCESS;

	FREE_NULL_BITMAP(job_ptr->details->req_node_bitmap);
	xfree(job_ptr->details->req_node_layout); /* layout info is lost
						   * but should be re-generated
						   * at job start time */
	if ((job_ptr->details->req_nodes) &&
	    (node_name2bitmap(job_ptr->details->req_nodes, false,
			      &job_ptr->details->req_node_bitmap))) {
		error("Invalid req_nodes (%s) for job_id %u",
		      job_ptr->details->req_nodes, job_ptr->job_id);
		return SLURM_ERROR;
	}

	FREE_NULL_BITMAP(job_ptr->details->exc_node_bitmap);
	if ((job_ptr->details->exc_nodes) &&
	    (node_name2bitmap(job_ptr->details->exc_nodes, true,
			      &job_ptr->details->exc_node_bitmap))) {
		error("Invalid exc_nodes (%s) for job_id %u",
		      job_ptr->details->exc_nodes, job_ptr->job_id);
		return SLURM_ERROR;
	}

	return SLURM_SUCCESS;
}

static void _reset_step_bitmaps(struct job_record *job_ptr)
{
	ListIterator step_iterator;
	struct step_record *step_ptr;

	step_iterator = list_iterator_create (job_ptr->step_list);
	while ((step_ptr = (struct step_record *) list_next (step_iterator))) {
		if (step_ptr->state < JOB_RUNNING)
			continue;
		FREE_NULL_BITMAP(step_ptr->step_node_bitmap);
		if (step_ptr->step_layout &&
		    step_ptr->step_layout->node_list &&
		    (node_name2bitmap(step_ptr->step_layout->node_list, false,
				      &step_ptr->step_node_bitmap))) {
			error("Invalid step_node_list (%s) for step_id %u.%u",
			      step_ptr->step_layout->node_list,
			      job_ptr->job_id, step_ptr->step_id);
			delete_step_record (job_ptr, step_ptr->step_id);
		}
		if ((step_ptr->step_node_bitmap == NULL) &&
		    (step_ptr->batch_step == 0)) {
			error("Missing node_list for step_id %u.%u",
			      job_ptr->job_id, step_ptr->step_id);
			delete_step_record (job_ptr, step_ptr->step_id);
		}
	}

	list_iterator_destroy (step_iterator);
	return;
}

/* update first assigned job id as needed on reconfigure
 * NOTE: READ lock_slurmctld config before entry */
void reset_first_job_id(void)
{
	job_id_sequence = MAX(job_id_sequence, slurmctld_conf.first_job_id);
}

/*
 * get_next_job_id - return the job_id to be used by default for
 *	the next job
 */
extern uint32_t get_next_job_id(void)
{
	uint32_t next_id;

	job_id_sequence = MAX(job_id_sequence, slurmctld_conf.first_job_id);
	next_id = job_id_sequence + 1;
	if (next_id >= slurmctld_conf.max_job_id)
		next_id = slurmctld_conf.first_job_id;
	return next_id;
}

/*
 * _set_job_id - set a default job_id, insure that it is unique
 * IN job_ptr - pointer to the job_record
 */
static int _set_job_id(struct job_record *job_ptr)
{
	int i;
	uint32_t new_id, max_jobs;

	xassert(job_ptr);
	xassert (job_ptr->magic == JOB_MAGIC);

	job_id_sequence = MAX(job_id_sequence, slurmctld_conf.first_job_id);
	max_jobs = slurmctld_conf.max_job_id - slurmctld_conf.first_job_id;

	/* Insure no conflict in job id if we roll over 32 bits */
	for (i = 0; i < max_jobs; i++) {
		if (++job_id_sequence >= slurmctld_conf.max_job_id)
			job_id_sequence = slurmctld_conf.first_job_id;
		new_id = job_id_sequence;
		if (find_job_record(new_id))
			continue;
		if (_dup_job_file_test(new_id))
			continue;

		job_ptr->job_id = new_id;
		/* When we get a new job id might as well make sure
		 * the db_index is 0 since there is no way it will be
		 * correct otherwise :).
		 */
		job_ptr->db_index = 0;
		return SLURM_SUCCESS;
	}
	error("We have exhausted our supply of valid job id values. "
	      "FirstJobId=%u MaxJobId=%u", slurmctld_conf.first_job_id,
	      slurmctld_conf.max_job_id);
	job_ptr->job_id = NO_VAL;
	return EAGAIN;
}


/*
 * set_job_prio - set a default job priority
 * IN job_ptr - pointer to the job_record
 */
extern void set_job_prio(struct job_record *job_ptr)
{
	uint32_t relative_prio;

	xassert(job_ptr);
	xassert (job_ptr->magic == JOB_MAGIC);

	if (IS_JOB_FINISHED(job_ptr))
		return;
	job_ptr->priority = slurm_sched_g_initial_priority(lowest_prio,
							   job_ptr);
	if ((job_ptr->priority == 0) || (job_ptr->direct_set_prio))
		return;

	relative_prio = job_ptr->priority;
	if (job_ptr->details && (job_ptr->details->nice != NICE_OFFSET)) {
		int offset = job_ptr->details->nice;
		offset -= NICE_OFFSET;
		relative_prio += offset;
	}
	lowest_prio = MIN(relative_prio, lowest_prio);
}

/* After recovering job state, if using priority/basic then we increment the
 * priorities of all jobs to avoid decrementing the base down to zero */
extern void sync_job_priorities(void)
{
	ListIterator job_iterator;
	struct job_record *job_ptr;
	uint32_t prio_boost = 0;

	if ((highest_prio != 0) && (highest_prio < TOP_PRIORITY))
		prio_boost = TOP_PRIORITY - highest_prio;
	if (strcmp(slurmctld_conf.priority_type, "priority/basic") ||
	    (prio_boost < 1000000))
		return;

	job_iterator = list_iterator_create(job_list);
	while ((job_ptr = (struct job_record *) list_next(job_iterator))) {
		if ((job_ptr->priority) && (job_ptr->direct_set_prio == 0))
			job_ptr->priority += prio_boost;
	}
	list_iterator_destroy(job_iterator);
	lowest_prio += prio_boost;
}

/*
 * _top_priority - determine if any other job has a higher priority than the
 *	specified job
 * IN job_ptr - pointer to selected job
 * RET true if selected job has highest priority
 */
static bool _top_priority(struct job_record *job_ptr)
{
	struct job_details *detail_ptr = job_ptr->details;
	bool top;

#ifdef HAVE_BG
	static uint16_t static_part = (uint16_t)NO_VAL;
	int rc = SLURM_SUCCESS;

	/* On BlueGene with static partitioning, we don't want to delay
	 * jobs based upon priority since jobs of different sizes can
	 * execute on different sets of nodes. While sched/backfill would
	 * eventually start the job if delayed here based upon priority,
	 * that could delay the initiation of a job by a few seconds. */
	if (static_part == (uint16_t)NO_VAL) {
		/* Since this never changes we can just set it once
		   and not look at it again. */
		rc = select_g_get_info_from_plugin(SELECT_STATIC_PART, job_ptr,
						   &static_part);
	}
	if ((rc == SLURM_SUCCESS) && (static_part == 1))
		return true;
#endif

	if (job_ptr->priority == 0)	/* user held */
		top = false;
	else {
		ListIterator job_iterator;
		struct job_record *job_ptr2;

		top = true;	/* assume top priority until found otherwise */
		job_iterator = list_iterator_create(job_list);
		while ((job_ptr2 = (struct job_record *)
					list_next(job_iterator))) {
			if (job_ptr2 == job_ptr)
				continue;
			if (!IS_JOB_PENDING(job_ptr2))
				continue;
			if (IS_JOB_COMPLETING(job_ptr2)) {
				/* Job is hung in pending & completing state,
				 * indicative of job requeue */
				continue;
			}
			if (!acct_policy_job_runnable_state(job_ptr2) ||
			    !misc_policy_job_runnable_state(job_ptr2) ||
			    !part_policy_job_runnable_state(job_ptr2) ||
			    !job_independent(job_ptr2, 0))
				continue;
			if ((job_ptr2->resv_name && (!job_ptr->resv_name)) ||
			    ((!job_ptr2->resv_name) && job_ptr->resv_name))
				continue;	/* different reservation */
			if (job_ptr2->resv_name && job_ptr->resv_name &&
			    (!strcmp(job_ptr2->resv_name,
				     job_ptr->resv_name))) {
				/* same reservation */
				if (job_ptr2->priority <= job_ptr->priority)
					continue;
				top = false;
				break;
			}
			if (job_ptr2->part_ptr == job_ptr->part_ptr) {
				/* same partition */
				if (job_ptr2->priority <= job_ptr->priority)
					continue;
				top = false;
				break;
			}
			if (bit_overlap(job_ptr->part_ptr->node_bitmap,
					job_ptr2->part_ptr->node_bitmap) == 0)
				continue;   /* no node overlap in partitions */
			if ((job_ptr2->part_ptr->priority >
			     job_ptr ->part_ptr->priority) ||
			    ((job_ptr2->part_ptr->priority ==
			      job_ptr ->part_ptr->priority) &&
			     (job_ptr2->priority >  job_ptr->priority))) {
				top = false;
				break;
			}
		}
		list_iterator_destroy(job_iterator);
	}

	if ((!top) && detail_ptr) {	/* not top prio */
		if (job_ptr->priority == 0) {		/* user/admin hold */
			if (job_ptr->state_reason != FAIL_BAD_CONSTRAINTS
			    && (job_ptr->state_reason != WAIT_HELD)
			    && (job_ptr->state_reason != WAIT_HELD_USER)
			    && job_ptr->state_reason != WAIT_MAX_REQUEUE) {
				job_ptr->state_reason = WAIT_HELD;
				xfree(job_ptr->state_desc);
			}
		} else if (job_ptr->state_reason == WAIT_NO_REASON) {
			job_ptr->state_reason = WAIT_PRIORITY;
			xfree(job_ptr->state_desc);
		}
	}
	return top;
}

static void _merge_job_licenses(struct job_record *shrink_job_ptr,
				struct job_record *expand_job_ptr)
{
	xassert(shrink_job_ptr);
	xassert(expand_job_ptr);

	if (!shrink_job_ptr->licenses)		/* No licenses to add */
		return;

	if (!expand_job_ptr->licenses) {	/* Just transfer licenses */
		expand_job_ptr->licenses = shrink_job_ptr->licenses;
		shrink_job_ptr->licenses = NULL;
		FREE_NULL_LIST(expand_job_ptr->license_list);
		expand_job_ptr->license_list = shrink_job_ptr->license_list;
		shrink_job_ptr->license_list = NULL;
		return;
	}

	/* Merge the license information into expanding job */
	xstrcat(expand_job_ptr->licenses, ",");
	xstrcat(expand_job_ptr->licenses, shrink_job_ptr->licenses);
	xfree(shrink_job_ptr->licenses);
	FREE_NULL_LIST(expand_job_ptr->license_list);
	FREE_NULL_LIST(shrink_job_ptr->license_list);
	license_job_merge(expand_job_ptr);
	return;
}

static int _update_job(struct job_record *job_ptr, job_desc_msg_t * job_specs,
		       uid_t uid)
{
	int error_code = SLURM_SUCCESS;
	enum job_state_reason fail_reason;
	bool authorized = false, admin = false;
	uint32_t save_min_nodes = 0, save_max_nodes = 0;
	uint32_t save_min_cpus = 0, save_max_cpus = 0;
	struct job_details *detail_ptr;
	struct part_record *tmp_part_ptr;
	bitstr_t *exc_bitmap = NULL, *req_bitmap = NULL;
	time_t now = time(NULL);
	multi_core_data_t *mc_ptr = NULL;
	bool update_accounting = false;
	acct_policy_limit_set_t acct_policy_limit_set;

#ifdef HAVE_BG
	uint16_t conn_type[SYSTEM_DIMENSIONS] = {(uint16_t) NO_VAL};
	uint16_t reboot = (uint16_t) NO_VAL;
	uint16_t rotate = (uint16_t) NO_VAL;
	uint16_t geometry[SYSTEM_DIMENSIONS] = {(uint16_t) NO_VAL};
	char *image = NULL;
	static uint32_t cpus_per_mp = 0;
	static uint16_t cpus_per_node = 0;

	if (!cpus_per_mp)
		select_g_alter_node_cnt(SELECT_GET_MP_CPU_CNT, &cpus_per_mp);
	if (!cpus_per_node)
		select_g_alter_node_cnt(SELECT_GET_NODE_CPU_CNT,
					&cpus_per_node);
#endif
	memset(&acct_policy_limit_set, 0, sizeof(acct_policy_limit_set_t));

	error_code = job_submit_plugin_modify(job_specs, job_ptr,
					      (uint32_t) uid);
	if (error_code != SLURM_SUCCESS)
		return error_code;

	admin = validate_operator(uid);
	authorized = admin || assoc_mgr_is_user_acct_coord(
		acct_db_conn, uid, job_ptr->account);
	if ((job_ptr->user_id != uid) && !authorized) {
		error("Security violation, JOB_UPDATE RPC from uid %d",
		      uid);
		return ESLURM_USER_ID_MISSING;
	}

	if (!wiki_sched_test) {
		char *sched_type = slurm_get_sched_type();
		if (strcmp(sched_type, "sched/wiki") == 0)
			wiki_sched  = true;
		if (strcmp(sched_type, "sched/wiki2") == 0) {
			wiki_sched  = true;
			wiki2_sched = true;
		}
		xfree(sched_type);
		wiki_sched_test = true;
	}
	detail_ptr = job_ptr->details;
	if (detail_ptr)
		mc_ptr = detail_ptr->mc_ptr;
	last_job_update = now;

	if (job_specs->account
	    && !xstrcmp(job_specs->account, job_ptr->account)) {
		debug("sched: update_job: new account identical to "
		      "old account %u", job_ptr->job_id);
		xfree(job_specs->account);
	}

	if (job_specs->account) {
		if (!IS_JOB_PENDING(job_ptr))
			error_code = ESLURM_JOB_NOT_PENDING;
		else {
			int rc = update_job_account("update_job", job_ptr,
						    job_specs->account);
			if (rc != SLURM_SUCCESS)
				error_code = rc;
			else
				update_accounting = true;
		}
	}
	if (error_code != SLURM_SUCCESS)
		goto fini;

	if (job_specs->exc_nodes) {
		if ((!IS_JOB_PENDING(job_ptr)) || (detail_ptr == NULL))
			error_code = ESLURM_JOB_NOT_PENDING;
		else if (job_specs->exc_nodes[0] == '\0') {
			xfree(detail_ptr->exc_nodes);
			FREE_NULL_BITMAP(detail_ptr->exc_node_bitmap);
		} else {
			if (node_name2bitmap(job_specs->exc_nodes, false,
					     &exc_bitmap)) {
				error("sched: update_job: Invalid node list "
				      "for update of job %u: %s",
				      job_ptr->job_id, job_specs->exc_nodes);
				FREE_NULL_BITMAP(exc_bitmap);
				error_code = ESLURM_INVALID_NODE_NAME;
			}
			if (exc_bitmap) {
				xfree(detail_ptr->exc_nodes);
				detail_ptr->exc_nodes =
					job_specs->exc_nodes;
				FREE_NULL_BITMAP(detail_ptr->exc_node_bitmap);
				detail_ptr->exc_node_bitmap = exc_bitmap;
				info("sched: update_job: setting exc_nodes to "
				     "%s for job_id %u", job_specs->exc_nodes,
				     job_ptr->job_id);
				job_specs->exc_nodes = NULL;
			}
		}
	}
	if (error_code != SLURM_SUCCESS)
		goto fini;

#ifndef HAVE_BG
	if (job_specs->req_nodes &&
	    (IS_JOB_RUNNING(job_ptr) || IS_JOB_SUSPENDED(job_ptr))) {
		/* Use req_nodes to change the nodes associated with a running
		 * for lack of other field in the job request to use */
		if ((job_specs->req_nodes[0] == '\0') ||
		    node_name2bitmap(job_specs->req_nodes,false, &req_bitmap) ||
		    !bit_super_set(req_bitmap, job_ptr->node_bitmap) ||
		    job_ptr->details->expanding_jobid) {
			info("sched: Invalid node list (%s) for job %u update",
			     job_specs->req_nodes, job_ptr->job_id);
			error_code = ESLURM_INVALID_NODE_NAME;
			goto fini;
		} else if (req_bitmap) {
			int i, i_first, i_last;
			struct node_record *node_ptr;
			info("sched: update_job: setting nodes to %s for "
			     "job_id %u",
			     job_specs->req_nodes, job_ptr->job_id);
			job_pre_resize_acctg(job_ptr);
			i_first = bit_ffs(job_ptr->node_bitmap);
			i_last  = bit_fls(job_ptr->node_bitmap);
			for (i=i_first; i<=i_last; i++) {
				if (bit_test(req_bitmap, i) ||
				    !bit_test(job_ptr->node_bitmap, i))
					continue;
				node_ptr = node_record_table_ptr + i;
				kill_step_on_node(job_ptr, node_ptr, false);
				excise_node_from_job(job_ptr, node_ptr);
			}
			job_post_resize_acctg(job_ptr);
			/* Since job_post_resize_acctg will restart
			 * things, don't do it again. */
			update_accounting = false;
		} else {
			update_accounting = true;
		}
		FREE_NULL_BITMAP(req_bitmap);
		xfree(job_specs->req_nodes);
	}
#endif

	if (job_specs->req_nodes) {
		if ((!IS_JOB_PENDING(job_ptr)) || (detail_ptr == NULL))
			error_code = ESLURM_JOB_NOT_PENDING;
		else if (job_specs->req_nodes[0] == '\0') {
			xfree(detail_ptr->req_nodes);
			FREE_NULL_BITMAP(detail_ptr->req_node_bitmap);
			xfree(detail_ptr->req_node_layout);
		} else {
			if (node_name2bitmap(job_specs->req_nodes, false,
					     &req_bitmap)) {
				info("sched: Invalid node list for "
				     "job_update: %s", job_specs->req_nodes);
				FREE_NULL_BITMAP(req_bitmap);
				error_code = ESLURM_INVALID_NODE_NAME;
			}
			if (req_bitmap) {
				xfree(detail_ptr->req_nodes);
				detail_ptr->req_nodes =
					job_specs->req_nodes;
				FREE_NULL_BITMAP(detail_ptr->req_node_bitmap);
				xfree(detail_ptr->req_node_layout);
				detail_ptr->req_node_bitmap = req_bitmap;
				info("sched: update_job: setting req_nodes to "
				     "%s for job_id %u", job_specs->req_nodes,
				     job_ptr->job_id);
				job_specs->req_nodes = NULL;
			}
		}
	}
	if (error_code != SLURM_SUCCESS)
		goto fini;

	if (job_specs->min_nodes == INFINITE) {
		/* Used by scontrol just to get current configuration info */
		job_specs->min_nodes = NO_VAL;
	}
#if defined(HAVE_BG) || defined(HAVE_ALPS_CRAY)
	if ((job_specs->min_nodes != NO_VAL) &&
	    (IS_JOB_RUNNING(job_ptr) || IS_JOB_SUSPENDED(job_ptr))) {
#else
	if ((job_specs->min_nodes != NO_VAL) &&
	    (job_specs->min_nodes > job_ptr->node_cnt) &&
	    !select_g_job_expand_allow() &&
	    (IS_JOB_RUNNING(job_ptr) || IS_JOB_SUSPENDED(job_ptr))) {
#endif
		info("Change of size for job %u not supported",
		     job_ptr->job_id);
		error_code = ESLURM_NOT_SUPPORTED;
		goto fini;
	}

	if (job_specs->req_switch != NO_VAL) {
		job_ptr->req_switch = job_specs->req_switch;
		info("Change of switches to %u job %u",
		     job_specs->req_switch, job_ptr->job_id);
	}
	if (job_specs->wait4switch != NO_VAL) {
		job_ptr->wait4switch = _max_switch_wait(job_specs->wait4switch);
		info("Change of switch wait to %u secs job %u",
		     job_ptr->wait4switch, job_ptr->job_id);
	}

	if (job_specs->partition
	    && !xstrcmp(job_specs->partition, job_ptr->partition)) {
		debug("sched: update_job: new partition identical to "
		      "old partition %u", job_ptr->job_id);
		xfree(job_specs->partition);
	}

	if (job_specs->partition) {
		List part_ptr_list = NULL;
		bool old_res = false;

		if (!IS_JOB_PENDING(job_ptr)) {
			error_code = ESLURM_JOB_NOT_PENDING;
			goto fini;
		}

		if (job_specs->min_nodes == NO_VAL) {
#ifdef HAVE_BG
			select_g_select_jobinfo_get(
				job_ptr->select_jobinfo,
				SELECT_JOBDATA_NODE_CNT,
				&job_specs->min_nodes);
#else
			job_specs->min_nodes = detail_ptr->min_nodes;
#endif
		}
		if ((job_specs->max_nodes == NO_VAL) &&
		    (detail_ptr->max_nodes != 0)) {
#ifdef HAVE_BG
			select_g_select_jobinfo_get(
				job_ptr->select_jobinfo,
				SELECT_JOBDATA_NODE_CNT,
				&job_specs->max_nodes);
#else
			job_specs->max_nodes = detail_ptr->max_nodes;
#endif
		}

		if ((job_specs->time_min == NO_VAL) &&
		    (job_ptr->time_min != 0))
			job_specs->time_min = job_ptr->time_min;
		if (job_specs->time_limit == NO_VAL)
			job_specs->time_limit = job_ptr->time_limit;
		if (!job_specs->reservation
		    || job_specs->reservation[0] == '\0') {
			/* just incase the reservation is '\0' */
			xfree(job_specs->reservation);
			job_specs->reservation = job_ptr->resv_name;
			old_res = true;
		}

		error_code = _get_job_parts(job_specs,
					    &tmp_part_ptr, &part_ptr_list);

		if (error_code != SLURM_SUCCESS)
			;
		else if ((tmp_part_ptr->state_up & PARTITION_SUBMIT) == 0)
			error_code = ESLURM_PARTITION_NOT_AVAIL;
		else {
			slurmdb_association_rec_t assoc_rec;
			memset(&assoc_rec, 0,
			       sizeof(slurmdb_association_rec_t));
			assoc_rec.acct      = job_ptr->account;
			assoc_rec.partition = tmp_part_ptr->name;
			assoc_rec.uid       = job_ptr->user_id;
			if (assoc_mgr_fill_in_assoc(
				    acct_db_conn, &assoc_rec,
				    accounting_enforce,
				    (slurmdb_association_rec_t **)
				    &job_ptr->assoc_ptr)) {
				info("job_update: invalid account %s "
				     "for job %u",
				     job_specs->account, job_ptr->job_id);
				error_code = ESLURM_INVALID_ACCOUNT;
				/* Let update proceed. Note there is an invalid
				 * association ID for accounting purposes */
			} else
				job_ptr->assoc_id = assoc_rec.id;

			error_code = _valid_job_part(
				job_specs, uid,
				job_ptr->details->req_node_bitmap,
				&tmp_part_ptr, part_ptr_list,
				job_ptr->assoc_ptr, job_ptr->qos_ptr);

			xfree(job_ptr->partition);
			job_ptr->partition = xstrdup(job_specs->partition);
			job_ptr->part_ptr = tmp_part_ptr;
			xfree(job_ptr->priority_array);	/* Rebuilt in plugin */
			FREE_NULL_LIST(job_ptr->part_ptr_list);
			job_ptr->part_ptr_list = part_ptr_list;
			part_ptr_list = NULL;	/* nothing to free */
			info("update_job: setting partition to %s for "
			     "job_id %u", job_specs->partition,
			     job_ptr->job_id);
			update_accounting = true;
		}
		FREE_NULL_LIST(part_ptr_list);	/* error clean-up */

		if (old_res)
			job_specs->reservation = NULL;

		if (error_code != SLURM_SUCCESS)
			goto fini;
	}

	/* Always do this last just in case the assoc_ptr changed */
	if (job_specs->comment && wiki_sched && !validate_slurm_user(uid)) {
		/* User must use Moab command to change job comment */
		error("Attempt to change comment for job %u",
		      job_ptr->job_id);
		error_code = ESLURM_ACCESS_DENIED;
	} else if (job_specs->comment) {
		xfree(job_ptr->comment);
		job_ptr->comment = job_specs->comment;
		job_specs->comment = NULL;	/* Nothing left to free */
		info("update_job: setting comment to %s for job_id %u",
		     job_ptr->comment, job_ptr->job_id);

		if (wiki_sched && strstr(job_ptr->comment, "QOS:")) {
			if (!IS_JOB_PENDING(job_ptr))
				error_code = ESLURM_JOB_NOT_PENDING;
			else {
				slurmdb_qos_rec_t qos_rec;
				slurmdb_qos_rec_t *new_qos_ptr;
				char *resv_name;
				if (job_specs->reservation
				    && job_specs->reservation[0] != '\0')
					resv_name = job_specs->reservation;
				else
					resv_name = job_ptr->resv_name;

				memset(&qos_rec, 0, sizeof(slurmdb_qos_rec_t));
				if (strstr(job_ptr->comment,
					   "FLAGS:PREEMPTOR"))
					qos_rec.name = "expedite";
				else if (strstr(job_ptr->comment,
						"FLAGS:PREEMPTEE"))
					qos_rec.name = "standby";

				new_qos_ptr = _determine_and_validate_qos(
					resv_name, job_ptr->assoc_ptr,
					authorized, &qos_rec, &error_code);
				if (error_code == SLURM_SUCCESS) {
					info("update_job: setting qos to %s "
					     "for job_id %u",
					     job_specs->qos, job_ptr->job_id);
					if (job_ptr->qos_id != qos_rec.id) {
						job_ptr->qos_id = qos_rec.id;
						job_ptr->qos_ptr = new_qos_ptr;
						if (authorized)
							job_ptr->limit_set_qos =
								ADMIN_SET_LIMIT;
						else
							job_ptr->limit_set_qos
								= 0;
						update_accounting = true;
					} else
						debug("sched: update_job: "
						      "new qos identical to "
						      "old qos %u",
						      job_ptr->job_id);
				}
			}
		}
	}

	if (error_code != SLURM_SUCCESS)
		goto fini;

	if (job_specs->qos) {

		if (!authorized && !IS_JOB_PENDING(job_ptr))
			error_code = ESLURM_JOB_NOT_PENDING;
		else {
			slurmdb_qos_rec_t qos_rec;
			slurmdb_qos_rec_t *new_qos_ptr;
			char *resv_name;

			if (job_specs->reservation
			    && job_specs->reservation[0] != '\0')
				resv_name = job_specs->reservation;
			else
				resv_name = job_ptr->resv_name;

			memset(&qos_rec, 0, sizeof(slurmdb_qos_rec_t));
			qos_rec.name = job_specs->qos;

			new_qos_ptr = _determine_and_validate_qos(
				resv_name, job_ptr->assoc_ptr,
				authorized, &qos_rec, &error_code);
			if (error_code == SLURM_SUCCESS) {
				info("update_job: setting qos to %s "
				     "for job_id %u",
				     job_specs->qos, job_ptr->job_id);
				if (job_ptr->qos_id != qos_rec.id) {
					job_ptr->qos_id = qos_rec.id;
					job_ptr->qos_ptr = new_qos_ptr;
					if (authorized)
						job_ptr->limit_set_qos =
							ADMIN_SET_LIMIT;
					else
						job_ptr->limit_set_qos = 0;
					update_accounting = true;
				} else
					debug("sched: update_job: new qos "
					      "identical to old qos %u",
					      job_ptr->job_id);
			}
		}
	}
	if (error_code != SLURM_SUCCESS)
		goto fini;

	if (!authorized && (accounting_enforce & ACCOUNTING_ENFORCE_LIMITS)) {
		if (!acct_policy_validate(job_specs, job_ptr->part_ptr,
					  job_ptr->assoc_ptr, job_ptr->qos_ptr,
					  NULL, &acct_policy_limit_set, 1)) {
			info("update_job: exceeded association's cpu, node, "
			     "memory or time limit for user %u",
			     job_specs->user_id);
			error_code = ESLURM_ACCOUNTING_POLICY;
			goto fini;
		}

		/* Perhaps the limit was removed, so we will remove it
		   since it was imposed previously.
		*/
		if (!acct_policy_limit_set.max_cpus
		    && (job_ptr->limit_set_max_cpus == 1))
			job_ptr->details->max_cpus = NO_VAL;

		if (!acct_policy_limit_set.max_nodes
		    && (job_ptr->limit_set_max_nodes == 1))
			job_ptr->details->max_nodes = NO_VAL;

		if (!acct_policy_limit_set.time
		    && (job_ptr->limit_set_time == 1))
			job_ptr->time_limit = NO_VAL;

		if (job_ptr->limit_set_max_cpus != ADMIN_SET_LIMIT)
			job_ptr->limit_set_max_cpus =
				acct_policy_limit_set.max_cpus;
		if (job_ptr->limit_set_max_nodes != ADMIN_SET_LIMIT)
			job_ptr->limit_set_max_nodes =
				acct_policy_limit_set.max_nodes;
		if (job_ptr->limit_set_time != ADMIN_SET_LIMIT)
			job_ptr->limit_set_time = acct_policy_limit_set.time;
	} else if (authorized) {
		acct_policy_limit_set.max_cpus = ADMIN_SET_LIMIT;
		acct_policy_limit_set.max_nodes = ADMIN_SET_LIMIT;
		acct_policy_limit_set.min_cpus = ADMIN_SET_LIMIT;
		acct_policy_limit_set.min_nodes = ADMIN_SET_LIMIT;
		acct_policy_limit_set.pn_min_memory = ADMIN_SET_LIMIT;
		acct_policy_limit_set.time = ADMIN_SET_LIMIT;
		acct_policy_limit_set.qos = ADMIN_SET_LIMIT;
	}


	/* This needs to be done after the association acct policy check since
	 * it looks at unaltered nodes for bluegene systems
	 */
	debug3("update before alteration asking for nodes %u-%u cpus %u-%u",
	       job_specs->min_nodes, job_specs->max_nodes,
	       job_specs->min_cpus, job_specs->max_cpus);
	if (select_g_alter_node_cnt(SELECT_SET_NODE_CNT, job_specs)
	    != SLURM_SUCCESS) {
		error_code = ESLURM_INVALID_NODE_COUNT;
		goto fini;
	}
	debug3("update after alteration asking for nodes %u-%u cpus %u-%u",
	       job_specs->min_nodes, job_specs->max_nodes,
	       job_specs->min_cpus, job_specs->max_cpus);

	/* Reset min and max cpu counts as needed, insure consistency */
	if (job_specs->min_cpus != NO_VAL) {
		if ((!IS_JOB_PENDING(job_ptr)) || (detail_ptr == NULL))
			error_code = ESLURM_JOB_NOT_PENDING;
		else if (job_specs->min_cpus < 1)
			error_code = ESLURM_INVALID_CPU_COUNT;
		else {
			save_min_cpus = detail_ptr->min_cpus;
			detail_ptr->min_cpus = job_specs->min_cpus;
		}
	}
	if (job_specs->max_cpus != NO_VAL) {
		if ((!IS_JOB_PENDING(job_ptr)) || (detail_ptr == NULL))
			error_code = ESLURM_JOB_NOT_PENDING;
		else {
			save_max_cpus = detail_ptr->max_cpus;
			detail_ptr->max_cpus = job_specs->max_cpus;
		}
	}
	if ((save_min_cpus || save_max_cpus) && detail_ptr->max_cpus &&
	    (detail_ptr->max_cpus < detail_ptr->min_cpus)) {
		error_code = ESLURM_INVALID_CPU_COUNT;
		if (save_min_cpus) {
			detail_ptr->min_cpus = save_min_cpus;
			save_min_cpus = 0;
		}
		if (save_max_cpus) {
			detail_ptr->max_cpus = save_max_cpus;
			save_max_cpus = 0;
		}
	}
	if (error_code != SLURM_SUCCESS)
		goto fini;

	if (save_min_cpus && (detail_ptr->min_cpus != save_min_cpus)) {
#ifdef HAVE_BG
		uint32_t node_cnt = detail_ptr->min_cpus;
		if (cpus_per_node)
			node_cnt /= cpus_per_node;
		/* Ensure that accounting is set up correctly */
		select_g_select_jobinfo_set(job_ptr->select_jobinfo,
					    SELECT_JOBDATA_NODE_CNT,
					    &node_cnt);
		/* Reset geo since changing this makes any geo
		 * potentially invalid */
		select_g_select_jobinfo_set(job_ptr->select_jobinfo,
					    SELECT_JOBDATA_GEOMETRY,
					    geometry);
#endif
		info("update_job: setting min_cpus from "
		     "%u to %u for job_id %u",
		     save_min_cpus, detail_ptr->min_cpus, job_ptr->job_id);
		job_ptr->limit_set_min_cpus = acct_policy_limit_set.min_cpus;
		update_accounting = true;
	}
	if (save_max_cpus && (detail_ptr->max_cpus != save_max_cpus)) {
		info("update_job: setting max_cpus from "
		     "%u to %u for job_id %u",
		     save_max_cpus, detail_ptr->max_cpus, job_ptr->job_id);
		/* Always use the acct_policy_limit_set.* since if set by a
		 * super user it be set correctly */
		job_ptr->limit_set_max_cpus = acct_policy_limit_set.max_cpus;
		update_accounting = true;
	}

	if ((job_specs->pn_min_cpus != (uint16_t) NO_VAL) &&
	    (job_specs->pn_min_cpus != 0)) {
		if ((!IS_JOB_PENDING(job_ptr)) || (detail_ptr == NULL))
			error_code = ESLURM_JOB_NOT_PENDING;
		else if (authorized
			 || (detail_ptr->pn_min_cpus
			     > job_specs->pn_min_cpus)) {
			detail_ptr->pn_min_cpus = job_specs->pn_min_cpus;
			info("update_job: setting pn_min_cpus to %u for "
			     "job_id %u", job_specs->pn_min_cpus,
			     job_ptr->job_id);
		} else {
			error("Attempt to increase pn_min_cpus for job %u",
			      job_ptr->job_id);
			error_code = ESLURM_ACCESS_DENIED;
		}
	}
	if (error_code != SLURM_SUCCESS)
		goto fini;

	if (job_specs->num_tasks != NO_VAL) {
		if (!IS_JOB_PENDING(job_ptr))
			error_code = ESLURM_JOB_NOT_PENDING;
		else if (job_specs->num_tasks < 1)
			error_code = ESLURM_BAD_TASK_COUNT;
		else {
#ifdef HAVE_BG
			uint32_t node_cnt = job_specs->num_tasks;
			if (cpus_per_node)
				node_cnt /= cpus_per_node;
			/* This is only set up so accounting is set up
			   correctly */
			select_g_select_jobinfo_set(job_ptr->select_jobinfo,
						    SELECT_JOBDATA_NODE_CNT,
						    &node_cnt);
#endif
			detail_ptr->num_tasks = job_specs->num_tasks;
			info("update_job: setting num_tasks to %u for "
			     "job_id %u", job_specs->num_tasks,
			     job_ptr->job_id);
			if (detail_ptr->cpus_per_task) {
				uint32_t new_cpus = detail_ptr->num_tasks
					/ detail_ptr->cpus_per_task;
				if ((new_cpus < detail_ptr->min_cpus) ||
				    (!detail_ptr->overcommit &&
				     (new_cpus > detail_ptr->min_cpus))) {
					detail_ptr->min_cpus = new_cpus;
					detail_ptr->max_cpus = new_cpus;
					info("update_job: setting "
					     "min_cpus to %u for "
					     "job_id %u", detail_ptr->min_cpus,
					     job_ptr->job_id);
					/* Always use the
					 * acct_policy_limit_set.*
					 * since if set by a
					 * super user it be set correctly */
					job_ptr->limit_set_min_cpus =
						acct_policy_limit_set.min_cpus;
					job_ptr->limit_set_max_cpus =
						acct_policy_limit_set.max_cpus;
				}
			}
		}
	}
	if (error_code != SLURM_SUCCESS)
		goto fini;

	/* Reset min and max node counts as needed, insure consistency */
	if (job_specs->min_nodes != NO_VAL) {
		if (IS_JOB_RUNNING(job_ptr) || IS_JOB_SUSPENDED(job_ptr))
			;	/* shrink running job, processed later */
		else if ((!IS_JOB_PENDING(job_ptr)) || (detail_ptr == NULL))
			error_code = ESLURM_JOB_NOT_PENDING;
		else if (job_specs->min_nodes < 1) {
			info("update_job: min_nodes < 1 for job %u",
			     job_ptr->job_id);
			error_code = ESLURM_INVALID_NODE_COUNT;
		} else {
			/* Resize of pending job */
			save_min_nodes = detail_ptr->min_nodes;
			detail_ptr->min_nodes = job_specs->min_nodes;
		}
	}
	if (job_specs->max_nodes != NO_VAL) {
		if ((!IS_JOB_PENDING(job_ptr)) || (detail_ptr == NULL))
			error_code = ESLURM_JOB_NOT_PENDING;
		else {
			save_max_nodes = detail_ptr->max_nodes;
			detail_ptr->max_nodes = job_specs->max_nodes;
		}
	}
	if ((save_min_nodes || save_max_nodes) && detail_ptr->max_nodes &&
	    (detail_ptr->max_nodes < detail_ptr->min_nodes)) {
		info("update_job: max_nodes < min_nodes (%u < %u) for job %u",
		     detail_ptr->max_nodes, detail_ptr->min_nodes,
		     job_ptr->job_id);
		error_code = ESLURM_INVALID_NODE_COUNT;
		if (save_min_nodes) {
			detail_ptr->min_nodes = save_min_nodes;
			save_min_nodes = 0;
		}
		if (save_max_nodes) {
			detail_ptr->max_nodes = save_max_nodes;
			save_max_nodes = 0;
		}
	}
	if (error_code != SLURM_SUCCESS)
		goto fini;

	if (save_min_nodes && (save_min_nodes!= detail_ptr->min_nodes)) {
		info("update_job: setting min_nodes from "
		     "%u to %u for job_id %u",
		     save_min_nodes, detail_ptr->min_nodes, job_ptr->job_id);
		job_ptr->limit_set_min_nodes = acct_policy_limit_set.min_nodes;
		update_accounting = true;
	}
	if (save_max_nodes && (save_max_nodes != detail_ptr->max_nodes)) {
		info("update_job: setting max_nodes from "
		     "%u to %u for job_id %u",
		     save_max_nodes, detail_ptr->max_nodes, job_ptr->job_id);
		/* Always use the acct_policy_limit_set.* since if set by a
		 * super user it be set correctly */
		job_ptr->limit_set_max_nodes = acct_policy_limit_set.max_nodes;
		update_accounting = true;
	}

	if (job_specs->time_limit != NO_VAL) {
		if (IS_JOB_FINISHED(job_ptr) || job_ptr->preempt_time)
			error_code = ESLURM_JOB_FINISHED;
		else if (job_ptr->time_limit == job_specs->time_limit) {
			debug("sched: update_job: new time limit identical to "
			      "old time limit %u", job_ptr->job_id);
		} else if (authorized ||
			   (job_ptr->time_limit > job_specs->time_limit)) {
			time_t old_time =  job_ptr->time_limit;
			if (old_time == INFINITE)	/* one year in mins */
				old_time = (365 * 24 * 60);
			acct_policy_alter_job(job_ptr, job_specs->time_limit);
			job_ptr->time_limit = job_specs->time_limit;
			if (IS_JOB_RUNNING(job_ptr) ||
			    IS_JOB_SUSPENDED(job_ptr)) {
				if (job_ptr->preempt_time) {
					;	/* Preemption in progress */
				} else if (job_ptr->time_limit == INFINITE) {
					/* Set end time in one year */
					job_ptr->end_time = now +
						(365 * 24 * 60 * 60);
				} else {
					/* Update end_time based upon change
					 * to preserve suspend time info */
					job_ptr->end_time = job_ptr->end_time +
						((job_ptr->time_limit -
						  old_time) * 60);
				}
				if (job_ptr->end_time < now)
					job_ptr->end_time = now;
				if (IS_JOB_RUNNING(job_ptr) &&
				    (list_is_empty(job_ptr->step_list) == 0)) {
					_xmit_new_end_time(job_ptr);
				}
			}
			info("sched: update_job: setting time_limit to %u for "
			     "job_id %u", job_specs->time_limit,
			     job_ptr->job_id);
			/* Always use the acct_policy_limit_set.*
			 * since if set by a super user it be set correctly */
			job_ptr->limit_set_time = acct_policy_limit_set.time;
			update_accounting = true;
		} else if (IS_JOB_PENDING(job_ptr) && job_ptr->part_ptr &&
			   (job_ptr->part_ptr->max_time >=
			    job_specs->time_limit)) {
			job_ptr->time_limit = job_specs->time_limit;
			info("sched: update_job: setting time_limit to %u for "
			     "job_id %u", job_specs->time_limit,
			     job_ptr->job_id);
			/* Always use the acct_policy_limit_set.*
			 * since if set by a super user it be set correctly */
			job_ptr->limit_set_time = acct_policy_limit_set.time;
			update_accounting = true;
		} else {
			info("sched: Attempt to increase time limit for job %u",
			     job_ptr->job_id);
			error_code = ESLURM_ACCESS_DENIED;
		}
	}
	if (error_code != SLURM_SUCCESS)
		goto fini;

	if ((job_specs->time_min != NO_VAL) && IS_JOB_PENDING(job_ptr)) {
		if (job_specs->time_min > job_ptr->time_limit) {
			info("update_job: attempt to set TimeMin > TimeLimit "
			     "(%u > %u)",
			     job_specs->time_min, job_ptr->time_limit);
			error_code = ESLURM_INVALID_TIME_LIMIT;
		} else if (job_ptr->time_min != job_specs->time_min) {
			job_ptr->time_min = job_specs->time_min;
			info("update_job: setting TimeMin to %u for job_id %u",
			     job_specs->time_min, job_ptr->job_id);
		}
	}
	if (error_code != SLURM_SUCCESS)
		goto fini;

	if (job_specs->end_time) {
		if (!IS_JOB_RUNNING(job_ptr) || job_ptr->preempt_time) {
			/* We may want to use this for deadline scheduling
			 * at some point in the future. For now only reset
			 * the time limit of running jobs. */
			error_code = ESLURM_JOB_NOT_RUNNING;
		} else if (job_specs->end_time < now) {
			error_code = ESLURM_INVALID_TIME_VALUE;
		} else if (authorized ||
			   (job_ptr->end_time > job_specs->end_time)) {
			int delta_t  = job_specs->end_time - job_ptr->end_time;
			job_ptr->end_time = job_specs->end_time;
			job_ptr->time_limit += (delta_t+30)/60; /* Sec->min */
			info("sched: update_job: setting time_limit to %u for "
			     "job_id %u", job_ptr->time_limit,
			     job_ptr->job_id);
			/* Always use the acct_policy_limit_set.*
			 * since if set by a super user it be set correctly */
			job_ptr->limit_set_time = acct_policy_limit_set.time;
			update_accounting = true;
		} else {
			info("sched: Attempt to extend end time for job %u",
			     job_ptr->job_id);
			error_code = ESLURM_ACCESS_DENIED;
		}
	}
	if (error_code != SLURM_SUCCESS)
		goto fini;

	if (job_specs->reservation
	    && !xstrcmp(job_specs->reservation, job_ptr->resv_name)) {
		debug("sched: update_job: new reservation identical to "
		      "old reservation %u", job_ptr->job_id);
		xfree(job_specs->reservation);
	}

	/* this needs to be after partition and qos checks */
	if (job_specs->reservation) {
		if (!IS_JOB_PENDING(job_ptr) && !IS_JOB_RUNNING(job_ptr)) {
			error_code = ESLURM_JOB_NOT_PENDING_NOR_RUNNING;
		} else {
			int rc;
			char *save_resv_name = job_ptr->resv_name;
			slurmctld_resv_t *save_resv_ptr = job_ptr->resv_ptr;

			job_ptr->resv_name = job_specs->reservation;
			job_specs->reservation = NULL;	/* Nothing to free */
			rc = validate_job_resv(job_ptr);
			/* Make sure this job isn't using a partition
			   or qos that requires it to be in a
			   reservation.
			*/
			if (rc == SLURM_SUCCESS && !job_ptr->resv_name) {
				struct part_record *part_ptr =
					job_ptr->part_ptr;
				slurmdb_qos_rec_t *qos_ptr =
					(slurmdb_qos_rec_t *)job_ptr->qos_ptr;

				if (part_ptr
				    && part_ptr->flags & PART_FLAG_REQ_RESV)
					rc = ESLURM_ACCESS_DENIED;

				if (qos_ptr
				    && qos_ptr->flags & QOS_FLAG_REQ_RESV)
					rc = ESLURM_INVALID_QOS;
			}

			if (rc == SLURM_SUCCESS) {
				info("sched: update_job: setting reservation "
				     "to %s for job_id %u", job_ptr->resv_name,
				     job_ptr->job_id);
				xfree(save_resv_name);
				update_accounting = true;
			} else {
				/* Restore reservation info */
				job_specs->reservation = job_ptr->resv_name;
				job_ptr->resv_name = save_resv_name;
				job_ptr->resv_ptr = save_resv_ptr;
				error_code = rc;
			}
		}
	}
	if (error_code != SLURM_SUCCESS)
		goto fini;

	if ((job_specs->requeue != (uint16_t) NO_VAL) && detail_ptr) {
		detail_ptr->requeue = MIN(job_specs->requeue, 1);
		info("sched: update_job: setting requeue to %u for job_id %u",
		     job_specs->requeue, job_ptr->job_id);
	}

	if (job_specs->priority != NO_VAL) {
		/* If we are doing time slicing we could update the
		   priority of the job while running to give better
		   position (larger time slices) than competing jobs
		*/
		if (IS_JOB_FINISHED(job_ptr) || (detail_ptr == NULL))
			error_code = ESLURM_JOB_FINISHED;
		else if (job_ptr->priority == job_specs->priority) {
			debug("update_job: setting priority to current value");
			if ((job_ptr->priority == 0) &&
			    (job_ptr->user_id != uid) && authorized) {
				/* Authorized user can change from user hold
				 * to admin hold or admin hold to user hold */
				if (job_specs->alloc_sid == ALLOC_SID_USER_HOLD)
					job_ptr->state_reason = WAIT_HELD_USER;
				else
					job_ptr->state_reason = WAIT_HELD;
			}
		} else if ((job_ptr->priority == 0) &&
			   (job_specs->priority == INFINITE) &&
			   (authorized ||
			    (job_ptr->state_reason == WAIT_HELD_USER))) {
			job_ptr->direct_set_prio = 0;
			set_job_prio(job_ptr);
			info("sched: update_job: releasing hold for job_id %u",
			     job_ptr->job_id);
			job_ptr->state_reason = WAIT_NO_REASON;
			job_ptr->job_state &= ~JOB_SPECIAL_EXIT;
			xfree(job_ptr->state_desc);
			job_ptr->exit_code = 0;
		} else if ((job_ptr->priority == 0) &&
			   (job_specs->priority != INFINITE)) {
			info("ignore priority reset request on held job %u",
			     job_ptr->job_id);
		} else if (authorized ||
			 (job_ptr->priority > job_specs->priority)) {
			if (job_specs->priority != 0)
				job_ptr->details->nice = NICE_OFFSET;
			if (job_specs->priority == INFINITE) {
				job_ptr->direct_set_prio = 0;
				set_job_prio(job_ptr);
			} else {
				job_ptr->direct_set_prio = 1;
				job_ptr->priority = job_specs->priority;
			}
			info("sched: update_job: setting priority to %u for "
			     "job_id %u", job_ptr->priority,
			     job_ptr->job_id);
			update_accounting = true;
			if (job_ptr->priority == 0) {
				if ((job_ptr->user_id == uid) ||
				    (job_specs->alloc_sid ==
				     ALLOC_SID_USER_HOLD)) {
					job_ptr->state_reason = WAIT_HELD_USER;
				} else
					job_ptr->state_reason = WAIT_HELD;
				xfree(job_ptr->state_desc);
			}
		} else if (job_specs->priority == INFINITE
			   && job_ptr->state_reason != WAIT_HELD_USER) {
			/* If the job was already released ignore another
			 * release request.
			 */
			debug("%s: job %d already release ignoring request",
			      __func__, job_ptr->job_id);
		} else {
			error("sched: Attempt to modify priority for job %u",
			      job_ptr->job_id);
			error_code = ESLURM_ACCESS_DENIED;
		}
	}
	if (error_code != SLURM_SUCCESS)
		goto fini;

	if (job_specs->nice != (uint16_t) NO_VAL) {
		if (IS_JOB_FINISHED(job_ptr) || (job_ptr->details == NULL))
			error_code = ESLURM_JOB_FINISHED;
		else if (job_ptr->details &&
			 (job_ptr->details->nice == job_specs->nice))
			debug("sched: update_job: new nice identical to "
			      "old nice %u", job_ptr->job_id);
		else if (authorized || (job_specs->nice >= NICE_OFFSET)) {
			int64_t new_prio = job_ptr->priority;
			new_prio += job_ptr->details->nice;
			new_prio -= job_specs->nice;
			job_ptr->priority = MAX(new_prio, 2);
			job_ptr->details->nice = job_specs->nice;
			info("sched: update_job: setting priority to %u for "
			     "job_id %u", job_ptr->priority,
			     job_ptr->job_id);
			update_accounting = true;
		} else {
			error("sched: Attempt to modify nice for "
			      "job %u", job_ptr->job_id);
			error_code = ESLURM_ACCESS_DENIED;
		}
	}
	if (error_code != SLURM_SUCCESS)
		goto fini;

	if (job_specs->pn_min_memory != NO_VAL) {
		if ((!IS_JOB_PENDING(job_ptr)) || (detail_ptr == NULL))
			error_code = ESLURM_JOB_NOT_PENDING;
		else if (job_specs->pn_min_memory
			 == detail_ptr->pn_min_memory)
			debug("sched: update_job: new memory limit identical "
			      "to old limit for job %u", job_ptr->job_id);
		else if (authorized) {
			char *entity;
			if (job_specs->pn_min_memory & MEM_PER_CPU)
				entity = "cpu";
			else
				entity = "job";

			detail_ptr->pn_min_memory = job_specs->pn_min_memory;
			info("sched: update_job: setting min_memory_%s to %u "
			     "for job_id %u", entity,
			     (job_specs->pn_min_memory & (~MEM_PER_CPU)),
			     job_ptr->job_id);
			/* Always use the acct_policy_limit_set.*
			 * since if set by a super user it be set correctly */
			job_ptr->limit_set_pn_min_memory =
				acct_policy_limit_set.pn_min_memory;
		} else {
			error("sched: Attempt to modify pn_min_memory for "
			      "job %u", job_ptr->job_id);
			error_code = ESLURM_ACCESS_DENIED;
		}
	}
	if (error_code != SLURM_SUCCESS)
		goto fini;

	if (job_specs->pn_min_tmp_disk != NO_VAL) {
		if ((!IS_JOB_PENDING(job_ptr)) || (detail_ptr == NULL))
			error_code = ESLURM_JOB_NOT_PENDING;
		else if (authorized
			 || (detail_ptr->pn_min_tmp_disk
			     > job_specs->pn_min_tmp_disk)) {
			detail_ptr->pn_min_tmp_disk =
				job_specs->pn_min_tmp_disk;
			info("sched: update_job: setting job_min_tmp_disk to "
			     "%u for job_id %u", job_specs->pn_min_tmp_disk,
			     job_ptr->job_id);
		} else {

			error("sched: Attempt to modify pn_min_tmp_disk "
			      "for job %u",
			      job_ptr->job_id);
			error_code = ESLURM_ACCESS_DENIED;
		}
	}
	if (error_code != SLURM_SUCCESS)
		goto fini;

	if (job_specs->sockets_per_node != (uint16_t) NO_VAL) {
		if ((!IS_JOB_PENDING(job_ptr)) || (mc_ptr == NULL)) {
			error_code = ESLURM_JOB_NOT_PENDING;
			goto fini;
		} else {
			mc_ptr->sockets_per_node = job_specs->sockets_per_node;
			info("sched: update_job: setting sockets_per_node to "
			     "%u for job_id %u", job_specs->sockets_per_node,
			     job_ptr->job_id);
		}
	}

	if (job_specs->cores_per_socket != (uint16_t) NO_VAL) {
		if ((!IS_JOB_PENDING(job_ptr)) || (mc_ptr == NULL)) {
			error_code = ESLURM_JOB_NOT_PENDING;
			goto fini;
		} else {
			mc_ptr->cores_per_socket = job_specs->cores_per_socket;
			info("sched: update_job: setting cores_per_socket to "
			     "%u for job_id %u", job_specs->cores_per_socket,
			     job_ptr->job_id);
		}
	}

	if ((job_specs->threads_per_core != (uint16_t) NO_VAL)) {
		if ((!IS_JOB_PENDING(job_ptr)) || (mc_ptr == NULL)) {
			error_code = ESLURM_JOB_NOT_PENDING;
			goto fini;
		} else {
			mc_ptr->threads_per_core = job_specs->threads_per_core;
			info("sched: update_job: setting threads_per_core to "
			     "%u for job_id %u", job_specs->threads_per_core,
			     job_ptr->job_id);
		}
	}

	if (job_specs->shared != (uint16_t) NO_VAL) {
		if ((!IS_JOB_PENDING(job_ptr)) || (detail_ptr == NULL)) {
			error_code = ESLURM_JOB_NOT_PENDING;
		} else if (!authorized) {
			error("sched: Attempt to change sharing for job %u",
			      job_ptr->job_id);
			error_code = ESLURM_ACCESS_DENIED;
		} else {
			if (job_specs->shared) {
				detail_ptr->share_res = 1;
				detail_ptr->whole_node = 0;
			} else {
				detail_ptr->share_res = 0;
			}
			info("sched: update_job: setting shared to %u for "
			     "job_id %u",
			     job_specs->shared, job_ptr->job_id);
		}
	}
	if (error_code != SLURM_SUCCESS)
		goto fini;

	if (job_specs->contiguous != (uint16_t) NO_VAL) {
		if ((!IS_JOB_PENDING(job_ptr)) || (detail_ptr == NULL))
			error_code = ESLURM_JOB_NOT_PENDING;
		else if (authorized
			 || (detail_ptr->contiguous > job_specs->contiguous)) {
			detail_ptr->contiguous = job_specs->contiguous;
			info("sched: update_job: setting contiguous to %u "
			     "for job_id %u", job_specs->contiguous,
			     job_ptr->job_id);
		} else {
			error("sched: Attempt to add contiguous for job %u",
			      job_ptr->job_id);
			error_code = ESLURM_ACCESS_DENIED;
		}
	}
	if (error_code != SLURM_SUCCESS)
		goto fini;

	if (job_specs->core_spec != (uint16_t) NO_VAL) {
		if ((!IS_JOB_PENDING(job_ptr)) || (detail_ptr == NULL))
			error_code = ESLURM_JOB_NOT_PENDING;
		else if (authorized) {
			if (job_specs->core_spec == (uint16_t) INFINITE)
				detail_ptr->core_spec = (uint16_t) NO_VAL;
			else
				detail_ptr->core_spec = job_specs->core_spec;
			info("sched: update_job: setting core_spec to %u "
			     "for job_id %u", detail_ptr->core_spec,
			     job_ptr->job_id);
		} else {
			error("sched: Attempt to modify core_spec for job %u",
			      job_ptr->job_id);
			error_code = ESLURM_ACCESS_DENIED;
		}
	}
	if (error_code != SLURM_SUCCESS)
		goto fini;

	if (job_specs->features) {
		if ((!IS_JOB_PENDING(job_ptr)) || (detail_ptr == NULL))
			error_code = ESLURM_JOB_NOT_PENDING;
		else if (job_specs->features[0] != '\0') {
			char *old_features = detail_ptr->features;
			List old_list = detail_ptr->feature_list;
			detail_ptr->features = job_specs->features;
			detail_ptr->feature_list = NULL;
			if (build_feature_list(job_ptr)) {
				info("sched: update_job: invalid features"
				     "(%s) for job_id %u",
				     job_specs->features, job_ptr->job_id);
				if (detail_ptr->feature_list)
					list_destroy(detail_ptr->feature_list);
				detail_ptr->features = old_features;
				detail_ptr->feature_list = old_list;
				error_code = ESLURM_INVALID_FEATURE;
			} else {
				info("sched: update_job: setting features to "
				     "%s for job_id %u",
				     job_specs->features, job_ptr->job_id);
				xfree(old_features);
				if (old_list)
					list_destroy(old_list);
				job_specs->features = NULL;
			}
		} else {
			info("sched: update_job: cleared features for job %u",
			     job_ptr->job_id);
			xfree(detail_ptr->features);
			if (detail_ptr->feature_list) {
				list_destroy(detail_ptr->feature_list);
				detail_ptr->feature_list = NULL;
			}
		}
	}
	if (error_code != SLURM_SUCCESS)
		goto fini;

	if (job_specs->gres) {
		List tmp_gres_list = NULL;
		if ((!IS_JOB_PENDING(job_ptr)) || (detail_ptr == NULL) ||
		    (detail_ptr->expanding_jobid != 0)) {
			error_code = ESLURM_JOB_NOT_PENDING;
		} else if (job_specs->gres[0] == '\0') {
			info("sched: update_job: cleared gres for job %u",
			     job_ptr->job_id);
			xfree(job_ptr->gres);
			FREE_NULL_LIST(job_ptr->gres_list);
		} else if (gres_plugin_job_state_validate(job_specs->gres,
							  &tmp_gres_list)) {
			info("sched: update_job: invalid gres %s for job %u",
			     job_specs->gres, job_ptr->job_id);
			error_code = ESLURM_INVALID_GRES;
			FREE_NULL_LIST(tmp_gres_list);
		} else {
			info("sched: update_job: setting gres to "
			     "%s for job_id %u",
			     job_specs->gres, job_ptr->job_id);
			xfree(job_ptr->gres);
			job_ptr->gres = job_specs->gres;
			job_specs->gres = NULL;
			FREE_NULL_LIST(job_ptr->gres_list);
			job_ptr->gres_list = tmp_gres_list;
		}
	}
	if (error_code != SLURM_SUCCESS)
		goto fini;

	if (job_specs->name
	    && !xstrcmp(job_specs->name, job_ptr->name)) {
		debug("sched: update_job: new name identical to "
		      "old name %u", job_ptr->job_id);
		xfree(job_specs->name);
	}

	if (job_specs->name) {
		if (IS_JOB_FINISHED(job_ptr)) {
			error_code = ESLURM_JOB_FINISHED;
			goto fini;
		} else {
			xfree(job_ptr->name);
			job_ptr->name = job_specs->name;
			job_specs->name = NULL;

			info("sched: update_job: setting name to %s for "
			     "job_id %u", job_ptr->name, job_ptr->job_id);
			update_accounting = true;
		}
	}

	if (job_specs->std_out) {
		if (!IS_JOB_PENDING(job_ptr))
			error_code = ESLURM_JOB_NOT_PENDING;
		else if (detail_ptr) {
			xfree(detail_ptr->std_out);
			detail_ptr->std_out = job_specs->std_out;
			job_specs->std_out = NULL;
		}
	}
	if (error_code != SLURM_SUCCESS)
		goto fini;

	if (job_specs->wckey
	    && !xstrcmp(job_specs->wckey, job_ptr->wckey)) {
		debug("sched: update_job: new wckey identical to "
		      "old wckey %u", job_ptr->job_id);
		xfree(job_specs->wckey);
	}

	if (job_specs->wckey) {
		if (!IS_JOB_PENDING(job_ptr))
			error_code = ESLURM_JOB_NOT_PENDING;
		else {
			int rc = update_job_wckey("update_job",
						  job_ptr,
						  job_specs->wckey);
			if (rc != SLURM_SUCCESS)
				error_code = rc;
			else
				update_accounting = true;
		}
	}
	if (error_code != SLURM_SUCCESS)
		goto fini;

	if ((job_specs->min_nodes != NO_VAL) &&
	    (IS_JOB_RUNNING(job_ptr) || IS_JOB_SUSPENDED(job_ptr))) {
		/* Use req_nodes to change the nodes associated with a running
		 * for lack of other field in the job request to use */
		if ((job_specs->min_nodes == 0) && (job_ptr->node_cnt > 0) &&
		    job_ptr->details && job_ptr->details->expanding_jobid) {
			struct job_record *expand_job_ptr;
			bitstr_t *orig_job_node_bitmap;

			expand_job_ptr = find_job_record(job_ptr->details->
							 expanding_jobid);
			if (expand_job_ptr == NULL) {
				info("Invalid node count (%u) for job %u "
				     "update, job %u to expand not found",
				     job_specs->min_nodes, job_ptr->job_id,
				     job_ptr->details->expanding_jobid);
				error_code = ESLURM_INVALID_JOB_ID;
				goto fini;
			}
			if (IS_JOB_SUSPENDED(job_ptr) ||
			    IS_JOB_SUSPENDED(expand_job_ptr)) {
				info("Can not expand job %u from job %u, "
				     "job is suspended",
				     expand_job_ptr->job_id, job_ptr->job_id);
				error_code = ESLURM_JOB_SUSPENDED;
				goto fini;
			}
			if ((job_ptr->step_list != NULL) &&
			    (list_count(job_ptr->step_list) != 0)) {
				info("Attempt to merge job %u with active "
				     "steps into job %u",
				     job_ptr->job_id,
				     job_ptr->details->expanding_jobid);
				error_code = ESLURMD_STEP_EXISTS;
				goto fini;
			}
			info("sched: killing job %u and moving all resources "
			     "to job %u", job_ptr->job_id,
			     expand_job_ptr->job_id);
			job_pre_resize_acctg(job_ptr);
			job_pre_resize_acctg(expand_job_ptr);
			_send_job_kill(job_ptr);

			xassert(job_ptr->job_resrcs);
			xassert(job_ptr->job_resrcs->node_bitmap);
			orig_job_node_bitmap = bit_copy(expand_job_ptr->
							job_resrcs->
							node_bitmap);
			error_code = select_g_job_expand(job_ptr,
							 expand_job_ptr);
			if (error_code == SLURM_SUCCESS) {
				_merge_job_licenses(job_ptr, expand_job_ptr);
				rebuild_step_bitmaps(expand_job_ptr,
						     orig_job_node_bitmap);
			}
			bit_free(orig_job_node_bitmap);
			job_post_resize_acctg(job_ptr);
			job_post_resize_acctg(expand_job_ptr);
			/* Since job_post_resize_acctg will restart things,
			 * don't do it again. */
			update_accounting = false;
			if (error_code)
				goto fini;
		} else if ((job_specs->min_nodes == 0) ||
			   (job_specs->min_nodes > job_ptr->node_cnt) ||
			   job_ptr->details->expanding_jobid) {
			info("sched: Invalid node count (%u) for job %u update",
			     job_specs->min_nodes, job_ptr->job_id);
			error_code = ESLURM_INVALID_NODE_COUNT;
			goto fini;
		} else if (job_specs->min_nodes == job_ptr->node_cnt) {
			debug2("No change in node count update for job %u",
			       job_ptr->job_id);
		} else {
			int i, i_first, i_last, total;
			struct node_record *node_ptr;
			info("sched: update_job: set node count to %u for "
			     "job_id %u",
			     job_specs->min_nodes, job_ptr->job_id);
			job_pre_resize_acctg(job_ptr);
			i_first = bit_ffs(job_ptr->node_bitmap);
			i_last  = bit_fls(job_ptr->node_bitmap);
			for (i=i_first, total=0; i<=i_last; i++) {
				if (!bit_test(job_ptr->node_bitmap, i))
					continue;
				if (++total <= job_specs->min_nodes)
					continue;
				node_ptr = node_record_table_ptr + i;
				kill_step_on_node(job_ptr, node_ptr, false);
				excise_node_from_job(job_ptr, node_ptr);
			}
			job_post_resize_acctg(job_ptr);
			info("sched: update_job: set nodes to %s for "
			     "job_id %u",
			     job_ptr->nodes, job_ptr->job_id);
			/* Since job_post_resize_acctg will restart
			 * things don't do it again. */
			update_accounting = false;
		}
	}

	if (job_specs->ntasks_per_node != (uint16_t) NO_VAL) {
		if ((!IS_JOB_PENDING(job_ptr)) || (detail_ptr == NULL))
			error_code = ESLURM_JOB_NOT_PENDING;
		else if (authorized) {
			detail_ptr->ntasks_per_node =
				job_specs->ntasks_per_node;
			info("sched: update_job: setting ntasks_per_node to %u"
			     " for job_id %u", job_specs->ntasks_per_node,
			     job_ptr->job_id);
		} else {
			error("sched: Not super user: ignore ntasks_oper_node "
			      "change for job %u", job_ptr->job_id);
			error_code = ESLURM_ACCESS_DENIED;
		}
	}
	if (error_code != SLURM_SUCCESS)
		goto fini;

	if (job_specs->dependency) {
		if ((!IS_JOB_PENDING(job_ptr)) || (job_ptr->details == NULL))
			error_code = ESLURM_JOB_NOT_PENDING;
		else {
			int rc;
			rc = update_job_dependency(job_ptr,
						   job_specs->dependency);
			if (rc != SLURM_SUCCESS)
				error_code = rc;
			else {
				job_ptr->details->orig_dependency =
					xstrdup(job_ptr->details->dependency);
				info("sched: update_job: setting dependency to "
				     "%s for job_id %u",
				     job_ptr->details->dependency,
				     job_ptr->job_id);
			}
		}
	}
	if (error_code != SLURM_SUCCESS)
		goto fini;

	if (job_specs->begin_time) {
		if (IS_JOB_PENDING(job_ptr) && detail_ptr) {
			char time_str[32];
			/* Make sure this time is current, it does no good for
			 * accounting to say this job could have started before
			 * now */
			if (job_specs->begin_time < now)
				job_specs->begin_time = now;

			if (detail_ptr->begin_time != job_specs->begin_time) {
				detail_ptr->begin_time = job_specs->begin_time;
				update_accounting = true;
				slurm_make_time_str(&detail_ptr->begin_time,
						    time_str, sizeof(time_str));
				info("sched: update_job: setting begin "
				     "to %s for job_id %u",
				     time_str, job_ptr->job_id);
			} else
				debug("sched: update_job: new begin time "
				      "identical to old begin time %u",
				      job_ptr->job_id);
		} else {
			error_code = ESLURM_JOB_NOT_PENDING;
			goto fini;
		}
	}

	if (job_specs->licenses) {
		List license_list;
		bool valid;

		license_list = license_validate(job_specs->licenses, &valid);
		if (!valid) {
			info("sched: update_job: invalid licenses: %s",
			     job_specs->licenses);
			error_code = ESLURM_INVALID_LICENSES;
		} else if (IS_JOB_PENDING(job_ptr)) {
			FREE_NULL_LIST(job_ptr->license_list);
			job_ptr->license_list = license_list;
			info("sched: update_job: changing licenses from '%s' "
			     "to '%s' for pending job %u",
			     job_ptr->licenses, job_specs->licenses,
			     job_ptr->job_id);
			xfree(job_ptr->licenses);
			job_ptr->licenses = job_specs->licenses;
			job_specs->licenses = NULL; /* nothing to free */
		} else if (IS_JOB_RUNNING(job_ptr) &&
			   (authorized || (license_list == NULL))) {
			/* NOTE: This can result in oversubscription of
			 * licenses */
			license_job_return(job_ptr);
			FREE_NULL_LIST(job_ptr->license_list);
			job_ptr->license_list = license_list;
			info("sched: update_job: changing licenses from '%s' "
			     "to '%s' for running job %u",
			     job_ptr->licenses, job_specs->licenses,
			     job_ptr->job_id);
			xfree(job_ptr->licenses);
			job_ptr->licenses = job_specs->licenses;
			job_specs->licenses = NULL; /* nothing to free */
			license_job_get(job_ptr);
		} else {
			/* licenses are valid, but job state or user not
			 * allowed to make changes */
			info("sched: update_job: could not change licenses "
			     "for job %u", job_ptr->job_id);
			error_code = ESLURM_JOB_NOT_PENDING_NOR_RUNNING;
			FREE_NULL_LIST(license_list);
		}
	}
	if (error_code != SLURM_SUCCESS)
		goto fini;

	fail_reason = job_limits_check(&job_ptr, false);
	if (fail_reason != WAIT_NO_REASON) {
		if (fail_reason == WAIT_QOS_THRES)
			error_code = ESLURM_QOS_THRES;
		else if ((fail_reason == WAIT_PART_TIME_LIMIT) ||
			 (fail_reason == WAIT_PART_NODE_LIMIT) ||
			 (fail_reason == WAIT_PART_DOWN) ||
			 (fail_reason == WAIT_HELD))
			error_code = SLURM_SUCCESS;
		else
			error_code = ESLURM_REQUESTED_PART_CONFIG_UNAVAILABLE;
		if ((job_ptr->state_reason != WAIT_HELD) &&
		    (job_ptr->state_reason != WAIT_HELD_USER)) {
			job_ptr->state_reason = fail_reason;
			xfree(job_ptr->state_desc);
		}
		return error_code;
	} else if ((job_ptr->state_reason != WAIT_HELD)
		   && (job_ptr->state_reason != WAIT_HELD_USER)
		   && job_ptr->state_reason != WAIT_MAX_REQUEUE) {
		job_ptr->state_reason = WAIT_NO_REASON;
	}

#ifdef HAVE_BG
	select_g_select_jobinfo_get(job_specs->select_jobinfo,
				    SELECT_JOBDATA_CONN_TYPE, &conn_type);
	if (conn_type[0] != (uint16_t) NO_VAL) {
		if ((!IS_JOB_PENDING(job_ptr)) || (detail_ptr == NULL))
			error_code = ESLURM_JOB_NOT_PENDING;
		else {
			char *conn_type_char = conn_type_string_full(conn_type);
			if ((conn_type[0] >= SELECT_SMALL)
			   && (detail_ptr->min_cpus >= cpus_per_mp)) {
				info("update_job: could not change "
				     "conn_type to '%s' because cpu "
				     "count is %u for job %u making "
				     "the conn_type invalid.",
				     conn_type_char,
				     detail_ptr->min_cpus,
				     job_ptr->job_id);
				error_code = ESLURM_INVALID_NODE_COUNT;
			} else if (((conn_type[0] == SELECT_TORUS)
				   || (conn_type[0] == SELECT_MESH))
				  && (detail_ptr->min_cpus < cpus_per_mp)) {
				info("update_job: could not change "
				     "conn_type to '%s' because cpu "
				     "count is %u for job %u making "
				     "the conn_type invalid.",
				     conn_type_char,
				     detail_ptr->min_cpus,
				     job_ptr->job_id);
				error_code = ESLURM_INVALID_NODE_COUNT;
			} else {
				info("update_job: setting conn_type to '%s' "
				     "for jobid %u",
				     conn_type_char,
				     job_ptr->job_id);
				select_g_select_jobinfo_set(
					job_ptr->select_jobinfo,
					SELECT_JOBDATA_CONN_TYPE, &conn_type);
			}
			xfree(conn_type_char);
		}
	}

	if (error_code != SLURM_SUCCESS)
		goto fini;

	/* check to make sure we didn't mess up with the proc count */
	select_g_select_jobinfo_get(job_ptr->select_jobinfo,
				    SELECT_JOBDATA_CONN_TYPE, &conn_type);
	if (detail_ptr &&
	   (((conn_type[0] >= SELECT_SMALL)
	     && (detail_ptr->min_cpus >= cpus_per_mp))
	    || (((conn_type[0] == SELECT_TORUS)|| (conn_type[0] == SELECT_MESH))
		&& (detail_ptr->min_cpus < cpus_per_mp)))) {
		char *conn_type_char = conn_type_string_full(conn_type);
		info("update_job: With cpu count at %u our conn_type "
		     "of '%s' is invalid for job %u.",
		     detail_ptr->min_cpus,
		     conn_type_char,
		     job_ptr->job_id);
		xfree(conn_type_char);
		error_code = ESLURM_INVALID_NODE_COUNT;
		goto fini;
	}

	select_g_select_jobinfo_get(job_specs->select_jobinfo,
				    SELECT_JOBDATA_ROTATE, &rotate);
	if (rotate != (uint16_t) NO_VAL) {
		if (!IS_JOB_PENDING(job_ptr)) {
			error_code = ESLURM_JOB_NOT_PENDING;
			goto fini;
		} else {
			info("sched: update_job: setting rotate to %u for "
			     "jobid %u", rotate, job_ptr->job_id);
			select_g_select_jobinfo_set(
				job_ptr->select_jobinfo,
				SELECT_JOBDATA_ROTATE, &rotate);
		}
	}

	select_g_select_jobinfo_get(job_specs->select_jobinfo,
				    SELECT_JOBDATA_REBOOT, &reboot);
	if (reboot != (uint16_t) NO_VAL) {
		if (!IS_JOB_PENDING(job_ptr)) {
			error_code = ESLURM_JOB_NOT_PENDING;
			goto fini;
		} else {
			info("sched: update_job: setting reboot to %u for "
			     "jobid %u", reboot, job_ptr->job_id);
			select_g_select_jobinfo_set(
				job_ptr->select_jobinfo,
				SELECT_JOBDATA_REBOOT, &reboot);
		}
	}

	select_g_select_jobinfo_get(job_specs->select_jobinfo,
				    SELECT_JOBDATA_GEOMETRY, geometry);
	if (geometry[0] != (uint16_t) NO_VAL) {
		if (!IS_JOB_PENDING(job_ptr))
			error_code = ESLURM_JOB_NOT_PENDING;
		else if (authorized) {
			uint32_t i, tot = 1;
			for (i=0; i<SYSTEM_DIMENSIONS; i++)
				tot *= geometry[i];
			info("sched: update_job: setting geometry to %ux%ux%u"
			     " min_nodes=%u for jobid %u",
			     geometry[0], geometry[1],
			     geometry[2], tot, job_ptr->job_id);
			select_g_select_jobinfo_set(job_ptr->select_jobinfo,
						    SELECT_JOBDATA_GEOMETRY,
						    geometry);
			detail_ptr->min_nodes = tot;
		} else {
			error("sched: Attempt to change geometry for job %u",
			      job_ptr->job_id);
			error_code = ESLURM_ACCESS_DENIED;
		}
	}
	if (error_code != SLURM_SUCCESS)
		goto fini;

	select_g_select_jobinfo_get(job_specs->select_jobinfo,
				    SELECT_JOBDATA_BLRTS_IMAGE, &image);
	if (image) {
		if (!IS_JOB_PENDING(job_ptr)) {
			xfree(image);
			error_code = ESLURM_JOB_NOT_PENDING;
			goto fini;
		} else {
			info("sched: update_job: setting BlrtsImage to %s "
			     "for jobid %u", image, job_ptr->job_id);
			select_g_select_jobinfo_set(
				job_ptr->select_jobinfo,
				SELECT_JOBDATA_BLRTS_IMAGE,
				image);
		}
		xfree(image);
	}
	select_g_select_jobinfo_get(job_specs->select_jobinfo,
				    SELECT_JOBDATA_LINUX_IMAGE, &image);
	if (image) {
		if (!IS_JOB_PENDING(job_ptr)) {
			error_code = ESLURM_JOB_NOT_PENDING;
			xfree(image);
			goto fini;
		} else {
			info("sched: update_job: setting LinuxImage to %s "
			     "for jobid %u", image, job_ptr->job_id);
			select_g_select_jobinfo_set(
				job_ptr->select_jobinfo,
				SELECT_JOBDATA_LINUX_IMAGE, image);
		}
		xfree(image);
	}
	select_g_select_jobinfo_get(job_specs->select_jobinfo,
				    SELECT_JOBDATA_MLOADER_IMAGE, &image);
	if (image) {
		if (!IS_JOB_PENDING(job_ptr)) {
			error_code = ESLURM_JOB_NOT_PENDING;
			xfree(image);
			goto fini;
		} else {
			info("sched: update_job: setting MloaderImage to %s "
			     "for jobid %u", image, job_ptr->job_id);
			select_g_select_jobinfo_set(
				job_ptr->select_jobinfo,
				SELECT_JOBDATA_MLOADER_IMAGE,
				image);
		}
		xfree(image);
	}
	select_g_select_jobinfo_get(job_specs->select_jobinfo,
				    SELECT_JOBDATA_RAMDISK_IMAGE, &image);
	if (image) {
		if (!IS_JOB_PENDING(job_ptr)) {
			error_code = ESLURM_JOB_NOT_PENDING;
			xfree(image);
			goto fini;
		} else {
			info("sched: update_job: setting RamdiskImage to %s "
			     "for jobid %u", image, job_ptr->job_id);
			select_g_select_jobinfo_set(
				job_ptr->select_jobinfo,
				SELECT_JOBDATA_RAMDISK_IMAGE,
				image);
		}
		xfree(image);
	}
#else
	if (job_specs->reboot != (uint16_t) NO_VAL) {
		if (!IS_JOB_PENDING(job_ptr)) {
			error_code = ESLURM_JOB_NOT_PENDING;
			goto fini;
		} else {
			info("sched: update_job: setting reboot to %u for "
			     "jobid %u", job_specs->reboot, job_ptr->job_id);
			if (job_specs->reboot == 0)
				job_ptr->reboot = 0;
			else
				job_ptr->reboot = MAX(1, job_specs->reboot);
		}
	}
#endif

	if (job_specs->network) {
		xfree(job_ptr->network);
		if (!strlen(job_specs->network)
		    || !strcmp(job_specs->network, "none")) {
			info("sched: update_job: clearing Network option "
			     "for jobid %u", job_ptr->job_id);

		} else {
			job_ptr->network = xstrdup(job_specs->network);
			info("sched: update_job: setting Network to %s "
			     "for jobid %u", job_ptr->network, job_ptr->job_id);
			select_g_select_jobinfo_set(
				job_ptr->select_jobinfo,
				SELECT_JOBDATA_NETWORK,
				job_ptr->network);
		}
	}

fini:
	if (update_accounting) {
		info("updating accounting");
		if (job_ptr->details && job_ptr->details->begin_time) {
			/* Update job record in accounting to reflect changes */
			jobacct_storage_g_job_start(acct_db_conn,
						    job_ptr);
		}
	}

	/* If job update is successful and priority is calculated (not only
	 * based upon job submit order), recalculate the job priority, since
	 * many factors of an update may affect priority considerations.
	 * If job has a hold then do nothing */
	if ((error_code == SLURM_SUCCESS) && (job_ptr->priority != 0) &&
	    strcmp(slurmctld_conf.priority_type, "priority/basic"))
		set_job_prio(job_ptr);

	return error_code;
}

/*
 * update_job - update a job's parameters per the supplied specifications
 * IN msg - RPC to update job, including change specification
 * IN uid - uid of user issuing RPC
 * RET returns an error code from slurm_errno.h
 * global: job_list - global list of job entries
 *	last_job_update - time of last job table update
 */
extern int update_job(slurm_msg_t *msg, uid_t uid)
{
	job_desc_msg_t *job_specs = (job_desc_msg_t *) msg->data;
	struct job_record *job_ptr;
	int rc;

	job_ptr = find_job_record(job_specs->job_id);
	if (job_ptr == NULL) {
		error("update_job: job_id %u does not exist.",
		      job_specs->job_id);
		rc = ESLURM_INVALID_JOB_ID;
	} else {
		rc = _update_job(job_ptr, job_specs, uid);
	}

	slurm_send_rc_msg(msg, rc);
	return rc;
}

/*
 * IN msg - RPC to update job, including change specification
 * IN job_specs - a job's specification
 * IN uid - uid of user issuing RPC
 * RET returns an error code from slurm_errno.h
 * global: job_list - global list of job entries
 *	last_job_update - time of last job table update
 */
extern int update_job_str(slurm_msg_t *msg, uid_t uid)
{
	slurm_msg_t resp_msg;
	job_desc_msg_t *job_specs = (job_desc_msg_t *) msg->data;
	struct job_record *job_ptr, *new_job_ptr;
	slurm_ctl_conf_t *conf;
	long int long_id;
	uint32_t job_id = 0;
	bitstr_t *array_bitmap, *tmp_bitmap;
	bool valid = true;
	int32_t i, i_first, i_last;
	int len, rc = SLURM_SUCCESS, rc2;
	char *end_ptr, *tok, *tmp;
	char *job_id_str;
	resp_array_struct_t *resp_array = NULL;
	job_array_resp_msg_t *resp_array_msg;
	return_code_msg_t rc_msg;

	job_id_str = job_specs->job_id_str;

	if (max_array_size == NO_VAL) {
		conf = slurm_conf_lock();
		max_array_size = conf->max_array_sz;
		slurm_conf_unlock();
	}

	long_id = strtol(job_id_str, &end_ptr, 10);
	if ((long_id <= 0) || (long_id == LONG_MAX) ||
	    ((end_ptr[0] != '\0') && (end_ptr[0] != '_'))) {
		info("update_job_str: invalid job id %s", job_id_str);
		rc = ESLURM_INVALID_JOB_ID;
		goto reply;
	}
	job_id = (uint32_t) long_id;
	if (end_ptr[0] == '\0') {	/* Single job (or full job array) */
		struct job_record *job_ptr_done = NULL;
		job_ptr = find_job_record(job_id);
		if (job_ptr &&
		    (((job_ptr->array_task_id == NO_VAL) &&
		      (job_ptr->array_recs == NULL)) ||
		     ((job_ptr->array_task_id != NO_VAL) &&
		      (job_ptr->array_job_id  != job_id)))) {
			/* This is a regular job or single task of job array */
			rc = _update_job(job_ptr, job_specs, uid);
			goto reply;
		}

		if (job_ptr && job_ptr->array_recs) {
			/* This is a job array */
			job_ptr_done = job_ptr;
			rc2 = _update_job(job_ptr, job_specs, uid);
			_resp_array_add(&resp_array, job_ptr, rc2);
		}

		/* Update all tasks of this job array */
		job_ptr = job_array_hash_j[JOB_HASH_INX(job_id)];
		if (!job_ptr && !job_ptr_done) {
			info("update_job_str: invalid job id %u", job_id);
			rc = ESLURM_INVALID_JOB_ID;
			goto reply;
		}
		while (job_ptr) {
			if ((job_ptr->array_job_id == job_id) &&
			    (job_ptr != job_ptr_done)) {
				rc2 = _update_job(job_ptr, job_specs, uid);
				_resp_array_add(&resp_array, job_ptr, rc2);
			}
			job_ptr = job_ptr->job_array_next_j;
		}
		goto reply;
	}

	array_bitmap = bit_alloc(max_array_size);
	tmp = xstrdup(end_ptr + 1);
	tok = strtok_r(tmp, ",", &end_ptr);
	while (tok && valid) {
		valid = _parse_array_tok(tok, array_bitmap,
					 max_array_size);
		tok = strtok_r(NULL, ",", &end_ptr);
	}
	xfree(tmp);
	if (valid) {
		i_last = bit_fls(array_bitmap);
		if (i_last < 0)
			valid = false;
	}
	if (!valid) {
		info("update_job_str: invalid job id %s", job_id_str);
		rc = ESLURM_INVALID_JOB_ID;
		goto reply;
	}

	job_ptr = find_job_record(job_id);
	if (job_ptr && IS_JOB_PENDING(job_ptr) &&
	    job_ptr->array_recs && job_ptr->array_recs->task_id_bitmap) {
		/* Ensure bitmap sizes match for AND operations */
		len = bit_size(job_ptr->array_recs->task_id_bitmap);
		i_last++;
		if (i_last < len) {
			bit_realloc(array_bitmap, len);
		} else {
			len = bit_size(array_bitmap);
			bit_realloc(array_bitmap, i_last);
			bit_realloc(job_ptr->array_recs->task_id_bitmap,i_last);
		}
		if (!bit_overlap(job_ptr->array_recs->task_id_bitmap,
				 array_bitmap)) {
			/* Nothing to do with this job record */
		} else if (bit_super_set(job_ptr->array_recs->task_id_bitmap,
					 array_bitmap)) {
			/* Update the record with all pending tasks */
			rc2 = _update_job(job_ptr, job_specs, uid);
			_resp_array_add(&resp_array, job_ptr, rc2);
			bit_not(job_ptr->array_recs->task_id_bitmap);
			bit_and(array_bitmap,
				job_ptr->array_recs->task_id_bitmap);
			bit_not(job_ptr->array_recs->task_id_bitmap);
		} else {
			/* Need to split out tasks to separate job records */
			tmp_bitmap = bit_copy(job_ptr->array_recs->
					      task_id_bitmap);
			bit_and(tmp_bitmap, array_bitmap);
			i_first = bit_ffs(tmp_bitmap);
			if (i_first >= 0)
				i_last = bit_fls(tmp_bitmap);
			else
				i_last = -2;
			for (i = i_first; i <= i_last; i++) {
				if (!bit_test(array_bitmap, i))
					continue;
				job_ptr->array_task_id = i;
				new_job_ptr = _job_rec_copy(job_ptr);
				if (!new_job_ptr) {
					error("update_job_str: Unable to copy "
					      "record for job %u",
					      job_ptr->job_id);
				} else {
					/* The array_recs structure is moved
					 * to the new job record copy */
					job_ptr = new_job_ptr;
				}
			}
			FREE_NULL_BITMAP(tmp_bitmap);
		}
	}

	i_first = bit_ffs(array_bitmap);
	if (i_first >= 0)
		i_last = bit_fls(array_bitmap);
	else
		i_last = -2;
	for (i = i_first; i <= i_last; i++) {
		if (!bit_test(array_bitmap, i))
			continue;
		job_ptr = find_job_array_rec(job_id, i);
		if (job_ptr == NULL) {
			info("update_job_str: invalid job id %u_%d", job_id, i);
			_resp_array_add_id(&resp_array, job_id, i,
					   ESLURM_INVALID_JOB_ID);
			continue;
		}

		rc2 = _update_job(job_ptr, job_specs, uid);
		_resp_array_add(&resp_array, job_ptr, rc2);
	}

reply:
        if (msg->conn_fd >= 0) {
		slurm_msg_t_init(&resp_msg);
		resp_msg.protocol_version = msg->protocol_version;
		if (resp_array) {
		        resp_array_msg = _resp_array_xlate(resp_array, job_id);
		        resp_msg.msg_type  = RESPONSE_JOB_ARRAY_ERRORS;
		        resp_msg.data      = resp_array_msg;
		} else {
		        resp_msg.msg_type  = RESPONSE_SLURM_RC;
		        rc_msg.return_code = rc;
		        resp_msg.data      = &rc_msg;
		}
		slurm_send_node_msg(msg->conn_fd, &resp_msg);
        }
        _resp_array_free(resp_array);

	return rc;
}

static void _send_job_kill(struct job_record *job_ptr)
{
	kill_job_msg_t *kill_job = NULL;
	agent_arg_t *agent_args = NULL;
#ifdef HAVE_FRONT_END
	front_end_record_t *front_end_ptr;
#else
	int i;
	struct node_record *node_ptr;
#endif

	if (select_serial == -1) {
		if (strcmp(slurmctld_conf.select_type, "select/serial"))
			select_serial = 0;
		else
			select_serial = 1;
	}

	xassert(job_ptr);
	xassert(job_ptr->details);

	agent_args = xmalloc(sizeof(agent_arg_t));
	agent_args->msg_type = REQUEST_TERMINATE_JOB;
	agent_args->retry = 0;	/* re_kill_job() resends as needed */
	agent_args->hostlist = hostlist_create(NULL);
	kill_job = xmalloc(sizeof(kill_job_msg_t));
	last_node_update    = time(NULL);
	kill_job->job_id    = job_ptr->job_id;
	kill_job->step_id   = NO_VAL;
	kill_job->job_state = job_ptr->job_state;
	kill_job->job_uid   = job_ptr->user_id;
	kill_job->nodes     = xstrdup(job_ptr->nodes);
	kill_job->time      = time(NULL);
	kill_job->start_time = job_ptr->start_time;
	kill_job->select_jobinfo = select_g_select_jobinfo_copy(
			job_ptr->select_jobinfo);
	kill_job->spank_job_env = xduparray(job_ptr->spank_job_env_size,
					    job_ptr->spank_job_env);
	kill_job->spank_job_env_size = job_ptr->spank_job_env_size;

#ifdef HAVE_FRONT_END
	if (job_ptr->batch_host &&
	    (front_end_ptr = job_ptr->front_end_ptr)) {
		agent_args->protocol_version = front_end_ptr->protocol_version;
		hostlist_push_host(agent_args->hostlist, job_ptr->batch_host);
		agent_args->node_count++;
	}
#else
	if (!job_ptr->node_bitmap_cg)
		build_cg_bitmap(job_ptr);
	agent_args->protocol_version = SLURM_PROTOCOL_VERSION;
	for (i = 0, node_ptr = node_record_table_ptr;
	     i < node_record_count; i++, node_ptr++) {
		if (!bit_test(job_ptr->node_bitmap_cg, i))
			continue;
		if (agent_args->protocol_version > node_ptr->protocol_version)
			agent_args->protocol_version =
				node_ptr->protocol_version;
		hostlist_push_host(agent_args->hostlist, node_ptr->name);
		agent_args->node_count++;
	}
#endif
	if (agent_args->node_count == 0) {
		if ((job_ptr->details->expanding_jobid == 0) &&
		    (select_serial == 0)) {
			error("%s: job %u allocated no nodes to be killed on",
			      __func__, job_ptr->job_id);
		}
		xfree(kill_job->nodes);
		xfree(kill_job);
		hostlist_destroy(agent_args->hostlist);
		xfree(agent_args);
		return;
	}

	agent_args->msg_args = kill_job;
	agent_queue_request(agent_args);
	return;
}

/* Record accounting information for a job immediately before changing size */
extern void job_pre_resize_acctg(struct job_record *job_ptr)
{
	/* if we don't have a db_index go a start this one up since if
	   running with the slurmDBD the job may not have started yet.
	*/

	if ((!job_ptr->db_index || job_ptr->db_index == NO_VAL)
	    && !job_ptr->resize_time)
		jobacct_storage_g_job_start(acct_db_conn, job_ptr);

	job_ptr->job_state |= JOB_RESIZING;
	/* NOTE: job_completion_logger() calls
	 *	 acct_policy_remove_job_submit() */
	job_completion_logger(job_ptr, false);

	/* This doesn't happen in job_completion_logger, but gets
	 * added back in with job_post_resize_acctg so remove it here. */
	acct_policy_job_fini(job_ptr);

	/* NOTE: The RESIZING FLAG needed to be cleared with
	   job_post_resize_acctg */
}

/* Record accounting information for a job immediately after changing size */
extern void job_post_resize_acctg(struct job_record *job_ptr)
{
	time_t org_submit = job_ptr->details->submit_time;

	/* NOTE: The RESIZING FLAG needed to be set with
	   job_pre_resize_acctg the assert is here to make sure we
	   code it that way. */
	xassert(IS_JOB_RESIZING(job_ptr));
	acct_policy_add_job_submit(job_ptr);
	acct_policy_job_begin(job_ptr);

	if (job_ptr->resize_time)
		job_ptr->details->submit_time = job_ptr->resize_time;

	job_ptr->resize_time = time(NULL);

	jobacct_storage_g_job_start(acct_db_conn, job_ptr);

	job_ptr->details->submit_time = org_submit;
	job_ptr->job_state &= (~JOB_RESIZING);
}

/*
 * validate_jobs_on_node - validate that any jobs that should be on the node
 *	are actually running, if not clean up the job records and/or node
 *	records, call this function after validate_node_specs() sets the node
 *	state properly
 * IN reg_msg - node registration message
 */
extern void
validate_jobs_on_node(slurm_node_registration_status_msg_t *reg_msg)
{
	int i, node_inx, jobs_on_node;
	struct node_record *node_ptr;
	struct job_record *job_ptr;
	struct step_record *step_ptr;
	time_t now = time(NULL);

	node_ptr = find_node_record(reg_msg->node_name);
	if (node_ptr == NULL) {
		error("slurmd registered on unknown node %s",
			reg_msg->node_name);
		return;
	}

	if (reg_msg->energy)
		memcpy(node_ptr->energy, reg_msg->energy,
		       sizeof(acct_gather_energy_t));

	if (node_ptr->up_time > reg_msg->up_time) {
		verbose("Node %s rebooted %u secs ago",
			reg_msg->node_name, reg_msg->up_time);
	}

	if (reg_msg->up_time <= now) {
		node_ptr->up_time = reg_msg->up_time;
		node_ptr->boot_time = now - reg_msg->up_time;
		node_ptr->slurmd_start_time = reg_msg->slurmd_start_time;
	} else {
		error("Node up_time is invalid: %u>%u", reg_msg->up_time,
		      (uint32_t) now);
	}

	node_inx = node_ptr - node_record_table_ptr;

	/* Check that jobs running are really supposed to be there */
	for (i = 0; i < reg_msg->job_count; i++) {
		if ( (reg_msg->job_id[i] >= MIN_NOALLOC_JOBID) &&
		     (reg_msg->job_id[i] <= MAX_NOALLOC_JOBID) ) {
			info("NoAllocate job %u.%u reported on node %s",
			     reg_msg->job_id[i], reg_msg->step_id[i],
			     reg_msg->node_name);
			continue;
		}

		job_ptr = find_job_record(reg_msg->job_id[i]);
		if (job_ptr == NULL) {
			error("Orphan job %u.%u reported on node %s",
			      reg_msg->job_id[i], reg_msg->step_id[i],
			      reg_msg->node_name);
			abort_job_on_node(reg_msg->job_id[i],
					  job_ptr, node_ptr->name);
		}

		else if (IS_JOB_RUNNING(job_ptr) ||
			 IS_JOB_SUSPENDED(job_ptr)) {
			if (bit_test(job_ptr->node_bitmap, node_inx)) {
				debug3("Registered job %u.%u on node %s ",
				       reg_msg->job_id[i],
				       reg_msg->step_id[i],
				       reg_msg->node_name);
				if ((job_ptr->batch_flag) &&
				    (node_inx == bit_ffs(
						job_ptr->node_bitmap))) {
					/* NOTE: Used for purging defunct
					 * batch jobs */
					job_ptr->time_last_active = now;
				}
				step_ptr = find_step_record(job_ptr,
							    reg_msg->
							    step_id[i]);
				if (step_ptr)
					step_ptr->time_last_active = now;
			} else {
				/* Typically indicates a job requeue and
				 * restart on another nodes. A node from the
				 * original allocation just responded here. */
				error("Registered job %u.%u on wrong node %s ",
				      reg_msg->job_id[i],
				      reg_msg->step_id[i],
				      reg_msg->node_name);
				info("%s: job nodes %s count %d inx %d",
				     __func__, job_ptr->nodes,
				     job_ptr->node_cnt, node_inx);
				abort_job_on_node(reg_msg->job_id[i], job_ptr,
						  node_ptr->name);
			}
		}

		else if (IS_JOB_COMPLETING(job_ptr)) {
			/* Re-send kill request as needed,
			 * not necessarily an error */
			kill_job_on_node(reg_msg->job_id[i], job_ptr,
					 node_ptr);
		}


		else if (IS_JOB_PENDING(job_ptr)) {
			/* Typically indicates a job requeue and the hung
			 * slurmd that went DOWN is now responding */
			error("Registered PENDING job %u.%u on node %s ",
			      reg_msg->job_id[i], reg_msg->step_id[i],
			      reg_msg->node_name);
			abort_job_on_node(reg_msg->job_id[i],
					  job_ptr, node_ptr->name);
		}

		else if (difftime(now, job_ptr->end_time) <
			 slurm_get_msg_timeout()) {	/* Race condition */
			debug("Registered newly completed job %u.%u on %s",
				reg_msg->job_id[i], reg_msg->step_id[i],
				node_ptr->name);
		}

		else {		/* else job is supposed to be done */
			error("Registered job %u.%u in state %s on node %s ",
			      reg_msg->job_id[i], reg_msg->step_id[i],
			      job_state_string(job_ptr->job_state),
			      reg_msg->node_name);
			kill_job_on_node(reg_msg->job_id[i], job_ptr,
					 node_ptr);
		}
	}

	jobs_on_node = node_ptr->run_job_cnt + node_ptr->comp_job_cnt;
	if (jobs_on_node)
		_purge_missing_jobs(node_inx, now);

	if (jobs_on_node != reg_msg->job_count) {
		/* slurmd will not know of a job unless the job has
		 * steps active at registration time, so this is not
		 * an error condition, slurmd is also reporting steps
		 * rather than jobs */
		debug3("resetting job_count on node %s from %u to %d",
			reg_msg->node_name, reg_msg->job_count, jobs_on_node);
		reg_msg->job_count = jobs_on_node;
	}

	return;
}

/* Purge any batch job that should have its script running on node
 * node_inx, but is not. Allow BatchStartTimeout + ResumeTimeout seconds
 * for startup.
 *
 * Purge all job steps that were started before the node was last booted.
 *
 * Also notify srun if any job steps should be active on this node
 * but are not found. */
static void _purge_missing_jobs(int node_inx, time_t now)
{
	ListIterator job_iterator;
	struct job_record *job_ptr;
	struct node_record *node_ptr = node_record_table_ptr + node_inx;
	uint16_t batch_start_timeout	= slurm_get_batch_start_timeout();
	uint16_t msg_timeout		= slurm_get_msg_timeout();
	uint16_t resume_timeout		= slurm_get_resume_timeout();
	uint32_t suspend_time		= slurm_get_suspend_time();
	time_t batch_startup_time, node_boot_time = (time_t) 0, startup_time;

	if (node_ptr->boot_time > (msg_timeout + 5)) {
		/* allow for message timeout and other delays */
		node_boot_time = node_ptr->boot_time - (msg_timeout + 5);
	}
	batch_startup_time  = now - batch_start_timeout;
	batch_startup_time -= msg_timeout;

	job_iterator = list_iterator_create(job_list);
	while ((job_ptr = (struct job_record *) list_next(job_iterator))) {
		bool job_active = IS_JOB_RUNNING(job_ptr) ||
				  IS_JOB_SUSPENDED(job_ptr);

		if ((!job_active) ||
		    (!bit_test(job_ptr->node_bitmap, node_inx)))
			continue;
		if ((job_ptr->batch_flag != 0)			&&
		    (suspend_time != 0) /* power mgmt on */	&&
		    (job_ptr->start_time < node_boot_time)) {
			startup_time = batch_startup_time - resume_timeout;
		} else
			startup_time = batch_startup_time;

		if ((job_ptr->batch_flag != 0)			&&
		    (job_ptr->time_last_active < startup_time)	&&
		    (job_ptr->start_time       < startup_time)	&&
		    (node_inx == bit_ffs(job_ptr->node_bitmap))) {
			bool requeue = false;
			if ((job_ptr->start_time < node_ptr->boot_time) &&
			    (job_ptr->details && job_ptr->details->requeue))
				requeue = true;
			info("Batch JobId=%u missing from node 0",
			     job_ptr->job_id);
			job_ptr->exit_code = 1;
			job_complete(job_ptr->job_id, 0, requeue, true, NO_VAL);
		} else {
			_notify_srun_missing_step(job_ptr, node_inx,
						  now, node_boot_time);
		}
	}
	list_iterator_destroy(job_iterator);
}

static void _notify_srun_missing_step(struct job_record *job_ptr, int node_inx,
				      time_t now, time_t node_boot_time)
{
	ListIterator step_iterator;
	struct step_record *step_ptr;
	char *node_name = node_record_table_ptr[node_inx].name;

	xassert(job_ptr);
	step_iterator = list_iterator_create (job_ptr->step_list);
	while ((step_ptr = (struct step_record *) list_next (step_iterator))) {
		if (step_ptr->state != JOB_RUNNING)
			continue;
		if (!bit_test(step_ptr->step_node_bitmap, node_inx))
			continue;
		if (step_ptr->time_last_active >= now) {
			/* Back up timer in case more than one node
			 * registration happens at this same time.
			 * We don't want this node's registration
			 * to count toward a different node's
			 * registration message. */
			step_ptr->time_last_active = now - 1;
		} else if (step_ptr->host && step_ptr->port) {
			/* srun may be able to verify step exists on
			 * this node using I/O sockets and kill the
			 * job as needed */
			srun_step_missing(step_ptr, node_name);
		} else if ((step_ptr->start_time < node_boot_time) &&
			   (step_ptr->no_kill == 0)) {
			/* There is a risk that the job step's tasks completed
			 * on this node before its reboot, but that should be
			 * very rare and there is no srun to work with (POE) */
			info("Node %s rebooted, killing missing step %u.%u",
			     node_name, job_ptr->job_id, step_ptr->step_id);
			signal_step_tasks_on_node(node_name, step_ptr, SIGKILL,
						  REQUEST_TERMINATE_TASKS);
		}
	}
	list_iterator_destroy (step_iterator);
}

/*
 * abort_job_on_node - Kill the specific job_id on a specific node,
 *	the request is not processed immediately, but queued.
 *	This is to prevent a flood of pthreads if slurmctld restarts
 *	without saved state and slurmd daemons register with a
 *	multitude of running jobs. Slurmctld will not recognize
 *	these jobs and use this function to kill them - one
 *	agent request per node as they register.
 * IN job_id - id of the job to be killed
 * IN job_ptr - pointer to terminating job (NULL if unknown, e.g. orphaned)
 * IN node_name - name of the node on which the job resides
 */
extern void
abort_job_on_node(uint32_t job_id, struct job_record *job_ptr, char *node_name)
{
	agent_arg_t *agent_info;
	kill_job_msg_t *kill_req;

	kill_req = xmalloc(sizeof(kill_job_msg_t));
	kill_req->job_id	= job_id;
	kill_req->step_id	= NO_VAL;
	kill_req->time          = time(NULL);
	kill_req->nodes		= xstrdup(node_name);
	if (job_ptr) {  /* NULL if unknown */
		kill_req->start_time = job_ptr->start_time;
		kill_req->select_jobinfo =
			select_g_select_jobinfo_copy(job_ptr->select_jobinfo);
		kill_req->spank_job_env = xduparray(job_ptr->spank_job_env_size,
						    job_ptr->spank_job_env);
		kill_req->spank_job_env_size = job_ptr->spank_job_env_size;
	} else {
		/* kill_req->start_time = 0;  Default value */
	}

	agent_info = xmalloc(sizeof(agent_arg_t));
	agent_info->node_count	= 1;
	agent_info->retry	= 0;
	agent_info->hostlist	= hostlist_create(node_name);
#ifdef HAVE_FRONT_END
	if (job_ptr && job_ptr->front_end_ptr)
		agent_info->protocol_version =
			job_ptr->front_end_ptr->protocol_version;
	debug("Aborting job %u on front end node %s", job_id, node_name);
#else
	struct node_record *node_ptr;
	if ((node_ptr = find_node_record(node_name)))
		agent_info->protocol_version = node_ptr->protocol_version;

	debug("Aborting job %u on node %s", job_id, node_name);
#endif
	agent_info->msg_type	= REQUEST_ABORT_JOB;
	agent_info->msg_args	= kill_req;

	agent_queue_request(agent_info);
}

/*
 * kill_job_on_node - Kill the specific job_id on a specific node.
 * IN job_id - id of the job to be killed
 * IN job_ptr - pointer to terminating job (NULL if unknown, e.g. orphaned)
 * IN node_ptr - pointer to the node on which the job resides
 */
extern void
kill_job_on_node(uint32_t job_id, struct job_record *job_ptr,
		struct node_record *node_ptr)
{
	agent_arg_t *agent_info;
	kill_job_msg_t *kill_req;

	kill_req = xmalloc(sizeof(kill_job_msg_t));
	kill_req->job_id	= job_id;
	kill_req->step_id	= NO_VAL;
	kill_req->time          = time(NULL);
	kill_req->start_time	= job_ptr->start_time;
	kill_req->nodes		= xstrdup(node_ptr->name);
	if (job_ptr) {  /* NULL if unknown */
		kill_req->select_jobinfo =
			select_g_select_jobinfo_copy(job_ptr->select_jobinfo);
		kill_req->job_state = job_ptr->job_state;
	}
	kill_req->spank_job_env = xduparray(job_ptr->spank_job_env_size,
					    job_ptr->spank_job_env);
	kill_req->spank_job_env_size = job_ptr->spank_job_env_size;

	agent_info = xmalloc(sizeof(agent_arg_t));
	agent_info->node_count	= 1;
	agent_info->retry	= 0;
#ifdef HAVE_FRONT_END
	xassert(job_ptr->batch_host);
	if (job_ptr->front_end_ptr)
		agent_info->protocol_version =
			job_ptr->front_end_ptr->protocol_version;
	agent_info->hostlist	= hostlist_create(job_ptr->batch_host);
	debug("Killing job %u on front end node %s", job_id,
	      job_ptr->batch_host);
#else
	agent_info->protocol_version = node_ptr->protocol_version;
	agent_info->hostlist	= hostlist_create(node_ptr->name);
	debug("Killing job %u on node %s", job_id, node_ptr->name);
#endif
	agent_info->msg_type	= REQUEST_TERMINATE_JOB;
	agent_info->msg_args	= kill_req;

	agent_queue_request(agent_info);
}


/*
 * job_alloc_info - get details about an existing job allocation
 * IN uid - job issuing the code
 * IN job_id - ID of job for which info is requested
 * OUT job_pptr - set to pointer to job record
 */
extern int
job_alloc_info(uint32_t uid, uint32_t job_id, struct job_record **job_pptr)
{
	struct job_record *job_ptr;

	job_ptr = find_job_record(job_id);
	if (job_ptr == NULL)
		return ESLURM_INVALID_JOB_ID;
	if ((slurmctld_conf.private_data & PRIVATE_DATA_JOBS) &&
	    (job_ptr->user_id != uid) && !validate_operator(uid) &&
	    !assoc_mgr_is_user_acct_coord(acct_db_conn, uid, job_ptr->account))
		return ESLURM_ACCESS_DENIED;
	if (IS_JOB_PENDING(job_ptr))
		return ESLURM_JOB_PENDING;
	if (IS_JOB_FINISHED(job_ptr))
		return ESLURM_ALREADY_DONE;

	if (job_ptr->alias_list && !strcmp(job_ptr->alias_list, "TBD") &&
	    job_ptr->node_bitmap &&
	    (bit_overlap(power_node_bitmap, job_ptr->node_bitmap) == 0)) {
		set_job_alias_list(job_ptr);
	}

	*job_pptr = job_ptr;
	return SLURM_SUCCESS;
}

/*
 * Synchronize the batch job in the system with their files.
 * All pending batch jobs must have script and environment files
 * No other jobs should have such files
 * NOTE: READ lock_slurmctld config before entry
 */
int sync_job_files(void)
{
	List batch_dirs;

	if (!slurmctld_primary)	/* Don't purge files from backup slurmctld */
		return SLURM_SUCCESS;

	batch_dirs = list_create(_del_batch_list_rec);
	_get_batch_job_dir_ids(batch_dirs);
	_validate_job_files(batch_dirs);
	_remove_defunct_batch_dirs(batch_dirs);
	list_destroy(batch_dirs);
	return SLURM_SUCCESS;
}

/* Append to the batch_dirs list the job_id's associated with
 *	every batch job directory in existence
 * NOTE: READ lock_slurmctld config before entry
 */
static void _get_batch_job_dir_ids(List batch_dirs)
{
	DIR *f_dir, *h_dir;
	struct dirent *dir_ent, *hash_ent;
	long long_job_id;
	uint32_t *job_id_ptr;
	char *endptr;

	xassert(slurmctld_conf.state_save_location);
	f_dir = opendir(slurmctld_conf.state_save_location);
	if (!f_dir) {
		error("opendir(%s): %m",
		      slurmctld_conf.state_save_location);
		return;
	}

	while ((dir_ent = readdir(f_dir))) {
		if (!strncmp("job.#", dir_ent->d_name, 4)) {
			/* Read version 14.03 or earlier format state */
			long_job_id = strtol(&dir_ent->d_name[4], &endptr, 10);
			if ((long_job_id == 0) || (endptr[0] != '\0'))
				continue;
			debug3("found batch directory for job_id %ld",
			      long_job_id);
			job_id_ptr = xmalloc(sizeof(uint32_t));
			*job_id_ptr = long_job_id;
			list_append(batch_dirs, job_id_ptr);
		} else if (!strncmp("hash.#", dir_ent->d_name, 5)) {
			char *h_path = NULL;
			xstrfmtcat(h_path, "%s/%s",
				   slurmctld_conf.state_save_location,
				   dir_ent->d_name);
			h_dir = opendir(h_path);
			xfree(h_path);
			if (!h_dir)
				continue;
			while ((hash_ent = readdir(h_dir))) {
				if (strncmp("job.#", hash_ent->d_name, 4))
					continue;
				long_job_id = strtol(&hash_ent->d_name[4],
						     &endptr, 10);
				if ((long_job_id == 0) || (endptr[0] != '\0'))
					continue;
				debug3("Found batch directory for job_id %ld",
				      long_job_id);
				job_id_ptr = xmalloc(sizeof(uint32_t));
				*job_id_ptr = long_job_id;
				list_append(batch_dirs, job_id_ptr);
			}
			closedir(h_dir);
		}
	}

	closedir(f_dir);
}

/* All pending batch jobs must have a batch_dir entry,
 *	otherwise we flag it as FAILED and don't schedule
 * If the batch_dir entry exists for a PENDING or RUNNING batch job,
 *	remove it the list (of directories to be deleted) */
static void _validate_job_files(List batch_dirs)
{
	ListIterator job_iterator;
	struct job_record *job_ptr;
	int del_cnt;

	job_iterator = list_iterator_create(job_list);
	while ((job_ptr = (struct job_record *) list_next(job_iterator))) {
		if (!job_ptr->batch_flag)
			continue;
		/* Want to keep this job's files */
		del_cnt = list_delete_all(batch_dirs, _find_batch_dir,
					  &(job_ptr->job_id));
		if ((del_cnt == 0) && IS_JOB_PENDING(job_ptr)) {
			error("Script for job %u lost, state set to FAILED",
			      job_ptr->job_id);
			job_ptr->job_state = JOB_FAILED;
			job_ptr->exit_code = 1;
			job_ptr->state_reason = FAIL_SYSTEM;
			xfree(job_ptr->state_desc);
			job_ptr->start_time = job_ptr->end_time = time(NULL);
			job_completion_logger(job_ptr, false);
		}
	}
	list_iterator_destroy(job_iterator);
}

/* List matching function, see common/list.h */
static int _find_batch_dir(void *x, void *key)
{
	uint32_t *key1 = x;
	uint32_t *key2 = key;
	return (int)(*key1 == *key2);
}
/* List entry deletion function, see common/list.h */
static void _del_batch_list_rec(void *x)
{
	xfree(x);
}

/* Remove all batch_dir entries in the list
 * NOTE: READ lock_slurmctld config before entry */
static void _remove_defunct_batch_dirs(List batch_dirs)
{
	ListIterator batch_dir_inx;
	uint32_t *job_id_ptr;

	batch_dir_inx = list_iterator_create(batch_dirs);
	while ((job_id_ptr = list_next(batch_dir_inx))) {
		info("Purging files for defunct batch job %u",
		     *job_id_ptr);
		_delete_job_desc_files(*job_id_ptr);
	}
	list_iterator_destroy(batch_dir_inx);
}

/*
 *  _xmit_new_end_time
 *	Tell all slurmd's associated with a job of its new end time
 * IN job_ptr - pointer to terminating job
 * globals: node_record_count - number of nodes in the system
 *	node_record_table_ptr - pointer to global node table
 */
static void
_xmit_new_end_time(struct job_record *job_ptr)
{
#ifndef HAVE_FRONT_END
	int i;
#endif
	job_time_msg_t *job_time_msg_ptr;
	agent_arg_t *agent_args;

	agent_args = xmalloc(sizeof(agent_arg_t));
	agent_args->msg_type = REQUEST_UPDATE_JOB_TIME;
	agent_args->retry = 1;
	agent_args->hostlist = hostlist_create(NULL);
	job_time_msg_ptr = xmalloc(sizeof(job_time_msg_t));
	job_time_msg_ptr->job_id          = job_ptr->job_id;
	job_time_msg_ptr->expiration_time = job_ptr->end_time;

#ifdef HAVE_FRONT_END
	xassert(job_ptr->batch_host);
	if (job_ptr->front_end_ptr)
		agent_args->protocol_version =
			job_ptr->front_end_ptr->protocol_version;
	hostlist_push_host(agent_args->hostlist, job_ptr->batch_host);
	agent_args->node_count  = 1;
#else
	agent_args->protocol_version = SLURM_PROTOCOL_VERSION;
	for (i = 0; i < node_record_count; i++) {
		if (bit_test(job_ptr->node_bitmap, i) == 0)
			continue;
		if (agent_args->protocol_version >
		    node_record_table_ptr[i].protocol_version)
			agent_args->protocol_version =
				node_record_table_ptr[i].protocol_version;
		hostlist_push_host(agent_args->hostlist,
			      node_record_table_ptr[i].name);
		agent_args->node_count++;
	}
#endif

	agent_args->msg_args = job_time_msg_ptr;
	agent_queue_request(agent_args);
	return;
}


/*
 * job_epilog_complete - Note the completion of the epilog script for a
 *	given job
 * IN job_id      - id of the job for which the epilog was executed
 * IN node_name   - name of the node on which the epilog was executed
 * IN return_code - return code from epilog script
 * RET true if job is COMPLETED, otherwise false
 */
extern bool job_epilog_complete(uint32_t job_id, char *node_name,
				uint32_t return_code)
{
#ifdef HAVE_FRONT_END
	int i;
#endif
	struct job_record  *job_ptr = find_job_record(job_id);
	struct node_record *node_ptr;
	char jbuf[JBUFSIZ];

	if (job_ptr == NULL)
		return true;

	trace_job(job_ptr, __func__, "enter");

	/* There is a potential race condition this handles.
	 * If slurmctld cold-starts while slurmd keeps running,
	 * slurmd could notify slurmctld of a job epilog completion
	 * before getting synced up with slurmctld state. If
	 * a new job arrives and the job_id is reused, we
	 * could try to note the termination of a job that
	 * hasn't really started. Very rare obviously. */
	if ((IS_JOB_PENDING(job_ptr) && (!IS_JOB_COMPLETING(job_ptr))) ||
	    (job_ptr->node_bitmap == NULL)) {
#ifndef HAVE_FRONT_END
		uint32_t base_state = NODE_STATE_UNKNOWN;
		node_ptr = find_node_record(node_name);
		if (node_ptr)
			base_state = node_ptr->node_state & NODE_STATE_BASE;
		if (base_state == NODE_STATE_DOWN) {
			debug("%s: %s complete response from DOWN "
			      "node %s", __func__,
			      jobid2str(job_ptr, jbuf), node_name);
		} else if (job_ptr->restart_cnt) {
			/* Duplicate epilog complete can be due to race
			 * condition, especially with select/serial */
			debug("%s: %s duplicate epilog complete response",
			      __func__, jobid2str(job_ptr, jbuf));
		} else {

			error("%s: %s is non-running slurmctld"
			      "and slurmd out of sync",
			      __func__, jobid2str(job_ptr, jbuf));
		}
#endif
		return false;
	}

#ifdef HAVE_FRONT_END
	xassert(job_ptr->batch_host);
	/* If there is a bad epilog error don't down the frontend
	   node.  If needed (not on a bluegene) the nodes in use by
	   the job will be downed below.
	*/
	if (return_code)
		error("%s: %s epilog error on %s",
		      __func__, jobid2str(job_ptr, jbuf),
		      job_ptr->batch_host);

	if (job_ptr->front_end_ptr && IS_JOB_COMPLETING(job_ptr)) {
		front_end_record_t *front_end_ptr = job_ptr->front_end_ptr;
		if (front_end_ptr->job_cnt_comp)
			front_end_ptr->job_cnt_comp--;
		else {
			error("%s: %s job_cnt_comp underflow on "
			      "front end %s", __func__,
			      jobid2str(job_ptr, jbuf),
			      front_end_ptr->name);
		}
		if (front_end_ptr->job_cnt_comp == 0)
			front_end_ptr->node_state &= (~NODE_STATE_COMPLETING);
	}

	if ((job_ptr->total_nodes == 0) && IS_JOB_COMPLETING(job_ptr)) {
		/* Job resources moved into another job and
		 *  tasks already killed */
		front_end_record_t *front_end_ptr = job_ptr->front_end_ptr;
		if (front_end_ptr)
			front_end_ptr->node_state &= (~NODE_STATE_COMPLETING);
	} else {
		for (i = 0; i < node_record_count; i++) {
			if (!bit_test(job_ptr->node_bitmap, i))
				continue;
			node_ptr = &node_record_table_ptr[i];
#ifndef HAVE_BG
			/* If this is a bluegene system we do not want to mark
			 * the entire midplane down if we have an epilog error.
			 * This would most likely kill other jobs sharing that
			 * midplane and that is not what we want. */
			if (return_code) {
				static uint32_t slurm_user_id = NO_VAL;
				if (slurm_user_id == NO_VAL)
					slurm_user_id=slurm_get_slurm_user_id();
				drain_nodes(node_ptr->name, "Epilog error",
					    slurm_user_id);
			}
#endif
			/* Change job from completing to completed */
			make_node_idle(node_ptr, job_ptr);
		}
	}
#else
	if (return_code) {
		error("%s: %s epilog error on %s, draining the node",
		      __func__, jobid2str(job_ptr, jbuf), node_name);
		drain_nodes(node_name, "Epilog error",
			    slurm_get_slurm_user_id());
	}
	/* Change job from completing to completed */
	node_ptr = find_node_record(node_name);
	if (node_ptr)
		make_node_idle(node_ptr, job_ptr);
#endif

	step_epilog_complete(job_ptr, node_name);
	/* nodes_completing is out of date, rebuild when next saved */
	xfree(job_ptr->nodes_completing);
	if (!IS_JOB_COMPLETING(job_ptr)) {	/* COMPLETED */
		batch_requeue_fini(job_ptr);
		return true;
	} else
		return false;
}

/* Complete a batch job requeue logic after all steps complete so that
 * subsequent jobs appear in a separate accounting record. */
void batch_requeue_fini(struct job_record  *job_ptr)
{
	if (IS_JOB_COMPLETING(job_ptr) ||
	    !IS_JOB_PENDING(job_ptr) || !job_ptr->batch_flag)
		return;

	info("requeue batch job %u", job_ptr->job_id);

	/* Clear everything so this appears to be a new job and then restart
	 * it in accounting. */
	job_ptr->start_time = 0;
	job_ptr->end_time = 0;
	job_ptr->total_cpus = 0;
	job_ptr->pre_sus_time = 0;
	job_ptr->suspend_time = 0;
	job_ptr->tot_sus_time = 0;
	/* Current code (<= 2.1) has it so we start the new job with the next
	 * step id.  This could be used when restarting to figure out which
	 * step the previous run of this job stopped on. */
	//job_ptr->next_step_id = 0;

	job_ptr->node_cnt = 0;
#ifdef HAVE_BG
	select_g_select_jobinfo_set(job_ptr->select_jobinfo,
				    SELECT_JOBDATA_BLOCK_ID, "unassigned");
#endif
	xfree(job_ptr->nodes);
	xfree(job_ptr->nodes_completing);
	FREE_NULL_BITMAP(job_ptr->node_bitmap);
	FREE_NULL_BITMAP(job_ptr->node_bitmap_cg);
	if (job_ptr->details) {
		time_t now = time(NULL);
		/* the time stamp on the new batch launch credential must be
		 * larger than the time stamp on the revoke request. Also the
		 * I/O must be all cleared out and the named socket purged,
		 * so delay for at least ten seconds. */
		if (job_ptr->details->begin_time <= now)
			job_ptr->details->begin_time = now + 10;

		/* Since this could happen on a launch we need to make sure the
		 * submit isn't the same as the last submit so put now + 1 so
		 * we get different records in the database */
		if (now == job_ptr->details->submit_time)
			now++;
		job_ptr->details->submit_time = now;
	}

	/* Reset this after the batch step has finished or the batch step
	 * information will be attributed to the next run of the job. */
	job_ptr->db_index = 0;
	if (!with_slurmdbd)
		jobacct_storage_g_job_start(acct_db_conn, job_ptr);
}


/* job_fini - free all memory associated with job records */
void job_fini (void)
{
	if (job_list) {
		list_destroy(job_list);
		job_list = NULL;
	}
	xfree(job_hash);
	xfree(job_array_hash_j);
	xfree(job_array_hash_t);
}

/* Record the start of one job array task */
extern void job_array_start(struct job_record *job_ptr)
{
	struct job_record *base_job_ptr;

	if ((job_ptr->array_task_id != NO_VAL) || job_ptr->array_recs) {
		base_job_ptr = find_job_record(job_ptr->array_job_id);
		if (base_job_ptr && base_job_ptr->array_recs) {
			base_job_ptr->array_recs->tot_run_tasks++;
		}
	}
}

/* Return true if a job array task can be started */
extern bool job_array_start_test(struct job_record *job_ptr)
{
	struct job_record *base_job_ptr;
	time_t now = time(NULL);

	if ((job_ptr->array_task_id != NO_VAL) || job_ptr->array_recs) {
		base_job_ptr = find_job_record(job_ptr->array_job_id);
		if (base_job_ptr && base_job_ptr->array_recs &&
		    (base_job_ptr->array_recs->max_run_tasks != 0) &&
		    (base_job_ptr->array_recs->tot_run_tasks >=
		     base_job_ptr->array_recs->max_run_tasks)) {
			if (job_ptr->details &&
			    (job_ptr->details->begin_time <= now))
				job_ptr->details->begin_time = (time_t) 0;
			xfree(job_ptr->state_desc);
			job_ptr->state_reason = WAIT_ARRAY_TASK_LIMIT;
			return false;
		}
	}
	if (job_ptr->details && !job_ptr->details->begin_time)
		job_ptr->details->begin_time = now;
	return true;
}

static void _job_array_comp(struct job_record *job_ptr)
{
	struct job_record *base_job_ptr;
	uint32_t status;

	if ((job_ptr->array_task_id != NO_VAL) || job_ptr->array_recs) {
		status = job_ptr->exit_code;
		if ((status == 0) && !IS_JOB_COMPLETE(job_ptr)) {
			/* Avoid max_exit_code == 0 if task did not run to
			 * successful completion (e.g. Cancelled, NodeFail) */
			status = 9;
		}
		base_job_ptr = find_job_record(job_ptr->array_job_id);
		if (base_job_ptr && base_job_ptr->array_recs) {
			if (base_job_ptr->array_recs->tot_comp_tasks == 0) {
				base_job_ptr->array_recs->min_exit_code =
					status;
				base_job_ptr->array_recs->max_exit_code =
					status;
			} else {
				base_job_ptr->array_recs->min_exit_code =
					MIN(status, base_job_ptr->
					    array_recs->min_exit_code);
				base_job_ptr->array_recs->max_exit_code =
					MAX(status, base_job_ptr->
					    array_recs->max_exit_code);
			}
			if (base_job_ptr->array_recs->tot_run_tasks)
				base_job_ptr->array_recs->tot_run_tasks--;
			base_job_ptr->array_recs->tot_comp_tasks++;
		}
	}
}

/* log the completion of the specified job */
extern void job_completion_logger(struct job_record *job_ptr, bool requeue)
{
	int base_state;

	xassert(job_ptr);

#ifdef HAVE_BG
	/* If on a bluegene system we want to remove the job_resrcs so
	 * we don't get an error message about them already existing
	 * when the job goes to run again. */
	if (requeue)
		free_job_resources(&job_ptr->job_resrcs);
#endif
	acct_policy_remove_job_submit(job_ptr);

	if (!IS_JOB_RESIZING(job_ptr)) {
		/* Remove configuring state just to make sure it isn't there
		 * since it will throw off displays of the job. */
		job_ptr->job_state &= (~JOB_CONFIGURING);

		/* make sure all parts of the job are notified */
		srun_job_complete(job_ptr);

		/* mail out notifications of completion */
		base_state = job_ptr->job_state & JOB_STATE_BASE;
		if ((base_state == JOB_COMPLETE) ||
		    (base_state == JOB_CANCELLED)) {
			if (requeue && (job_ptr->mail_type & MAIL_JOB_REQUEUE))
				mail_job_info(job_ptr, MAIL_JOB_REQUEUE);
			if (!requeue && (job_ptr->mail_type & MAIL_JOB_END))
				mail_job_info(job_ptr, MAIL_JOB_END);
		} else {	/* JOB_FAILED, JOB_TIMEOUT, etc. */
			if (job_ptr->mail_type & MAIL_JOB_FAIL)
				mail_job_info(job_ptr, MAIL_JOB_FAIL);
			else if (job_ptr->mail_type & MAIL_JOB_END)
				mail_job_info(job_ptr, MAIL_JOB_END);
		}
	}

	_job_array_comp(job_ptr);

	g_slurm_jobcomp_write(job_ptr);

	/* When starting the resized job everything is taken care of
	 * elsewhere, so don't call it here. */
	if (IS_JOB_RESIZING(job_ptr))
		return;

	if (!job_ptr->assoc_id) {
		slurmdb_association_rec_t assoc_rec;
		/* In case accounting enabled after starting the job */
		memset(&assoc_rec, 0, sizeof(slurmdb_association_rec_t));
		assoc_rec.acct      = job_ptr->account;
		if (job_ptr->part_ptr)
			assoc_rec.partition = job_ptr->part_ptr->name;
		assoc_rec.uid       = job_ptr->user_id;

		if (!(assoc_mgr_fill_in_assoc(acct_db_conn, &assoc_rec,
					      accounting_enforce,
					      (slurmdb_association_rec_t **)
					      &job_ptr->assoc_ptr))) {
			job_ptr->assoc_id = assoc_rec.id;
			/* we have to call job start again because the
			 * associd does not get updated in job complete */
			jobacct_storage_g_job_start(acct_db_conn, job_ptr);
		}
	}

	if (!with_slurmdbd && !job_ptr->db_index)
		jobacct_storage_g_job_start(acct_db_conn, job_ptr);

	jobacct_storage_g_job_complete(acct_db_conn, job_ptr);
}

/*
 * job_independent - determine if this job has a dependent job pending
 *	or if the job's scheduled begin time is in the future
 * IN job_ptr - pointer to job being tested
 * RET - true if job no longer must be deferred for another job
 */
extern bool job_independent(struct job_record *job_ptr, int will_run)
{
	struct job_details *detail_ptr = job_ptr->details;
	time_t now = time(NULL);
	int depend_rc;

	if ((job_ptr->state_reason == WAIT_HELD)
	    || (job_ptr->state_reason == WAIT_HELD_USER)
	    || job_ptr->state_reason == WAIT_MAX_REQUEUE)
		return false;

	/* Check for maximum number of running tasks in a job array */
	if (!job_array_start_test(job_ptr))
		return false;

	/* Test dependencies first so we can cancel jobs before dependent
	 * job records get purged (e.g. afterok, afternotok) */
	depend_rc = test_job_dependency(job_ptr);
	if (depend_rc == 1) {
		job_ptr->state_reason = WAIT_DEPENDENCY;
		xfree(job_ptr->state_desc);
		return false;
	} else if (depend_rc == 2) {
		char jbuf[JBUFSIZ];

		debug("%s: %s dependency condition never satisfied",
		      __func__, jobid2str(job_ptr, jbuf));
		job_ptr->state_reason = WAIT_DEP_INVALID;
		xfree(job_ptr->state_desc);
		return false;
	}

	if (detail_ptr && (detail_ptr->begin_time > now)) {
		job_ptr->state_reason = WAIT_TIME;
		xfree(job_ptr->state_desc);
		return false;	/* not yet time */
	}

	if (job_test_resv_now(job_ptr) != SLURM_SUCCESS) {
		job_ptr->state_reason = WAIT_RESERVATION;
		xfree(job_ptr->state_desc);
		return false;	/* not yet time */
	}

	/* Job is eligible to start now */
	if (job_ptr->state_reason == WAIT_DEPENDENCY) {
		job_ptr->state_reason = WAIT_NO_REASON;
		xfree(job_ptr->state_desc);
	}
	if ((detail_ptr && (detail_ptr->begin_time == 0) &&
	    (job_ptr->priority != 0))) {
		detail_ptr->begin_time = now;
	} else if (job_ptr->state_reason == WAIT_TIME) {
		job_ptr->state_reason = WAIT_NO_REASON;
		xfree(job_ptr->state_desc);
	}
	return true;
}

/*
 * determine if job is ready to execute per the node select plugin
 * IN job_id - job to test
 * OUT ready - 1 if job is ready to execute 0 otherwise
 * RET SLURM error code
 */
extern int job_node_ready(uint32_t job_id, int *ready)
{
	int rc;
	struct job_record *job_ptr;
	xassert(ready);

	*ready = 0;
	job_ptr = find_job_record(job_id);
	if (job_ptr == NULL)
		return ESLURM_INVALID_JOB_ID;

	/* Always call select_g_job_ready() so that select/bluegene can
	 * test and update block state information. */
	rc = select_g_job_ready(job_ptr);
	if (rc == READY_JOB_FATAL)
		return ESLURM_INVALID_PARTITION_NAME;
	if (rc == READY_JOB_ERROR)
		return EAGAIN;
	if (rc)
		rc = READY_NODE_STATE;

	if (job_ptr->details && job_ptr->details->prolog_running)
		rc &= (~READY_NODE_STATE);

	if (IS_JOB_RUNNING(job_ptr) || IS_JOB_SUSPENDED(job_ptr))
		rc |= READY_JOB_STATE;
	if ((rc == (READY_NODE_STATE | READY_JOB_STATE)) &&
	    job_ptr->alias_list && !strcmp(job_ptr->alias_list, "TBD") &&
	    job_ptr->node_bitmap &&
	    (bit_overlap(power_node_bitmap, job_ptr->node_bitmap) == 0)) {
		set_job_alias_list(job_ptr);
	}

	*ready = rc;
	return SLURM_SUCCESS;
}

/* Send specified signal to all steps associated with a job */
static void _signal_job(struct job_record *job_ptr, int signal)
{
#ifndef HAVE_FRONT_END
	int i;
#endif
	agent_arg_t *agent_args = NULL;
	signal_job_msg_t *signal_job_msg = NULL;
	static int notify_srun_static = -1;
	int notify_srun = 0;

	if (notify_srun_static == -1) {
		char *launch_type = slurm_get_launch_type();
		/* do this for all but slurm (poe, aprun, etc...) */
		if (strcmp(launch_type, "launch/slurm"))
			notify_srun_static = 1;
		else
			notify_srun_static = 0;
		xfree(launch_type);
	}

#ifdef HAVE_FRONT_END
	/* On a front end system always notify_srun instead of slurmd */
	if (notify_srun_static)
		notify_srun = 1;
#else
	/* For launch/poe all signals are forwarded by srun to poe to tasks
	 * except SIGSTOP/SIGCONT, which are used for job preemption. In that
	 * case the slurmd must directly suspend tasks and switch resources. */
	if (notify_srun_static && (signal != SIGSTOP) && (signal != SIGCONT))
		notify_srun = 1;
#endif

	if (notify_srun) {
		ListIterator step_iterator;
		struct step_record *step_ptr;
		step_iterator = list_iterator_create(job_ptr->step_list);
		while ((step_ptr = list_next(step_iterator))) {
			/* Since we have already checked the uid,
			 * we can send this signal as uid 0. */
			job_step_signal(job_ptr->job_id, step_ptr->step_id,
					signal, 0);
		}
		list_iterator_destroy (step_iterator);

		return;
	}

	agent_args = xmalloc(sizeof(agent_arg_t));
	agent_args->msg_type = REQUEST_SIGNAL_JOB;
	agent_args->retry = 1;
	agent_args->hostlist = hostlist_create(NULL);
	signal_job_msg = xmalloc(sizeof(kill_tasks_msg_t));
	signal_job_msg->job_id = job_ptr->job_id;
	signal_job_msg->signal = signal;

#ifdef HAVE_FRONT_END
	xassert(job_ptr->batch_host);
	if (job_ptr->front_end_ptr)
		agent_args->protocol_version =
			job_ptr->front_end_ptr->protocol_version;
	hostlist_push_host(agent_args->hostlist, job_ptr->batch_host);
	agent_args->node_count = 1;
#else
	agent_args->protocol_version = SLURM_PROTOCOL_VERSION;
	for (i = 0; i < node_record_count; i++) {
		if (bit_test(job_ptr->node_bitmap, i) == 0)
			continue;
		if (agent_args->protocol_version >
		    node_record_table_ptr[i].protocol_version)
			agent_args->protocol_version =
				node_record_table_ptr[i].protocol_version;
		hostlist_push_host(agent_args->hostlist,
			      node_record_table_ptr[i].name);
		agent_args->node_count++;
	}
#endif

	if (agent_args->node_count == 0) {
		xfree(signal_job_msg);
		xfree(agent_args);
		return;
	}

	agent_args->msg_args = signal_job_msg;
	agent_queue_request(agent_args);
	return;
}

static void *_switch_suspend_info(struct job_record *job_ptr)
{
	ListIterator step_iterator;
	struct step_record *step_ptr;
	void *switch_suspend_info = NULL;

	step_iterator = list_iterator_create (job_ptr->step_list);
	while ((step_ptr = (struct step_record *) list_next (step_iterator))) {
		if (step_ptr->state != JOB_RUNNING)
			continue;
		switch_g_job_suspend_info_get(step_ptr->switch_job,
					      &switch_suspend_info);
	}
	list_iterator_destroy (step_iterator);

	return switch_suspend_info;
}

/* Send suspend request to slumrd of all nodes associated with a job
 * job_ptr IN - job to be suspended or resumed
 * op IN - SUSPEND_JOB or RESUME_JOB
 * indf_susp IN - set if job is being suspended indefinitely by user
 *                or admin, otherwise suspended for gang scheduling
 */
static void _suspend_job(struct job_record *job_ptr, uint16_t op,
			 bool indf_susp)
{
#ifndef HAVE_FRONT_END
	int i;
#endif
	agent_arg_t *agent_args;
	suspend_int_msg_t *sus_ptr;

	agent_args = xmalloc(sizeof(agent_arg_t));
	agent_args->msg_type = REQUEST_SUSPEND_INT;
	agent_args->retry = 0;	/* don't resend, gang scheduler
				 * sched/wiki or sched/wiki2 can
				 * quickly induce huge backlog
				 * of agent.c RPCs */
	agent_args->hostlist = hostlist_create(NULL);
	sus_ptr = xmalloc(sizeof(suspend_int_msg_t));
	sus_ptr->job_core_spec = job_ptr->details->core_spec;
	sus_ptr->job_id = job_ptr->job_id;
	sus_ptr->op = op;
	sus_ptr->indf_susp = indf_susp;
	sus_ptr->switch_info = _switch_suspend_info(job_ptr);

#ifdef HAVE_FRONT_END
	xassert(job_ptr->batch_host);
	if (job_ptr->front_end_ptr)
		agent_args->protocol_version =
			job_ptr->front_end_ptr->protocol_version;
	hostlist_push_host(agent_args->hostlist, job_ptr->batch_host);
	agent_args->node_count = 1;
#else
	agent_args->protocol_version = SLURM_PROTOCOL_VERSION;
	for (i = 0; i < node_record_count; i++) {
		if (bit_test(job_ptr->node_bitmap, i) == 0)
			continue;
		if (agent_args->protocol_version >
		    node_record_table_ptr[i].protocol_version)
			agent_args->protocol_version =
				node_record_table_ptr[i].protocol_version;
		hostlist_push_host(agent_args->hostlist,
				   node_record_table_ptr[i].name);
		agent_args->node_count++;
	}
#endif

	if (agent_args->node_count == 0) {
		slurm_free_suspend_int_msg(sus_ptr);
		xfree(agent_args);
		return;
	}

	agent_args->msg_args = sus_ptr;
	agent_queue_request(agent_args);
	return;
}

/*
 * Specified job is being suspended, release allocated nodes
 * job_ptr IN - job to be suspended
 * indf_susp IN - set if job is being suspended indefinitely by user
 *                or admin, otherwise suspended for gang scheduling
 */
static int _suspend_job_nodes(struct job_record *job_ptr, bool indf_susp)
{
	int i, rc = SLURM_SUCCESS;
	struct node_record *node_ptr = node_record_table_ptr;
	uint32_t node_flags;
	time_t now = time(NULL);

	if ((rc = select_g_job_suspend(job_ptr, indf_susp)) != SLURM_SUCCESS)
		return rc;

	for (i=0; i<node_record_count; i++, node_ptr++) {
		if (bit_test(job_ptr->node_bitmap, i) == 0)
			continue;

		node_ptr->sus_job_cnt++;
		if (node_ptr->run_job_cnt)
			(node_ptr->run_job_cnt)--;
		else {
			error("Node %s run_job_cnt underflow",
				node_ptr->name);
		}
		if (job_ptr->details && (job_ptr->details->share_res == 0)) {
			if (node_ptr->no_share_job_cnt)
				(node_ptr->no_share_job_cnt)--;
			else {
				error("Node %s no_share_job_cnt "
					"underflow", node_ptr->name);
			}
			if (node_ptr->no_share_job_cnt == 0)
				bit_set(share_node_bitmap, i);
		}
		node_flags = node_ptr->node_state & NODE_STATE_FLAGS;
		if ((node_ptr->run_job_cnt  == 0) &&
		    (node_ptr->comp_job_cnt == 0)) {
			bit_set(idle_node_bitmap, i);
		}
		if (IS_NODE_DOWN(node_ptr)) {
			debug3("_suspend_job_nodes: Node %s left DOWN",
				node_ptr->name);
		} else if (node_ptr->run_job_cnt) {
			node_ptr->node_state = NODE_STATE_ALLOCATED |
					       node_flags;
		} else {
			node_ptr->node_state = NODE_STATE_IDLE | node_flags;
			node_ptr->last_idle  = now;
		}
	}
	last_job_update = last_node_update = now;
	return rc;
}

/*
 * Specified job is being resumed, re-allocate the nodes
 * job_ptr IN - job to be resumed
 * indf_susp IN - set i f job is being resumed from indefinite suspend by user
 *                or admin, otherwise resume from gang scheduling
 */
static int _resume_job_nodes(struct job_record *job_ptr, bool indf_susp)
{
	int i, rc = SLURM_SUCCESS;
	struct node_record *node_ptr = node_record_table_ptr;
	uint32_t node_flags;

	if ((rc = select_g_job_resume(job_ptr, indf_susp)) != SLURM_SUCCESS)
		return rc;

	for (i=0; i<node_record_count; i++, node_ptr++) {
		if (bit_test(job_ptr->node_bitmap, i) == 0)
			continue;
		if (IS_NODE_DOWN(node_ptr))
			return SLURM_ERROR;
	}

	node_ptr = node_record_table_ptr;
	for (i=0; i<node_record_count; i++, node_ptr++) {
		if (bit_test(job_ptr->node_bitmap, i) == 0)
			continue;

		if (node_ptr->sus_job_cnt)
			(node_ptr->sus_job_cnt)--;
		else {
			error("Node %s sus_job_cnt underflow",
			      node_ptr->name);
		}
		node_ptr->run_job_cnt++;
		if (job_ptr->details &&
		    (job_ptr->details->share_res == 0)) {
			node_ptr->no_share_job_cnt++;
			if (node_ptr->no_share_job_cnt)
				bit_clear(share_node_bitmap, i);
		}
		bit_clear(idle_node_bitmap, i);
		node_flags = node_ptr->node_state & NODE_STATE_FLAGS;
		node_ptr->node_state = NODE_STATE_ALLOCATED | node_flags;
	}
	last_job_update = last_node_update = time(NULL);
	return rc;
}

static int _job_suspend_switch_test(struct job_record *job_ptr)
{
	int rc = SLURM_SUCCESS;
	ListIterator step_iterator;
	struct step_record *step_ptr;

	step_iterator = list_iterator_create(job_ptr->step_list);
	while ((step_ptr = (struct step_record *) list_next (step_iterator))) {
		if (step_ptr->state != JOB_RUNNING)
			continue;
		rc = switch_g_job_suspend_test(step_ptr->switch_job);
		if (rc != SLURM_SUCCESS)
			break;
	}
	list_iterator_destroy (step_iterator);

	return rc;
}

/*
 * Determine if a job can be resumed.
 * Check for multiple jobs on the same nodes with core specialization.
 * RET 0 on success, otherwise ESLURM error code
 */
static int _job_resume_test(struct job_record *job_ptr)
{
	int rc = SLURM_SUCCESS;
	ListIterator job_iterator;
	struct job_record *test_job_ptr;

	if ((job_ptr->details == NULL) ||
	    (job_ptr->details->core_spec == (uint16_t) NO_VAL) ||
	    (job_ptr->node_bitmap == NULL))
		return rc;

	job_iterator = list_iterator_create(job_list);
	while ((test_job_ptr = (struct job_record *) list_next(job_iterator))) {
		if (test_job_ptr->details &&
		    (test_job_ptr->details->core_spec != (uint16_t) NO_VAL) &&
		    IS_JOB_RUNNING(test_job_ptr) &&
		    test_job_ptr->node_bitmap &&
		    bit_overlap(test_job_ptr->node_bitmap,
				job_ptr->node_bitmap)) {
			rc = ESLURM_NODES_BUSY;
			break;
		}
/* FIXME: Also test for ESLURM_INTERCONNECT_BUSY */
	}
	list_iterator_destroy(job_iterator);

	return rc;
}

/*
 * _job_suspend - perform some suspend/resume operation
 * job_ptr - job to operate upon
 * op IN - operation: suspend/resume
 * indf_susp IN - set if job is being suspended indefinitely by user or admin
 *                and we should clear it's priority, otherwise suspended
 *		  temporarily for gang scheduling
 * RET 0 on success, otherwise ESLURM error code
 */
static int _job_suspend(struct job_record *job_ptr, uint16_t op, bool indf_susp)
{
	int rc = SLURM_SUCCESS;
	time_t now = time(NULL);

	if (IS_JOB_PENDING(job_ptr))
		return ESLURM_JOB_PENDING;
	if (IS_JOB_FINISHED(job_ptr))
		return ESLURM_ALREADY_DONE;
	if ((op == SUSPEND_JOB) &&
	    (_job_suspend_switch_test(job_ptr) != SLURM_SUCCESS))
		return ESLURM_NOT_SUPPORTED;
	if ((op == RESUME_JOB) && (rc = _job_resume_test(job_ptr)))
		return rc;

	/* Notify salloc/srun of suspend/resume */
	srun_job_suspend(job_ptr, op);

	/* perform the operation */
	if (op == SUSPEND_JOB) {
		if (!IS_JOB_RUNNING(job_ptr))
			return ESLURM_JOB_NOT_RUNNING;
		rc = _suspend_job_nodes(job_ptr, indf_susp);
		if (rc != SLURM_SUCCESS)
			return rc;
		_suspend_job(job_ptr, op, indf_susp);
		job_ptr->job_state = JOB_SUSPENDED;
		if (indf_susp)
			job_ptr->priority = 0;
		if (job_ptr->suspend_time) {
			job_ptr->pre_sus_time +=
				difftime(now, job_ptr->suspend_time);
		} else {
			job_ptr->pre_sus_time +=
				difftime(now, job_ptr->start_time);
		}
		suspend_job_step(job_ptr);
	} else if (op == RESUME_JOB) {
		if (!IS_JOB_SUSPENDED(job_ptr))
			return ESLURM_JOB_NOT_SUSPENDED;
		rc = _resume_job_nodes(job_ptr, indf_susp);
		if (rc != SLURM_SUCCESS)
			return rc;
		_suspend_job(job_ptr, op, indf_susp);
		if (job_ptr->priority == 0)
			set_job_prio(job_ptr);
		job_ptr->job_state = JOB_RUNNING;
		job_ptr->tot_sus_time +=
			difftime(now, job_ptr->suspend_time);
		if (!wiki_sched_test) {
			char *sched_type = slurm_get_sched_type();
			if (strcmp(sched_type, "sched/wiki") == 0)
				wiki_sched  = true;
			if (strcmp(sched_type, "sched/wiki2") == 0) {
				wiki_sched  = true;
				wiki2_sched = true;
			}
			xfree(sched_type);
			wiki_sched_test = true;
		}
		if ((job_ptr->time_limit != INFINITE) && (!wiki2_sched) &&
		    (!job_ptr->preempt_time)) {
			debug3("Job %u resumed, updating end_time",
			       job_ptr->job_id);
			job_ptr->end_time = now + (job_ptr->time_limit * 60)
				- job_ptr->pre_sus_time;
		}
		resume_job_step(job_ptr);
	}

	job_ptr->time_last_active = now;
	job_ptr->suspend_time = now;
	jobacct_storage_g_job_suspend(acct_db_conn, job_ptr);

	return rc;
}

/*
 * job_suspend - perform some suspend/resume operation
 * IN sus_ptr - suspend/resume request message
 * IN uid - user id of the user issuing the RPC
 * IN conn_fd - file descriptor on which to send reply,
 *              -1 if none
 * indf_susp IN - set if job is being suspended indefinitely by user or admin
 *                and we should clear it's priority, otherwise suspended
 *		  temporarily for gang scheduling
 * IN protocol_version - slurm protocol version of client
 * RET 0 on success, otherwise ESLURM error code
 */
extern int job_suspend(suspend_msg_t *sus_ptr, uid_t uid,
		       slurm_fd_t conn_fd, bool indf_susp,
		       uint16_t protocol_version)
{
	int rc = SLURM_SUCCESS;
	struct job_record *job_ptr = NULL;
	slurm_msg_t resp_msg;
	return_code_msg_t rc_msg;

	xfree(sus_ptr->job_id_str);
	xstrfmtcat(sus_ptr->job_id_str, "%u", sus_ptr->job_id);

#ifdef HAVE_BG
	rc = ESLURM_NOT_SUPPORTED;
	goto reply;
#endif

	/* validate the request */
	if ((uid != 0) && (uid != getuid())) {
		error("SECURITY VIOLATION: Attempt to suspend job from user %u",
		      (int) uid);
		rc = ESLURM_ACCESS_DENIED;
		goto reply;
	}

	/* find the job */
	job_ptr = find_job_record (sus_ptr->job_id);
	if (job_ptr == NULL) {
		rc = ESLURM_INVALID_JOB_ID;
		goto reply;
	}

	rc = _job_suspend(job_ptr, sus_ptr->op, indf_susp);

    reply:
	if (conn_fd >= 0) {
		slurm_msg_t_init(&resp_msg);
		resp_msg.protocol_version = protocol_version;
		resp_msg.msg_type  = RESPONSE_SLURM_RC;
		rc_msg.return_code = rc;
		resp_msg.data      = &rc_msg;
		slurm_send_node_msg(conn_fd, &resp_msg);
	}
	return rc;
}

/*
 * job_suspend2 - perform some suspend/resume operation
 * IN sus_ptr - suspend/resume request message
 * IN uid - user id of the user issuing the RPC
 * IN conn_fd - file descriptor on which to send reply,
 *              -1 if none
 * indf_susp IN - set if job is being suspended indefinitely by user or admin
 *                and we should clear it's priority, otherwise suspended
 *		  temporarily for gang scheduling
 * IN protocol_version - slurm protocol version of client
 * RET 0 on success, otherwise ESLURM error code
 */
extern int job_suspend2(suspend_msg_t *sus_ptr, uid_t uid,
			slurm_fd_t conn_fd, bool indf_susp,
			uint16_t protocol_version)
{
	static uint32_t max_array_size = NO_VAL;
	slurm_ctl_conf_t *conf;
	int rc = SLURM_SUCCESS, rc2;
	struct job_record *job_ptr = NULL;
	long int long_id;
	uint32_t job_id = 0;
	char *end_ptr = NULL, *tok, *tmp;
	bitstr_t *array_bitmap;
	bool valid = true;
	int32_t i, i_first, i_last;
	slurm_msg_t resp_msg;
	return_code_msg_t rc_msg;
	resp_array_struct_t *resp_array = NULL;
	job_array_resp_msg_t *resp_array_msg;

#ifdef HAVE_BG
	rc = ESLURM_NOT_SUPPORTED;
	goto reply;
#endif

	if (max_array_size == NO_VAL) {
		conf = slurm_conf_lock();
		max_array_size = conf->max_array_sz;
		slurm_conf_unlock();
	}

	/* validate the request */
	if ((uid != 0) && (uid != getuid())) {
		error("SECURITY VIOLATION: Attempt to suspend job from user %u",
		      (int) uid);
		rc = ESLURM_ACCESS_DENIED;
		goto reply;
	}

	long_id = strtol(sus_ptr->job_id_str, &end_ptr, 10);
	if ((long_id <= 0) || (long_id == LONG_MAX) ||
	    ((end_ptr[0] != '\0') && (end_ptr[0] != '_'))) {
		info("job_suspend2: invalid job id %s", sus_ptr->job_id_str);
		rc = ESLURM_INVALID_JOB_ID;
		goto reply;
	}
	job_id = (uint32_t) long_id;
	if (end_ptr[0] == '\0') {	/* Single job (or full job array) */
		struct job_record *job_ptr_done = NULL;
		job_ptr = find_job_record(job_id);
		if (job_ptr &&
		    (((job_ptr->array_task_id == NO_VAL) &&
		      (job_ptr->array_recs == NULL)) ||
		     ((job_ptr->array_task_id != NO_VAL) &&
		      (job_ptr->array_job_id  != job_id)))) {
			/* This is a regular job or single task of job array */
			rc = _job_suspend(job_ptr, sus_ptr->op, indf_susp);
			goto reply;
		}

		if (job_ptr && job_ptr->array_recs) {
			/* This is a job array */
			job_ptr_done = job_ptr;
			rc2 = _job_suspend(job_ptr, sus_ptr->op, indf_susp);
			_resp_array_add(&resp_array, job_ptr, rc2);
		}

		/* Suspend all tasks of this job array */
		job_ptr = job_array_hash_j[JOB_HASH_INX(job_id)];
		if (!job_ptr && !job_ptr_done) {
			rc = ESLURM_INVALID_JOB_ID;
			goto reply;
		}
		while (job_ptr) {
			if ((job_ptr->array_job_id == job_id) &&
			    (job_ptr != job_ptr_done)) {
				rc2 = _job_suspend(job_ptr, sus_ptr->op,
						   indf_susp);
				_resp_array_add(&resp_array, job_ptr, rc2);
			}
			job_ptr = job_ptr->job_array_next_j;
		}
		goto reply;
	}

	array_bitmap = bit_alloc(max_array_size);
	tmp = xstrdup(end_ptr + 1);
	tok = strtok_r(tmp, ",", &end_ptr);
	while (tok && valid) {
		valid = _parse_array_tok(tok, array_bitmap,
					 max_array_size);
		tok = strtok_r(NULL, ",", &end_ptr);
	}
	xfree(tmp);
	if (valid) {
		i_last = bit_fls(array_bitmap);
		if (i_last < 0)
			valid = false;
	}
	if (!valid) {
		info("job_suspend2: invalid job id %s", sus_ptr->job_id_str);
		rc = ESLURM_INVALID_JOB_ID;
		goto reply;
	}

	i_first = bit_ffs(array_bitmap);
	if (i_first >= 0)
		i_last = bit_fls(array_bitmap);
	else
		i_last = -2;
	for (i = i_first; i <= i_last; i++) {
		if (!bit_test(array_bitmap, i))
			continue;
		job_ptr = find_job_array_rec(job_id, i);
		if (job_ptr == NULL) {
			info("job_suspend2: invalid job id %u_%d", job_id, i);
			_resp_array_add_id(&resp_array, job_id, i,
					   ESLURM_INVALID_JOB_ID);
			continue;
		}
		rc2 = _job_suspend(job_ptr, sus_ptr->op, indf_susp);
		_resp_array_add(&resp_array, job_ptr, rc2);
	}

    reply:
	if (conn_fd >= 0) {
		slurm_msg_t_init(&resp_msg);
		resp_msg.protocol_version = protocol_version;
		if (resp_array) {
			resp_array_msg = _resp_array_xlate(resp_array, job_id);
			resp_msg.msg_type  = RESPONSE_JOB_ARRAY_ERRORS;
			resp_msg.data      = resp_array_msg;
		} else {
			resp_msg.msg_type  = RESPONSE_SLURM_RC;
			rc_msg.return_code = rc;
			resp_msg.data      = &rc_msg;
		}
		slurm_send_node_msg(conn_fd, &resp_msg);
	}
	_resp_array_free(resp_array);
	return rc;
}

/*
 * _job_requeue - Requeue a running or pending batch job
 * IN uid - user id of user issuing the RPC
 * IN job_ptr - job to be requeued
 * IN preempt - true if job being preempted
 * RET 0 on success, otherwise ESLURM error code
 */
static int _job_requeue(uid_t uid, struct job_record *job_ptr, bool preempt,
			uint32_t state)
{
	bool suspended = false;
	time_t now = time(NULL);
	bool is_running;

	/* validate the request */
	if ((uid != job_ptr->user_id) && !validate_operator(uid) &&
	    !assoc_mgr_is_user_acct_coord(acct_db_conn, uid,
					  job_ptr->account)) {
		return ESLURM_ACCESS_DENIED;
	}

	/* If the partition was removed don't allow the job to be
	 * requeued.  If it doesn't have details then something is very
	 * wrong and if the job doesn't want to be requeued don't.
	 */
	if (!job_ptr->part_ptr || !job_ptr->details
	    || !job_ptr->details->requeue) {
		return ESLURM_DISABLED;
	}

	/* In the job is in the process of completing
	 * return SLURM_SUCCESS and set the status
	 * to JOB_PENDING since we support requeue
	 * of done/exit/exiting jobs.
	 */
	if (IS_JOB_COMPLETING(job_ptr)) {
		uint32_t flags;
		flags = job_ptr->job_state & JOB_STATE_FLAGS;
		job_ptr->job_state = JOB_PENDING | flags;
		return SLURM_SUCCESS;
	}

	/* If the job is already pending do nothing
	 * and return  is well to the library.
	 */
	if (IS_JOB_PENDING(job_ptr))
		return ESLURM_JOB_PENDING;

	if (job_ptr->batch_flag == 0) {
		debug("Job-requeue can only be done for batch jobs");
		return ESLURM_BATCH_ONLY;
	}

	slurm_sched_g_requeue(job_ptr, "Job requeued by user/admin");
	last_job_update = now;

	if (IS_JOB_SUSPENDED(job_ptr)) {
		enum job_states suspend_job_state = job_ptr->job_state;
		/* we can't have it as suspended when we call the
		 * accounting stuff.
		 */
		job_ptr->job_state = JOB_REQUEUE;
		jobacct_storage_g_job_suspend(acct_db_conn, job_ptr);
		job_ptr->job_state = suspend_job_state;
		suspended = true;
	}

	job_ptr->time_last_active  = now;
	if (suspended)
		job_ptr->end_time = job_ptr->suspend_time;
	else
		job_ptr->end_time = now;

	/* Save the state of the job so that
	 * we deallocate the nodes if is in
	 * running state.
	 */
	is_running = false;
	if (IS_JOB_SUSPENDED(job_ptr) || IS_JOB_RUNNING(job_ptr))
		is_running = true;

	/* We want this job to have the requeued state in the
	 * accounting logs. Set a new submit time so the restarted
	 * job looks like a new job. */
	job_ptr->job_state  = JOB_REQUEUE;
	build_cg_bitmap(job_ptr);
	job_completion_logger(job_ptr, true);

	/* Deallocate resources only if the job has some.
	 * JOB_COMPLETING is needed to properly clean up steps. */
	if (is_running) {
		job_ptr->job_state |= JOB_COMPLETING;
		deallocate_nodes(job_ptr, false, suspended, preempt);
		job_ptr->job_state &= (~JOB_COMPLETING);
	}

	xfree(job_ptr->details->req_node_layout);

	/* do this after the epilog complete, setting it here is too early */
	//job_ptr->db_index = 0;
	//job_ptr->details->submit_time = now;

	job_ptr->job_state = JOB_PENDING;
	if (job_ptr->node_cnt)
		job_ptr->job_state |= JOB_COMPLETING;

	job_ptr->pre_sus_time = (time_t) 0;
	job_ptr->suspend_time = (time_t) 0;
	job_ptr->tot_sus_time = (time_t) 0;

	job_ptr->restart_cnt++;
	/* Since the job completion logger removes the submit we need
	 * to add it again. */
	acct_policy_add_job_submit(job_ptr);

	if (state & JOB_SPECIAL_EXIT) {
		job_ptr->job_state |= JOB_SPECIAL_EXIT;
		job_ptr->state_reason = WAIT_HELD_USER;
		job_ptr->priority = 0;
	}
	if (state & JOB_REQUEUE_HOLD) {
		job_ptr->state_reason = WAIT_HELD_USER;
		job_ptr->priority = 0;
	}

	debug("%s: job %u state 0x%x reason %u priority %d", __func__,
	      job_ptr->job_id, job_ptr->job_state,
	      job_ptr->state_reason, job_ptr->priority);

	return SLURM_SUCCESS;
}

/*
 * job_requeue - Requeue a running or pending batch job
 * IN uid - user id of user issuing the RPC
 * IN job_id - id of the job to be requeued
 * IN conn_fd - file descriptor on which to send reply
 * IN protocol_version - slurm protocol version of client
 * IN preempt - true if job being preempted
 * IN state - may be set to JOB_SPECIAL_EXIT and/or JOB_REQUEUE_HOLD
 * RET 0 on success, otherwise ESLURM error code
 */
extern int job_requeue(uid_t uid, uint32_t job_id,
                       slurm_fd_t conn_fd, uint16_t protocol_version,
                       bool preempt, uint32_t state)
{
	int rc = SLURM_SUCCESS;
	struct job_record *job_ptr = NULL;
	slurm_msg_t resp_msg;
	return_code_msg_t rc_msg;

	/* find the job */
	job_ptr = find_job_record(job_id);
	if (job_ptr == NULL) {
		rc = ESLURM_INVALID_JOB_ID;
	} else {
		rc = _job_requeue(uid, job_ptr, preempt, state);
	}

	if (conn_fd >= 0) {
		slurm_msg_t_init(&resp_msg);
		resp_msg.protocol_version = protocol_version;
		resp_msg.msg_type  = RESPONSE_SLURM_RC;
		rc_msg.return_code = rc;
		resp_msg.data      = &rc_msg;
		slurm_send_node_msg(conn_fd, &resp_msg);
	}
	return rc;
}

/*
 * job_requeue2 - Requeue a running or pending batch job
 * IN uid - user id of user issuing the RPC
 * IN req_ptr - request including ID of the job to be requeued
 * IN conn_fd - file descriptor on which to send reply
 * IN protocol_version - slurm protocol version of client
 * IN preempt - true if job being preempted
 * RET 0 on success, otherwise ESLURM error code
 */
extern int job_requeue2(uid_t uid, requeue_msg_t *req_ptr,
                       slurm_fd_t conn_fd, uint16_t protocol_version,
                       bool preempt)
{
	static uint32_t max_array_size = NO_VAL;
	slurm_ctl_conf_t *conf;
	int rc = SLURM_SUCCESS, rc2;
	struct job_record *job_ptr = NULL;
	long int long_id;
	uint32_t job_id = 0;
	char *end_ptr = NULL, *tok, *tmp;
	bitstr_t *array_bitmap;
	bool valid = true;
	int32_t i, i_first, i_last;
	slurm_msg_t resp_msg;
	return_code_msg_t rc_msg;
	uint32_t state = req_ptr->state;
	char *job_id_str = req_ptr->job_id_str;
	resp_array_struct_t *resp_array = NULL;
	job_array_resp_msg_t *resp_array_msg;

	if (max_array_size == NO_VAL) {
		conf = slurm_conf_lock();
		max_array_size = conf->max_array_sz;
		slurm_conf_unlock();
	}

	long_id = strtol(job_id_str, &end_ptr, 10);
	if ((long_id <= 0) || (long_id == LONG_MAX) ||
	    ((end_ptr[0] != '\0') && (end_ptr[0] != '_'))) {
		info("job_requeue2: invalid job id %s", job_id_str);
		rc = ESLURM_INVALID_JOB_ID;
		goto reply;
	}
	job_id = (uint32_t) long_id;
	if (end_ptr[0] == '\0') {	/* Single job (or full job array) */
		struct job_record *job_ptr_done = NULL;
		job_ptr = find_job_record(job_id);
		if (job_ptr &&
		    (((job_ptr->array_task_id == NO_VAL) &&
		      (job_ptr->array_recs == NULL)) ||
		     ((job_ptr->array_task_id != NO_VAL) &&
		      (job_ptr->array_job_id  != job_id)))) {
			/* This is a regular job or single task of job array */
			rc = _job_requeue(uid, job_ptr, preempt, state);
			goto reply;
		}

		if (job_ptr && job_ptr->array_recs) {
			/* This is a job array */
			job_ptr_done = job_ptr;
			rc2 = _job_requeue(uid, job_ptr, preempt, state);
			_resp_array_add(&resp_array, job_ptr, rc2);
		}

		/* Requeue all tasks of this job array */
		job_ptr = job_array_hash_j[JOB_HASH_INX(job_id)];
		if (!job_ptr && !job_ptr_done) {
			rc = ESLURM_INVALID_JOB_ID;
			goto reply;
		}
		while (job_ptr) {
			if ((job_ptr->array_job_id == job_id) &&
			    (job_ptr != job_ptr_done)) {
				rc2 = _job_requeue(uid, job_ptr, preempt,state);
				_resp_array_add(&resp_array, job_ptr, rc2);
			}
			job_ptr = job_ptr->job_array_next_j;
		}
		goto reply;
	}

	array_bitmap = bit_alloc(max_array_size);
	tmp = xstrdup(end_ptr + 1);
	tok = strtok_r(tmp, ",", &end_ptr);
	while (tok && valid) {
		valid = _parse_array_tok(tok, array_bitmap,
					 max_array_size);
		tok = strtok_r(NULL, ",", &end_ptr);
	}
	xfree(tmp);
	if (valid) {
		i_last = bit_fls(array_bitmap);
		if (i_last < 0)
			valid = false;
	}
	if (!valid) {
		info("job_requeue2: invalid job id %s", job_id_str);
		rc = ESLURM_INVALID_JOB_ID;
		goto reply;
	}

	i_first = bit_ffs(array_bitmap);
	if (i_first >= 0)
		i_last = bit_fls(array_bitmap);
	else
		i_last = -2;
	for (i = i_first; i <= i_last; i++) {
		if (!bit_test(array_bitmap, i))
			continue;
		job_ptr = find_job_array_rec(job_id, i);
		if (job_ptr == NULL) {
			info("job_requeue2: invalid job id %u_%d", job_id, i);
			_resp_array_add_id(&resp_array, job_id, i,
					   ESLURM_INVALID_JOB_ID);
			continue;
		}

		rc2 = _job_requeue(uid, job_ptr, preempt, state);
		_resp_array_add(&resp_array, job_ptr, rc2);
	}

    reply:
	if (conn_fd >= 0) {
		slurm_msg_t_init(&resp_msg);
		resp_msg.protocol_version = protocol_version;
		if (resp_array) {
			resp_array_msg = _resp_array_xlate(resp_array, job_id);
			resp_msg.msg_type  = RESPONSE_JOB_ARRAY_ERRORS;
			resp_msg.data      = resp_array_msg;
		} else {
			resp_msg.msg_type  = RESPONSE_SLURM_RC;
			rc_msg.return_code = rc;
			resp_msg.data      = &rc_msg;
		}
		slurm_send_node_msg(conn_fd, &resp_msg);
	}
	_resp_array_free(resp_array);
	return rc;
}

/*
 * job_end_time - Process JOB_END_TIME
 * IN time_req_msg - job end time request
 * OUT timeout_msg - job timeout response to be sent
 * RET SLURM_SUCESS or an error code
 */
extern int job_end_time(job_alloc_info_msg_t *time_req_msg,
			srun_timeout_msg_t *timeout_msg)
{
	struct job_record *job_ptr;
	xassert(timeout_msg);

	job_ptr = find_job_record(time_req_msg->job_id);
	if (!job_ptr)
		return ESLURM_INVALID_JOB_ID;

	timeout_msg->job_id  = time_req_msg->job_id;
	timeout_msg->step_id = NO_VAL;
	timeout_msg->timeout = job_ptr->end_time;
	return SLURM_SUCCESS;
}

/* Reset nodes_completing field for all jobs.
 * Job write lock must be set before calling. */
extern void update_job_nodes_completing(void)
{
	ListIterator job_iterator;
	struct job_record *job_ptr;

	if (!job_list)
		return;

	job_iterator = list_iterator_create(job_list);
	while ((job_ptr = (struct job_record *) list_next(job_iterator))) {
		if ((!IS_JOB_COMPLETING(job_ptr)) ||
		    (job_ptr->node_bitmap == NULL))
			continue;
		xfree(job_ptr->nodes_completing);
		if (job_ptr->node_bitmap_cg) {
			job_ptr->nodes_completing =
				bitmap2node_name(job_ptr->node_bitmap_cg);
		} else {
			job_ptr->nodes_completing =
				bitmap2node_name(job_ptr->node_bitmap);
		}
	}
	list_iterator_destroy(job_iterator);
}

/*
 * job_hold_by_assoc_id - Hold all pending jobs with a given
 *	association ID. This happens when an association is deleted (e.g. when
 *	a user is removed from the association database).
 * RET count of held jobs
 */
extern int job_hold_by_assoc_id(uint32_t assoc_id)
{
	int cnt = 0;
	ListIterator job_iterator;
	struct job_record *job_ptr;
	/* Write lock on jobs */
	slurmctld_lock_t job_write_lock =
		{ NO_LOCK, WRITE_LOCK, NO_LOCK, NO_LOCK };

	if (!job_list)
		return cnt;

	lock_slurmctld(job_write_lock);
	job_iterator = list_iterator_create(job_list);
	while ((job_ptr = (struct job_record *) list_next(job_iterator))) {
		if (job_ptr->assoc_id != assoc_id)
			continue;

		/* move up to the parent that should still exist */
		if (job_ptr->assoc_ptr) {
			/* Force a start so the association doesn't
			   get lost.  Since there could be some delay
			   in the start of the job when running with
			   the slurmdbd.
			*/
			if (!job_ptr->db_index) {
				jobacct_storage_g_job_start(acct_db_conn,
							    job_ptr);
			}

			job_ptr->assoc_ptr =
				((slurmdb_association_rec_t *)
				 job_ptr->assoc_ptr)->usage->parent_assoc_ptr;
			if (job_ptr->assoc_ptr)
				job_ptr->assoc_id =
					((slurmdb_association_rec_t *)
					 job_ptr->assoc_ptr)->id;
		}

		if (IS_JOB_FINISHED(job_ptr))
			continue;

		info("Association deleted, holding job %u",
		     job_ptr->job_id);
		xfree(job_ptr->state_desc);
		job_ptr->state_reason = FAIL_ACCOUNT;
		cnt++;
	}
	list_iterator_destroy(job_iterator);
	unlock_slurmctld(job_write_lock);
	return cnt;
}

/*
 * job_hold_by_qos_id - Hold all pending jobs with a given
 *	QOS ID. This happens when a QOS is deleted (e.g. when
 *	a QOS is removed from the association database).
 * RET count of held jobs
 */
extern int job_hold_by_qos_id(uint32_t qos_id)
{
	int cnt = 0;
	ListIterator job_iterator;
	struct job_record *job_ptr;
	/* Write lock on jobs */
	slurmctld_lock_t job_write_lock =
		{ NO_LOCK, WRITE_LOCK, NO_LOCK, NO_LOCK };

	if (!job_list)
		return cnt;

	lock_slurmctld(job_write_lock);
	job_iterator = list_iterator_create(job_list);
	while ((job_ptr = (struct job_record *) list_next(job_iterator))) {
		if (job_ptr->qos_id != qos_id)
			continue;

		/* move up to the parent that should still exist */
		if (job_ptr->qos_ptr) {
			/* Force a start so the association doesn't
			   get lost.  Since there could be some delay
			   in the start of the job when running with
			   the slurmdbd.
			*/
			if (!job_ptr->db_index) {
				jobacct_storage_g_job_start(acct_db_conn,
							    job_ptr);
			}
			job_ptr->qos_ptr = NULL;
		}

		if (IS_JOB_FINISHED(job_ptr))
			continue;

		info("QOS deleted, holding job %u", job_ptr->job_id);
		xfree(job_ptr->state_desc);
		job_ptr->state_reason = FAIL_QOS;
		cnt++;
	}
	list_iterator_destroy(job_iterator);
	unlock_slurmctld(job_write_lock);
	return cnt;
}

/*
 * Modify the account associated with a pending job
 * IN module - where this is called from
 * IN job_ptr - pointer to job which should be modified
 * IN new_account - desired account name
 * RET SLURM_SUCCESS or error code
 */
extern int update_job_account(char *module, struct job_record *job_ptr,
			      char *new_account)
{
	slurmdb_association_rec_t assoc_rec;

	if ((!IS_JOB_PENDING(job_ptr)) || (job_ptr->details == NULL)) {
		info("%s: attempt to modify account for non-pending "
		     "job_id %u", module, job_ptr->job_id);
		return ESLURM_JOB_NOT_PENDING;
	}


	memset(&assoc_rec, 0, sizeof(slurmdb_association_rec_t));
	assoc_rec.acct      = new_account;
	if (job_ptr->part_ptr)
		assoc_rec.partition = job_ptr->part_ptr->name;
	assoc_rec.uid       = job_ptr->user_id;
	if (assoc_mgr_fill_in_assoc(acct_db_conn, &assoc_rec,
				    accounting_enforce,
				    (slurmdb_association_rec_t **)
				    &job_ptr->assoc_ptr)) {
		info("%s: invalid account %s for job_id %u",
		     module, new_account, job_ptr->job_id);
		return ESLURM_INVALID_ACCOUNT;
	} else if (association_based_accounting &&
		   !job_ptr->assoc_ptr          &&
		   !(accounting_enforce & ACCOUNTING_ENFORCE_ASSOCS)) {
		/* if not enforcing associations we want to look for
		 * the default account and use it to avoid getting
		 * trash in the accounting records.
		 */
		assoc_rec.acct = NULL;
		assoc_mgr_fill_in_assoc(acct_db_conn, &assoc_rec,
					accounting_enforce,
					(slurmdb_association_rec_t **)
					&job_ptr->assoc_ptr);
		if (!job_ptr->assoc_ptr) {
			debug("%s: we didn't have an association for account "
			      "'%s' and user '%u', and we can't seem to find "
			      "a default one either.  Keeping new account "
			      "'%s'.  This will produce trash in accounting.  "
			      "If this is not what you desire please put "
			      "AccountStorageEnforce=associations "
			      "in your slurm.conf "
			      "file.", module, new_account,
			      job_ptr->user_id, new_account);
			assoc_rec.acct = new_account;
		}
	}

	xfree(job_ptr->account);
	if (assoc_rec.acct && assoc_rec.acct[0] != '\0') {
		job_ptr->account = xstrdup(assoc_rec.acct);
		info("%s: setting account to %s for job_id %u",
		     module, assoc_rec.acct, job_ptr->job_id);
	} else {
		info("%s: cleared account for job_id %u",
		     module, job_ptr->job_id);
	}
	job_ptr->assoc_id = assoc_rec.id;

	last_job_update = time(NULL);

	return SLURM_SUCCESS;
}

/*
 * Modify the account associated with a pending job
 * IN module - where this is called from
 * IN job_ptr - pointer to job which should be modified
 * IN new_wckey - desired wckey name
 * RET SLURM_SUCCESS or error code
 */
extern int update_job_wckey(char *module, struct job_record *job_ptr,
			    char *new_wckey)
{
	slurmdb_wckey_rec_t wckey_rec, *wckey_ptr;

	if ((!IS_JOB_PENDING(job_ptr)) || (job_ptr->details == NULL)) {
		info("%s: attempt to modify account for non-pending "
		     "job_id %u", module, job_ptr->job_id);
		return ESLURM_JOB_NOT_PENDING;
	}

	memset(&wckey_rec, 0, sizeof(slurmdb_wckey_rec_t));
	wckey_rec.uid       = job_ptr->user_id;
	wckey_rec.name      = new_wckey;
	if (assoc_mgr_fill_in_wckey(acct_db_conn, &wckey_rec,
				    accounting_enforce, &wckey_ptr)) {
		info("%s: invalid wckey %s for job_id %u",
		     module, new_wckey, job_ptr->job_id);
		return ESLURM_INVALID_WCKEY;
	} else if (association_based_accounting
		  && !wckey_ptr
		  && !(accounting_enforce & ACCOUNTING_ENFORCE_WCKEYS)) {
		/* if not enforcing associations we want to look for
		   the default account and use it to avoid getting
		   trash in the accounting records.
		*/
		wckey_rec.name = NULL;
		assoc_mgr_fill_in_wckey(acct_db_conn, &wckey_rec,
					accounting_enforce, &wckey_ptr);
		if (!wckey_ptr) {
			debug("%s: we didn't have a wckey record for wckey "
			      "'%s' and user '%u', and we can't seem to find "
			      "a default one either.  Setting it anyway. "
			      "This will produce trash in accounting.  "
			      "If this is not what you desire please put "
			      "AccountStorageEnforce=wckeys in your slurm.conf "
			      "file.", module, new_wckey,
			      job_ptr->user_id);
			wckey_rec.name = new_wckey;
		}
	}

	xfree(job_ptr->wckey);
	if (wckey_rec.name && wckey_rec.name[0] != '\0') {
		job_ptr->wckey = xstrdup(wckey_rec.name);
		info("%s: setting wckey to %s for job_id %u",
		     module, wckey_rec.name, job_ptr->job_id);
	} else {
		info("%s: cleared wckey for job_id %u",
		     module, job_ptr->job_id);
	}

	last_job_update = time(NULL);

	return SLURM_SUCCESS;
}

extern int send_jobs_to_accounting(void)
{
	ListIterator itr = NULL;
	struct job_record *job_ptr;
	slurmctld_lock_t job_write_lock = {
		NO_LOCK, WRITE_LOCK, READ_LOCK, READ_LOCK };

	/* send jobs in pending or running state */
	lock_slurmctld(job_write_lock);
	itr = list_iterator_create(job_list);
	while ((job_ptr = list_next(itr))) {
		if (!job_ptr->assoc_id) {
			slurmdb_association_rec_t assoc_rec;
			memset(&assoc_rec, 0,
			       sizeof(slurmdb_association_rec_t));
			assoc_rec.acct      = job_ptr->account;
			if (job_ptr->part_ptr)
				assoc_rec.partition = job_ptr->part_ptr->name;
			assoc_rec.uid       = job_ptr->user_id;

			if (assoc_mgr_fill_in_assoc(
				   acct_db_conn, &assoc_rec,
				   accounting_enforce,
				   (slurmdb_association_rec_t **)
				   &job_ptr->assoc_ptr) &&
			    (accounting_enforce & ACCOUNTING_ENFORCE_ASSOCS)
			    && (!IS_JOB_FINISHED(job_ptr))) {
				info("Holding job %u with "
				     "invalid association",
				     job_ptr->job_id);
				xfree(job_ptr->state_desc);
				job_ptr->state_reason = FAIL_ACCOUNT;
				continue;
			} else
				job_ptr->assoc_id = assoc_rec.id;
		}

		/* we only want active, un accounted for jobs */
		if (job_ptr->db_index || IS_JOB_FINISHED(job_ptr))
			continue;

		debug("first reg: starting job %u in accounting",
		      job_ptr->job_id);
		jobacct_storage_g_job_start(acct_db_conn, job_ptr);

		if (IS_JOB_SUSPENDED(job_ptr))
			jobacct_storage_g_job_suspend(acct_db_conn, job_ptr);
	}
	list_iterator_destroy(itr);
	unlock_slurmctld(job_write_lock);

	return SLURM_SUCCESS;
}

/* Perform checkpoint operation on a job */
extern int job_checkpoint(checkpoint_msg_t *ckpt_ptr, uid_t uid,
			  slurm_fd_t conn_fd, uint16_t protocol_version)
{
	int rc = SLURM_SUCCESS;
	struct job_record *job_ptr;
	struct step_record *step_ptr;
	checkpoint_resp_msg_t resp_data;
	slurm_msg_t resp_msg;

	slurm_msg_t_init(&resp_msg);
	resp_msg.protocol_version = protocol_version;

	/* find the job */
	job_ptr = find_job_record (ckpt_ptr->job_id);
	if (job_ptr == NULL) {
		rc = ESLURM_INVALID_JOB_ID;
		goto reply;
	}
	if ((uid != job_ptr->user_id) && !validate_slurm_user(uid)) {
		rc = ESLURM_ACCESS_DENIED ;
		goto reply;
	}
	if (IS_JOB_PENDING(job_ptr)) {
		rc = ESLURM_JOB_PENDING;
		goto reply;
	} else if (IS_JOB_SUSPENDED(job_ptr)) {
		/* job can't get cycles for checkpoint
		 * if it is already suspended */
		rc = ESLURM_JOB_SUSPENDED;
		goto reply;
	} else if (!IS_JOB_RUNNING(job_ptr)) {
		rc = ESLURM_ALREADY_DONE;
		goto reply;
	}

	memset((void *)&resp_data, 0, sizeof(checkpoint_resp_msg_t));

	if (job_ptr->batch_flag) { /* operate on batch job */
		if ((ckpt_ptr->op == CHECK_CREATE)  ||
		    (ckpt_ptr->op == CHECK_REQUEUE) ||
		    (ckpt_ptr->op == CHECK_VACATE)) {
			if (job_ptr->details == NULL) {
				rc = ESLURM_DISABLED;
				goto reply;
			}
			if (ckpt_ptr->image_dir == NULL) {
				if (job_ptr->details->ckpt_dir == NULL) {
					rc = ESLURM_DISABLED;
					goto reply;
				}
				ckpt_ptr->image_dir = xstrdup(job_ptr->details
							      ->ckpt_dir);
			}

			rc = _checkpoint_job_record(job_ptr,
						    ckpt_ptr->image_dir);
			if (rc != SLURM_SUCCESS)
				goto reply;
		}
		/* append job id to ckpt image dir */
		xstrfmtcat(ckpt_ptr->image_dir, "/%u", job_ptr->job_id);
		rc = checkpoint_op(ckpt_ptr->job_id, ckpt_ptr->step_id, NULL,
				   ckpt_ptr->op, ckpt_ptr->data,
				   ckpt_ptr->image_dir, &resp_data.event_time,
				   &resp_data.error_code,
				   &resp_data.error_msg);
		info("checkpoint_op %u of %u.%u complete, rc=%d",
		     ckpt_ptr->op, ckpt_ptr->job_id, ckpt_ptr->step_id, rc);
		last_job_update = time(NULL);
	} else {		/* operate on all of a job's steps */
		int update_rc = -2;
		ListIterator step_iterator;

		step_iterator = list_iterator_create (job_ptr->step_list);
		while ((step_ptr = (struct step_record *)
					list_next (step_iterator))) {
			char *image_dir = NULL;
			if (step_ptr->state != JOB_RUNNING)
				continue;
			if (ckpt_ptr->image_dir) {
				image_dir = xstrdup(ckpt_ptr->image_dir);
			} else {
				image_dir = xstrdup(step_ptr->ckpt_dir);
			}
			xstrfmtcat(image_dir, "/%u.%u", job_ptr->job_id,
				   step_ptr->step_id);
			update_rc = checkpoint_op(ckpt_ptr->job_id,
						  step_ptr->step_id,
						  step_ptr,
						  ckpt_ptr->op,
						  ckpt_ptr->data,
						  image_dir,
						  &resp_data.event_time,
						  &resp_data.error_code,
						  &resp_data.error_msg);
			info("checkpoint_op %u of %u.%u complete, rc=%d",
			     ckpt_ptr->op, ckpt_ptr->job_id,
			     step_ptr->step_id, rc);
			rc = MAX(rc, update_rc);
			xfree(image_dir);
		}
		if (update_rc != -2)	/* some work done */
			last_job_update = time(NULL);
		list_iterator_destroy (step_iterator);
	}

    reply:
	if (conn_fd < 0)	/* periodic checkpoint */
		return rc;

	if ((rc == SLURM_SUCCESS) &&
	    ((ckpt_ptr->op == CHECK_ABLE) || (ckpt_ptr->op == CHECK_ERROR))) {
		resp_msg.msg_type = RESPONSE_CHECKPOINT;
		resp_msg.data = &resp_data;
		(void) slurm_send_node_msg(conn_fd, &resp_msg);
	} else {
		return_code_msg_t rc_msg;
		rc_msg.return_code = rc;
		resp_msg.msg_type  = RESPONSE_SLURM_RC;
		resp_msg.data      = &rc_msg;
		(void) slurm_send_node_msg(conn_fd, &resp_msg);
	}
	return rc;
}

/*
 * _checkpoint_job_record - save job to file for checkpoint
 *
 */
static int _checkpoint_job_record (struct job_record *job_ptr, char *image_dir)
{
	static int high_buffer_size = (1024*1024);
	char *ckpt_file = NULL, *old_file = NULL, *new_file = NULL;
	int ckpt_fd, error_code = SLURM_SUCCESS;
	Buf buffer = init_buf(high_buffer_size);

	ckpt_file = xstrdup(slurmctld_conf.job_ckpt_dir);
	xstrfmtcat(ckpt_file, "/%u.ckpt", job_ptr->job_id);

	debug("_checkpoint_job_record: checkpoint job record of %u to file %s",
	      job_ptr->job_id, ckpt_file);

	old_file = xstrdup(ckpt_file);
	xstrcat(old_file, ".old");

	new_file = xstrdup(ckpt_file);
	xstrcat(new_file, ".new");

	/* save version string */
	packstr(JOB_CKPT_VERSION, buffer);
	pack16(SLURM_PROTOCOL_VERSION, buffer);

	/* save checkpoint image directory */
	packstr(image_dir, buffer);

	_pack_job_for_ckpt(job_ptr, buffer);

	ckpt_fd = creat(new_file, 0600);
	if (ckpt_fd < 0) {
		error("Can't ckpt job, create file %s error: %m",
		      new_file);
		error_code = errno;
	} else {
		int pos = 0, nwrite = get_buf_offset(buffer), amount, rc;
		char *data = (char *)get_buf_data(buffer);
		while (nwrite > 0) {
			amount = write(ckpt_fd, &data[pos], nwrite);
			if ((amount < 0) && (errno != EINTR)) {
				error("Error writing file %s, %m", new_file);
				error_code = errno;
				break;
			} else if (amount >= 0) {
				nwrite -= amount;
				pos    += amount;
			}
		}

		rc = fsync_and_close(ckpt_fd, "checkpoint");
		if (rc && !error_code)
			error_code = rc;
	}
	if (error_code)
		(void) unlink(new_file);
	else {			/* file shuffle */
		(void) unlink(old_file);
		if (link(ckpt_file, old_file))
			debug4("unable to create link for %s -> %s: %m",
			       ckpt_file, old_file);
		(void) unlink(ckpt_file);
		if (link(new_file, ckpt_file))
			debug4("unable to create link for %s -> %s: %m",
			       new_file, ckpt_file);
		(void) unlink(new_file);
	}

	xfree(ckpt_file);
	xfree(old_file);
	xfree(new_file);
	free_buf(buffer);

	return error_code;
}

/*
 * _pack_job_for_ckpt - save RUNNING job to buffer for checkpoint
 *
 *   Just save enough information to restart it
 *
 * IN job_ptr - id of the job to be checkpointed
 * IN buffer - buffer to save the job state
 */
static void _pack_job_for_ckpt (struct job_record *job_ptr, Buf buffer)
{
	slurm_msg_t msg;
	job_desc_msg_t *job_desc;

	/* save allocated nodes */
	packstr(job_ptr->nodes, buffer);

	/* save job req */
	job_desc = _copy_job_record_to_job_desc(job_ptr);
	msg.msg_type = REQUEST_SUBMIT_BATCH_JOB;
	msg.protocol_version = SLURM_PROTOCOL_VERSION;
	msg.data = job_desc;
	pack_msg(&msg, buffer);

	/* free the environment since all strings are stored in one
	 * xmalloced buffer */
	if (job_desc->environment) {
		xfree(job_desc->environment[0]);
		xfree(job_desc->environment);
		job_desc->env_size = 0;
	}
	slurm_free_job_desc_msg(job_desc);
}

/*
 * _copy_job_record_to_job_desc - construct a job_desc_msg_t for a job.
 * IN job_ptr - the job record
 * RET the job_desc_msg_t, NULL on error
 */
static job_desc_msg_t *
_copy_job_record_to_job_desc(struct job_record *job_ptr)
{
	job_desc_msg_t *job_desc;
	struct job_details *details = job_ptr->details;
	multi_core_data_t *mc_ptr = details->mc_ptr;
	int i;

	/* construct a job_desc_msg_t from job */
	job_desc = xmalloc(sizeof(job_desc_msg_t));

	job_desc->account           = xstrdup(job_ptr->account);
	job_desc->acctg_freq        = xstrdup(details->acctg_freq);
	job_desc->alloc_node        = xstrdup(job_ptr->alloc_node);
	/* Since the allocating salloc or srun is not expected to exist
	 * when this checkpointed job is restarted, do not save these:
	 *
	 * job_desc->alloc_resp_port   = job_ptr->alloc_resp_port;
	 * job_desc->alloc_sid         = job_ptr->alloc_sid;
	 */
	job_desc->argc              = details->argc;
	job_desc->argv              = xmalloc(sizeof(char *) * job_desc->argc);
	for (i = 0; i < job_desc->argc; i ++)
		job_desc->argv[i]   = xstrdup(details->argv[i]);
	job_desc->begin_time        = details->begin_time;
	job_desc->ckpt_interval     = job_ptr->ckpt_interval;
	job_desc->ckpt_dir          = xstrdup(details->ckpt_dir);
	job_desc->comment           = xstrdup(job_ptr->comment);
	job_desc->contiguous        = details->contiguous;
	job_desc->core_spec         = details->core_spec;
	job_desc->cpu_bind          = xstrdup(details->cpu_bind);
	job_desc->cpu_bind_type     = details->cpu_bind_type;
	job_desc->dependency        = xstrdup(details->dependency);
	job_desc->end_time          = 0; /* Unused today */
	job_desc->environment       = get_job_env(job_ptr,
						  &job_desc->env_size);
	job_desc->exc_nodes         = xstrdup(details->exc_nodes);
	job_desc->features          = xstrdup(details->features);
	job_desc->gres              = xstrdup(job_ptr->gres);
	job_desc->group_id          = job_ptr->group_id;
	job_desc->immediate         = 0; /* nowhere to get this value */
	job_desc->job_id            = job_ptr->job_id;
	job_desc->kill_on_node_fail = job_ptr->kill_on_node_fail;
	job_desc->licenses          = xstrdup(job_ptr->licenses);
	job_desc->mail_type         = job_ptr->mail_type;
	job_desc->mail_user         = xstrdup(job_ptr->mail_user);
	job_desc->mem_bind          = xstrdup(details->mem_bind);
	job_desc->mem_bind_type     = details->mem_bind_type;
	job_desc->name              = xstrdup(job_ptr->name);
	job_desc->network           = xstrdup(job_ptr->network);
	job_desc->nice              = details->nice;
	job_desc->num_tasks         = details->num_tasks;
	job_desc->open_mode         = details->open_mode;
	job_desc->other_port        = job_ptr->other_port;
	job_desc->overcommit        = details->overcommit;
	job_desc->partition         = xstrdup(job_ptr->partition);
	job_desc->plane_size        = details->plane_size;
	job_desc->priority          = job_ptr->priority;
	if (job_ptr->qos_ptr) {
		slurmdb_qos_rec_t *qos_ptr =
			(slurmdb_qos_rec_t *)job_ptr->qos_ptr;
		job_desc->qos       = xstrdup(qos_ptr->name);
	}
	job_desc->resp_host         = xstrdup(job_ptr->resp_host);
	job_desc->req_nodes         = xstrdup(details->req_nodes);
	job_desc->requeue           = details->requeue;
	job_desc->reservation       = xstrdup(job_ptr->resv_name);
	job_desc->script            = get_job_script(job_ptr);
	if (details->share_res == 1)
		job_desc->shared     = 1;
	else if (details->whole_node)
		job_desc->shared     = 0;
	else
		job_desc->shared     = (uint16_t) NO_VAL;
	job_desc->spank_job_env_size = job_ptr->spank_job_env_size;
	job_desc->spank_job_env      = xmalloc(sizeof(char *) *
					       job_desc->spank_job_env_size);
	for (i = 0; i < job_desc->spank_job_env_size; i ++)
		job_desc->spank_job_env[i]= xstrdup(job_ptr->spank_job_env[i]);
	job_desc->std_err           = xstrdup(details->std_err);
	job_desc->std_in            = xstrdup(details->std_in);
	job_desc->std_out           = xstrdup(details->std_out);
	job_desc->task_dist         = details->task_dist;
	job_desc->time_limit        = job_ptr->time_limit;
	job_desc->time_min          = job_ptr->time_min;
	job_desc->user_id           = job_ptr->user_id;
	job_desc->wait_all_nodes    = job_ptr->wait_all_nodes;
	job_desc->warn_flags        = job_ptr->warn_flags;
	job_desc->warn_signal       = job_ptr->warn_signal;
	job_desc->warn_time         = job_ptr->warn_time;
	job_desc->wckey             = xstrdup(job_ptr->wckey);
	job_desc->work_dir          = xstrdup(details->work_dir);
	job_desc->pn_min_cpus       = details->pn_min_cpus;
	job_desc->pn_min_memory     = details->pn_min_memory;
	job_desc->pn_min_tmp_disk   = details->pn_min_tmp_disk;
	job_desc->min_cpus          = details->min_cpus;
	job_desc->max_cpus          = details->max_cpus;
	job_desc->min_nodes         = details->min_nodes;
	job_desc->max_nodes         = details->max_nodes;
	if (job_desc->max_nodes == 0) /* set 0 in _job_create() */
		job_desc->max_nodes = NO_VAL;
	job_desc->sockets_per_node  = mc_ptr->sockets_per_node;
	job_desc->cores_per_socket  = mc_ptr->cores_per_socket;
	job_desc->threads_per_core  = mc_ptr->threads_per_core;
	job_desc->cpus_per_task     = details->cpus_per_task;
	job_desc->ntasks_per_node   = details->ntasks_per_node;
	job_desc->ntasks_per_socket = mc_ptr->ntasks_per_socket;
	job_desc->ntasks_per_core   = mc_ptr->ntasks_per_core;
#if 0
	/* select_jobinfo is unused at job submit time, only it's
	 * components are set. We recover those from the structure below.
	 * job_desc->select_jobinfo = select_g_select_jobinfo_copy(job_ptr->
							    select_jobinfo); */

	/* The following fields are used only on BlueGene systems.
	 * Since BlueGene does not use the checkpoint/restart logic today,
	 * we do not them. */
	select_g_select_jobinfo_get(job_ptr->select_jobinfo,
				    SELECT_JOBDATA_GEOMETRY,
				    &job_desc->geometry);
	select_g_select_jobinfo_get(job_ptr->select_jobinfo,
				    SELECT_JOBDATA_CONN_TYPE,
				    &job_desc->conn_type);
	select_g_select_jobinfo_get(job_ptr->select_jobinfo,
				    SELECT_JOBDATA_REBOOT,
				    &job_desc->reboot);
	select_g_select_jobinfo_get(job_ptr->select_jobinfo,
				    SELECT_JOBDATA_ROTATE,
				    &job_desc->rotate);
	select_g_select_jobinfo_get(job_ptr->select_jobinfo,
				    SELECT_JOBDATA_BLRTS_IMAGE,
				    &job_desc->blrtsimage);
	select_g_select_jobinfo_get(job_ptr->select_jobinfo,
				    SELECT_JOBDATA_LINUX_IMAGE,
				    &job_desc->linuximage);
	select_g_select_jobinfo_get(job_ptr->select_jobinfo,
				    SELECT_JOBDATA_MLOADER_IMAGE,
				    &job_desc->mloaderimage);
	select_g_select_jobinfo_get(job_ptr->select_jobinfo,
				    SELECT_JOBDATA_RAMDISK_IMAGE,
				    &job_desc->ramdiskimage);
#endif

	return job_desc;
}


/*
 * job_restart - Restart a batch job from checkpointed state
 *
 * Restarting a job is similar to submitting a new job, except that
 * the job requirements are loaded from the checkpoint file, and
 * the job id is restored.
 *
 * IN ckpt_ptr - checkpoint request message
 * IN uid - user id of the user issuing the RPC
 * IN conn_fd - file descriptor on which to send reply
 * IN protocol_version - slurm protocol version of client
 * RET 0 on success, otherwise ESLURM error code
 */
extern int job_restart(checkpoint_msg_t *ckpt_ptr, uid_t uid, slurm_fd_t conn_fd,
		       uint16_t protocol_version)
{
	struct job_record *job_ptr;
	char *image_dir, *ckpt_file, *data, *ver_str = NULL;
	char *alloc_nodes = NULL;
	int data_size = 0;
	Buf buffer;
	uint32_t tmp_uint32;
	slurm_msg_t msg, resp_msg;
	return_code_msg_t rc_msg;
	job_desc_msg_t *job_desc = NULL;
	int rc = SLURM_SUCCESS;
	uint16_t ckpt_version = (uint16_t) NO_VAL;

	if (ckpt_ptr->step_id != SLURM_BATCH_SCRIPT) {
		rc = ESLURM_NOT_SUPPORTED;
		goto reply;
	}

	if ((job_ptr = find_job_record(ckpt_ptr->job_id)) &&
	    ! IS_JOB_FINISHED(job_ptr)) {
		rc = ESLURM_JOB_NOT_FINISHED;
		goto reply;
	}

	ckpt_file = xstrdup(slurmctld_conf.job_ckpt_dir);
	xstrfmtcat(ckpt_file, "/%u.ckpt", ckpt_ptr->job_id);

	data = _read_job_ckpt_file(ckpt_file, &data_size);
	xfree(ckpt_file);

	if (data == NULL) {
		rc = errno;
		xfree (ckpt_file);
		goto reply;
	}
	buffer = create_buf(data, data_size);

	/* unpack version string */
	safe_unpackstr_xmalloc(&ver_str, &tmp_uint32, buffer);
	debug3("Version string in job_ckpt header is %s", ver_str);
	if (ver_str) {
		if (!strcmp(ver_str, JOB_CKPT_VERSION))
			safe_unpack16(&ckpt_version, buffer);
		else
			ckpt_version = SLURM_2_6_PROTOCOL_VERSION;
	}

	if (ckpt_version == (uint16_t)NO_VAL) {
		error("***************************************************");
		error("Can not restart from job ckpt, incompatible version");
		error("***************************************************");
		rc = EINVAL;
		goto unpack_error;
	}

	/* unpack checkpoint image directory */
	safe_unpackstr_xmalloc(&image_dir, &tmp_uint32, buffer);

	/* unpack the allocated nodes */
	safe_unpackstr_xmalloc(&alloc_nodes, &tmp_uint32, buffer);

	/* unpack the job req */
	msg.msg_type = REQUEST_SUBMIT_BATCH_JOB;
	msg.protocol_version = ckpt_version;
	if (unpack_msg(&msg, buffer) != SLURM_SUCCESS)
		goto unpack_error;

	job_desc = msg.data;

	/* sanity check */
	if (job_desc->job_id != ckpt_ptr->job_id) {
		error("saved job id(%u) is different from required job id(%u)",
		      job_desc->job_id, ckpt_ptr->job_id);
		rc = EINVAL;
		goto unpack_error;
	}
	if (!validate_slurm_user(uid) && (job_desc->user_id != uid)) {
		error("Security violation, user %u not allowed to restart "
		      "job %u of user %u",
		      uid, ckpt_ptr->job_id, job_desc->user_id);
		rc = EPERM;
		goto unpack_error;
	}

	if (ckpt_ptr->data == 1) { /* stick to nodes */
		xfree(job_desc->req_nodes);
		job_desc->req_nodes = alloc_nodes;
		alloc_nodes = NULL;	/* Nothing left to xfree */
	}

	/* set open mode to append */
	job_desc->open_mode = OPEN_MODE_APPEND;

	/* Set new job priority */
	job_desc->priority = NO_VAL;

	/*
	 * XXX: we set submit_uid to 0 in the following job_allocate() call
	 * This is for setting the job_id to the original one.
	 * But this will bypass some partition access permission checks.
	 * TODO: fix this.
	 */
	rc = job_allocate(job_desc,
			  0,		/* immediate */
			  0,		/* will_run */
			  NULL,		/* resp */
			  0,		/* allocate */
			  0,		/* submit_uid. set to 0 to set job_id */
			  &job_ptr, NULL);

	/* set restart directory */
	if (job_ptr) {
		if (ckpt_ptr->image_dir) {
			xfree (image_dir);
			image_dir = xstrdup(ckpt_ptr->image_dir);
		}
		xstrfmtcat(image_dir, "/%u", ckpt_ptr->job_id);

		job_ptr->details->restart_dir = image_dir;
		image_dir = NULL;	/* Nothing left to xfree */

		last_job_update = time(NULL);
	}

 unpack_error:
	free_buf(buffer);
	xfree(ver_str);
	xfree(image_dir);
	xfree(alloc_nodes);
	xfree(ckpt_file);

 reply:
	slurm_msg_t_init(&resp_msg);
	resp_msg.protocol_version = protocol_version;
	rc_msg.return_code = rc;
	resp_msg.msg_type  = RESPONSE_SLURM_RC;
	resp_msg.data      = &rc_msg;
	(void) slurm_send_node_msg(conn_fd, &resp_msg);

	return rc;
}

static char *
_read_job_ckpt_file(char *ckpt_file, int *size_ptr)
{
	int ckpt_fd, error_code = 0;
	int data_allocated, data_read, data_size = 0;
	char *data = NULL;

	ckpt_fd = open(ckpt_file, O_RDONLY);
	if (ckpt_fd < 0) {
		info("No job ckpt file (%s) to read", ckpt_file);
		error_code = ENOENT;
	} else {
		data_allocated = BUF_SIZE;
		data = xmalloc(data_allocated);
		while (1) {
			data_read = read(ckpt_fd, &data[data_size],
					 BUF_SIZE);
			if (data_read < 0) {
				if (errno == EINTR)
					continue;
				else {
					error("Read error on %s: %m",
					      ckpt_file);
					error_code = errno;
					break;
				}
			} else if (data_read == 0)	/* eof */
				break;
			data_size      += data_read;
			data_allocated += data_read;
			xrealloc(data, data_allocated);
		}
		close(ckpt_fd);
	}

	if (error_code) {
		xfree(data);
		return NULL;
	}
	*size_ptr = data_size;
	return data;
}

/* Build a bitmap of nodes completing this job */
extern void build_cg_bitmap(struct job_record *job_ptr)
{
	FREE_NULL_BITMAP(job_ptr->node_bitmap_cg);
	if (job_ptr->node_bitmap) {
		job_ptr->node_bitmap_cg = bit_copy(job_ptr->node_bitmap);
		if (bit_set_count(job_ptr->node_bitmap_cg) == 0)
			job_ptr->job_state &= (~JOB_COMPLETING);
	} else {
		error("build_cg_bitmap: node_bitmap is NULL");
		job_ptr->node_bitmap_cg = bit_alloc(node_record_count);
		job_ptr->job_state &= (~JOB_COMPLETING);
	}
}

/* job_hold_requeue()
 *
 * Requeue the job based upon its current state.
 * If JOB_SPECIAL_EXIT then requeue and hold with JOB_SPECIAL_EXIT state.
 * If JOB_REQUEUE_HOLD then requeue and hold.
 * If JOB_REQUEUE then requeue and let it run again.
 * The requeue can happen directly from job_requeue() or from
 * job_epilog_complete() after the last component has finished.
 */
extern void job_hold_requeue(struct job_record *job_ptr)
{
	uint32_t state;
	uint32_t flags;

	xassert(job_ptr);

	/* If the job is already pending it was
	 * eventually requeued somewhere else.
	 */
	if (IS_JOB_PENDING(job_ptr))
		return;

	/* Check if the job exit with one of the
	 * configured requeue values.
	 */
	_set_job_requeue_exit_value(job_ptr);

	state = job_ptr->job_state;

	if (! (state & JOB_SPECIAL_EXIT)
	    && ! (state & JOB_REQUEUE))
		return;

	debug("%s: job %u state 0x%x", __func__, job_ptr->job_id, state);

	/* Set the job pending
	 */
	flags = job_ptr->job_state & JOB_STATE_FLAGS;
	job_ptr->job_state = JOB_PENDING | flags;
	job_ptr->restart_cnt++;

	/* Test if user wants to requeue the job
	 * in hold or with a special exit value.
	 */
	if (state & JOB_SPECIAL_EXIT) {
		/* JOB_SPECIAL_EXIT means requeue the
		 * the job, put it on hold and display
		 * it as JOB_SPECIAL_EXIT.
		 */
		job_ptr->job_state |= JOB_SPECIAL_EXIT;
		job_ptr->state_reason = WAIT_HELD_USER;
		job_ptr->priority = 0;
	}

	job_ptr->job_state &= ~JOB_REQUEUE;

	debug("%s: job %u state 0x%x reason %u priority %d", __func__,
	      job_ptr->job_id, job_ptr->job_state,
	      job_ptr->state_reason, job_ptr->priority);
}

/* init_requeue_policy()
 * Initialize the requeue exit/hold arrays.
 */
void
init_requeue_policy(void)
{
	requeue_exit = _make_requeue_array(slurmctld_conf.requeue_exit,
					   &num_exit);
	requeue_exit_hold = _make_requeue_array(slurmctld_conf.requeue_exit_hold,
						&num_hold);
}

/* _make_requeue_array()
 *
 * Process the RequeueExit|RequeueExitHold configuration
 * parameters creating two arrays holding the exit values
 * of jobs for which they have to be requeued.
 */
static int32_t *
_make_requeue_array(char *conf_buf, uint32_t *num)
{
	char *p;
	char *p0;
	char cnum[12];
	int cc;
	int n;
	int32_t *ar;

	if (conf_buf == NULL) {
		*num = 0;
		return NULL;
	}

	debug2("%s: exit values: %s", __func__, conf_buf);

	p0 = p = xstrdup(conf_buf);
	/* First tokenize the string removing ,
	 */
	for (cc = 0; p[cc] != 0; cc++) {
		if (p[cc] == ',')
			p[cc] = ' ';
	}

	/* Count the number of exit values
	 */
	cc = 0;
	while (sscanf(p, "%s%n", cnum, &n) != EOF) {
		++cc;
		p += n;
	}

	ar = xmalloc(cc * sizeof(int));

	cc = 0;
	p = p0;
	while (sscanf(p, "%s%n", cnum, &n) != EOF) {
		ar[cc] = atoi(cnum);
		++cc;
		p += n;
	}

	*num = cc;
	xfree(p0);

	return ar;
}

/* _set_job_requeue_exit_value()
 *
 * Compared the job exit values with the configured
 * RequeueExit and RequeueHoldExit and it mach is
 * found set the appropriate state for job_hold_requeue()
 * If RequeueExit or RequeueExitHold are not defined
 * the mum_exit and num_hold are zero.
 *
 */
static void
_set_job_requeue_exit_value(struct job_record *job_ptr)
{
	int cc;
	int exit_code;

	/* Search the arrays for a matching value
	 * based on the job exit code
	 */
	exit_code = WEXITSTATUS(job_ptr->exit_code);
	for (cc = 0; cc < num_exit; cc++) {
		if (exit_code == requeue_exit[cc]) {
			debug2("%s: job %d exit code %d state JOB_REQUEUE",
			       __func__, job_ptr->job_id, exit_code);
			job_ptr->job_state |= JOB_REQUEUE;
			return;
		}
	}

	for (cc = 0; cc < num_hold; cc++) {
		if (exit_code == requeue_exit_hold[cc]) {
			/* Bah... not sure if want to set special
			 * exit state in this case, but for sure
			 * don't want another array...
			 */
			debug2("%s: job %d exit code %d state JOB_SPECIAL_EXIT",
			       __func__, job_ptr->job_id, exit_code);
			job_ptr->job_state |= JOB_SPECIAL_EXIT;
			return;
		}
	}
}

/* Reset a job's end_time based upon it's start_time and time_limit.
 * NOTE: Do not reset the end_time if already being preempted */
extern void job_end_time_reset(struct job_record  *job_ptr)
{
	if (job_ptr->preempt_time)
		return;
	if (job_ptr->time_limit == INFINITE) {
		job_ptr->end_time = job_ptr->start_time +
				    (365 * 24 * 60 * 60); /* secs in year */
	} else {
		job_ptr->end_time = job_ptr->start_time +
				    (job_ptr->time_limit * 60);	/* secs */
	}
}

<<<<<<< HEAD
/*
 * jobid2str() - print all the parts that uniquely identify a job.
 */
extern char *
jobid2str(struct job_record *job_ptr, char *buf)
{
	if (job_ptr == NULL)
		return "jobid2str: Invalid job_ptr argument";
	if (buf == NULL)
		return "jobid2str: Invalid buf argument";

	if (job_ptr->array_task_id == NO_VAL) {
		sprintf(buf, "JobID=%u State=0x%x NodeCnt=%u",
			job_ptr->job_id, job_ptr->job_state,
			job_ptr->node_cnt);
	} else {
		sprintf(buf, "JobID=%u_%u (%u) State=0x%x NodeCnt=%u",
			job_ptr->array_job_id, job_ptr->array_task_id,
			job_ptr->job_id, job_ptr->job_state,job_ptr->node_cnt);
	}

       return buf;
}

/* trace_job() - print the job details if
 *               the DEBUG_FLAG_TRACE_JOBS is set
 */
void
trace_job(struct job_record *job_ptr, const char *func, const char *extra)
{
	char jbuf[JBUFSIZ];

	if (slurmctld_conf.debug_flags & DEBUG_FLAG_TRACE_JOBS)
		info("%s: %s job %s", func, extra, jobid2str(job_ptr, jbuf));
}

/* If this is a job array meta-job, prepare it for being scheduled */
extern void job_array_pre_sched(struct job_record *job_ptr)
{
	int32_t i;

	if (!job_ptr->array_recs || !job_ptr->array_recs->task_id_bitmap)
		return;

	i = bit_ffs(job_ptr->array_recs->task_id_bitmap);
	if (i < 0) {
		error("job %u has empty task_id_bitmap", job_ptr->job_id);
		FREE_NULL_BITMAP(job_ptr->array_recs->task_id_bitmap);
		return;
	}

	job_ptr->array_job_id  = job_ptr->job_id;
	job_ptr->array_task_id = i;
}

/* If this is a job array meta-job, clean up after scheduling attempt */
extern void job_array_post_sched(struct job_record *job_ptr)
{
	struct job_record *new_job_ptr;

	if (!job_ptr->array_recs || !job_ptr->array_recs->task_id_bitmap ||
	    !IS_JOB_RUNNING(job_ptr))
		return;

	if (job_ptr->array_recs->task_cnt <= 1) {
		/* Preserve array_recs for min/max exit codes for job array */
		if (job_ptr->array_recs->task_cnt) {
			job_ptr->array_recs->task_cnt--;
		} else {
			error("job %u_%u array_recs task count underflow",
			      job_ptr->array_job_id, job_ptr->array_task_id);
		}
		xfree(job_ptr->array_recs->task_id_str);
		/* Most efficient way to update new task_id_str to accounting
		 * for pending tasks. */
		job_ptr->db_index = 0;

		/* If job is requeued, it will already be in the hash table */
		if (!find_job_array_rec(job_ptr->array_job_id,
					job_ptr->array_task_id)) {
			_add_job_array_hash(job_ptr);
		}
	} else {
		new_job_ptr = _job_rec_copy(job_ptr);
		new_job_ptr->job_state = JOB_PENDING;
		new_job_ptr->start_time = (time_t) 0;
		/* Do NOT clear db_index here, it is handled when task_id_str
		 * is created elsewhere */
	}
=======
/* _copy_job_files()
 *
 * This function is invoked in case the controller fails
 * to link the job array job files. If the link fails the
 * controller tries to copy the files instead.
 *
 */
static int
_copy_job_file(const char *src, const char *dst)
{
	struct stat stat_buf;
	int fsrc;
	int fdst;
	int cc;
	char buf[BUFSIZ];

	if (stat(src, &stat_buf) < 0)
		return -1;

	fsrc = open(src, O_RDONLY);
	if (fsrc < 0)
		return -1;


	fdst = creat(dst, stat_buf.st_mode);
	if (fdst < 0) {
		close(fsrc);
		return -1;
	}

	while (1) {
		cc = read(fsrc, buf, BUFSIZ);
		if (cc == 0)
			break;
		if (cc < 0) {
			close(fsrc);
			close(fdst);
			return -1;
		}
		if (write(fdst, buf, cc) != cc) {
			close(fsrc);
			close(fdst);
			return -1;
		}
	}

	close(fsrc);
	close(fdst);

	return 0;
>>>>>>> f194f99a
}<|MERGE_RESOLUTION|>--- conflicted
+++ resolved
@@ -156,6 +156,7 @@
 					 struct job_record **job_ptr,
 					 bitstr_t ** exc_bitmap,
 					 bitstr_t ** req_bitmap);
+static int _copy_job_file(const char *src, const char *dst);
 static job_desc_msg_t * _copy_job_record_to_job_desc(
 				struct job_record *job_ptr);
 static char *_copy_nodelist_no_dup(char *node_list);
@@ -172,12 +173,7 @@
 static int  _find_batch_dir(void *x, void *key);
 static void _get_batch_job_dir_ids(List batch_dirs);
 static time_t _get_last_state_write_time(void);
-<<<<<<< HEAD
-struct job_record *_job_rec_copy(struct job_record *job_ptr);
-=======
-static struct job_record *_job_rec_copy(struct job_record *job_ptr,
-					uint32_t array_task_id);
->>>>>>> f194f99a
+static struct job_record *_job_rec_copy(struct job_record *job_ptr);
 static void _job_timed_out(struct job_record *job_ptr);
 static int  _job_create(job_desc_msg_t * job_specs, int allocate, int will_run,
 			struct job_record **job_rec_ptr, uid_t submit_uid,
@@ -248,13 +244,6 @@
 static int  _write_data_array_to_file(char *file_name, char **data,
 				      uint32_t size);
 static void _xmit_new_end_time(struct job_record *job_ptr);
-<<<<<<< HEAD
-=======
-static bool _validate_min_mem_partition(job_desc_msg_t *job_desc_msg,
-                                        struct part_record *,
-                                        List part_list);
-static int _copy_job_file(const char *src, const char *dst);
->>>>>>> f194f99a
 
 /*
  * Functions used to manage job array responses with a separate return code
@@ -3441,14 +3430,8 @@
 }
 
 /* Create an exact copy of an existing job record for a job array.
-<<<<<<< HEAD
  * The array_recs structure is moved to the new job record copy */
 struct job_record *_job_rec_copy(struct job_record *job_ptr)
-=======
- * Assumes the job has no resource allocaiton */
-static struct job_record *_job_rec_copy(struct job_record *job_ptr,
-					uint32_t array_task_id)
->>>>>>> f194f99a
 {
 	struct job_record *job_ptr_pend = NULL, *save_job_next;
 	struct job_details *job_details, *details_new, *save_details;
@@ -3460,18 +3443,22 @@
 
 	job_ptr_pend = _create_job_record(&error_code, 0);
 	if (!job_ptr_pend)     /* MaxJobCount checked when job array submitted */
-		fatal("job array _create_job_record error");
+		fatal("%s: _create_job_record error", __func__);
 	if (error_code != SLURM_SUCCESS)
-<<<<<<< HEAD
-		return job_ptr_pend;
+		return NULL;
 
 	_remove_job_hash(job_ptr);
 	job_ptr_pend->job_id = job_ptr->job_id;
 	if (_set_job_id(job_ptr) != SLURM_SUCCESS)
-		fatal("job array _set_job_id error");
+		fatal("%s: _set_job_id error", __func__);
 	if (!job_ptr->array_recs) {
-		fatal("_job_rec_copy: job %u record lacks array structure",
-		      job_ptr->job_id);
+		fatal("%s: job %u record lacks array structure",
+		      __func__, job_ptr->job_id);
+	}
+	if (_copy_job_desc_files(job_ptr_pend->job_id, job_ptr->job_id)) {
+		/* Need to quit here to preserve job record integrity */
+		fatal("%s: failed to copy enviroment/script files for job %u",
+		      __func__, job_ptr->job_id);
 	}
 
 	/* Copy most of original job data.
@@ -3502,43 +3489,6 @@
 	job_ptr_pend->array_task_id = NO_VAL;
 
 	job_ptr_pend->batch_host = NULL;
-=======
-		return NULL;
-
-	/* Set job-specific ID and hash table */
-	if (_set_job_id(job_ptr_new) != SLURM_SUCCESS)
-		fatal("job array create_job_record error");
-	if (_copy_job_desc_files(job_ptr->job_id, job_ptr_new->job_id)) {
-		error("%s: failed to create task %u for job %u",
-		      __func__, array_task_id, job_ptr->job_id);
-		(void) _purge_job_record(job_ptr_new->job_id);
-		return NULL;
-	}
-	_add_job_hash(job_ptr_new);
-
-	/* Copy most of original job data.
-	 * This could be done in parallel, but performance was worse. */
-	save_job_id   = job_ptr_new->job_id;
-	save_job_next = job_ptr_new->job_next;
-	save_details  = job_ptr_new->details;
-	save_prio_factors = job_ptr_new->prio_factors;
-	save_step_list = job_ptr_new->step_list;
-	memcpy(job_ptr_new, job_ptr, sizeof(struct job_record));
-	job_ptr_new->job_id   = save_job_id;
-	job_ptr_new->job_next = save_job_next;
-	job_ptr_new->details  = save_details;
-	job_ptr_new->prio_factors = save_prio_factors;
-	job_ptr_new->step_list = save_step_list;
-
-	job_ptr_new->array_job_id  = job_ptr->job_id;
-	job_ptr_new->array_task_id = array_task_id;
-	_add_job_array_hash(job_ptr_new);
-
-	job_ptr_new->account = xstrdup(job_ptr->account);
-	job_ptr_new->alias_list = xstrdup(job_ptr->alias_list);
-	job_ptr_new->alloc_node = xstrdup(job_ptr->alloc_node);
-	job_ptr_new->batch_host = xstrdup(job_ptr->batch_host);
->>>>>>> f194f99a
 	if (job_ptr->check_job) {
 		job_ptr_pend->check_job =
 			checkpoint_copy_jobinfo(job_ptr->check_job);
@@ -3656,10 +3606,6 @@
 	details_new->std_in = xstrdup(job_details->std_in);
 	details_new->std_out = xstrdup(job_details->std_out);
 	details_new->work_dir = xstrdup(job_details->work_dir);
-<<<<<<< HEAD
-	_copy_job_desc_files(job_ptr_pend->job_id, job_ptr->job_id);
-=======
->>>>>>> f194f99a
 
 	return job_ptr_pend;
 }
@@ -3668,15 +3614,9 @@
 static void _create_job_array(struct job_record *job_ptr,
 			      job_desc_msg_t *job_specs)
 {
-<<<<<<< HEAD
 	char *sep = NULL;
 	int max_run_tasks;
 	uint32_t i_cnt;
-=======
-	struct job_record *job_ptr_new;
-	uint32_t i;
-	int i_first, i_last;
->>>>>>> f194f99a
 
 	if (!job_specs->array_bitmap)
 		return;
@@ -3688,7 +3628,6 @@
 		return;
 	}
 
-<<<<<<< HEAD
 	job_ptr->array_job_id = job_ptr->job_id;
 	job_ptr->array_recs = xmalloc(sizeof(job_array_struct_t));
 	i_cnt = bit_fls(job_specs->array_bitmap) + 1;
@@ -3706,21 +3645,6 @@
 		max_run_tasks = atoi(sep + 1);
 		if (max_run_tasks > 0)
 			job_ptr->array_recs->max_run_tasks = max_run_tasks;
-=======
-	i_last = bit_fls(job_specs->array_bitmap);
-	for (i = (i_first + 1); i <= i_last; i++) {
-		if (!bit_test(job_specs->array_bitmap, i))
-			continue;
-		job_ptr_new = _job_rec_copy(job_ptr, i);
-		if (!job_ptr_new)
-			break;
-		/* Make sure the db_index is zero
-		 * for array elements in case the
-		 * first element had the index assigned.
-		 */
-		job_ptr_new->db_index = 0;
-		acct_policy_add_job_submit(job_ptr);
->>>>>>> f194f99a
 	}
 }
 
@@ -5960,7 +5884,8 @@
 		if (error_code < 0) {
 			error("%s: link() failed %m copy files src %s dest %s",
 			      __func__, file_name_src, file_name_dest);
-			error_code = _copy_job_file(file_name_src, file_name_dest);
+			error_code = _copy_job_file(file_name_src,
+						    file_name_dest);
 			if (error_code < 0) {
 				error("%s: failed copy files %m src %s dst %s",
 				      __func__, file_name_src, file_name_dest);
@@ -7054,16 +6979,10 @@
 
 	/* Remove the record from job hash table */
 	job_pptr = &job_hash[JOB_HASH_INX(job_ptr->job_id)];
-<<<<<<< HEAD
 	while ((job_pptr != NULL) && (*job_pptr != NULL) &&
 	       ((tmp_ptr = *job_pptr) != (struct job_record *) job_entry)) {
 		xassert(tmp_ptr->magic == JOB_MAGIC);
 		job_pptr = &tmp_ptr->job_next;
-=======
-	while ((*job_pptr != NULL) &&
-	       ((job_ptr = *job_pptr) != (struct job_record *) job_entry)) {
-		job_pptr = &job_ptr->job_next;
->>>>>>> f194f99a
 	}
 	if (job_pptr == NULL)
 		error("job hash error");
@@ -7080,13 +6999,8 @@
 	if (job_ptr->array_task_id != NO_VAL) {
 		job_pptr = &job_array_hash_j[
 			JOB_HASH_INX(job_ptr->array_job_id)];
-<<<<<<< HEAD
 		while ((job_pptr != NULL) && (*job_pptr != NULL) &&
 		       ((tmp_ptr = *job_pptr) !=
-=======
-		while ((*job_pptr != NULL) &&
-		       ((job_ptr = *job_pptr) !=
->>>>>>> f194f99a
 			(struct job_record *) job_entry)) {
 			xassert(tmp_ptr->magic == JOB_MAGIC);
 			job_pptr = &tmp_ptr->job_array_next_j;
@@ -7099,13 +7013,8 @@
 		job_pptr = &job_array_hash_t[
 			JOB_ARRAY_HASH_INX(job_ptr->array_job_id,
 					   job_ptr->array_task_id)];
-<<<<<<< HEAD
 		while ((job_pptr != NULL) && (*job_pptr != NULL) &&
 		       ((tmp_ptr = *job_pptr) !=
-=======
-		while ((*job_pptr != NULL) &&
-		       ((job_ptr = *job_pptr) !=
->>>>>>> f194f99a
 			(struct job_record *) job_entry)) {
 			xassert(tmp_ptr->magic == JOB_MAGIC);
 			job_pptr = &tmp_ptr->job_array_next_t;
@@ -13764,7 +13673,6 @@
 	}
 }
 
-<<<<<<< HEAD
 /*
  * jobid2str() - print all the parts that uniquely identify a job.
  */
@@ -13849,13 +13757,16 @@
 		}
 	} else {
 		new_job_ptr = _job_rec_copy(job_ptr);
-		new_job_ptr->job_state = JOB_PENDING;
-		new_job_ptr->start_time = (time_t) 0;
-		/* Do NOT clear db_index here, it is handled when task_id_str
-		 * is created elsewhere */
-	}
-=======
-/* _copy_job_files()
+		if (new_job_ptr) {
+			new_job_ptr->job_state = JOB_PENDING;
+			new_job_ptr->start_time = (time_t) 0;
+			/* Do NOT clear db_index here, it is handled when
+			 * task_id_str is created elsewhere */
+		}
+	}
+}
+
+/* _copy_job_file()
  *
  * This function is invoked in case the controller fails
  * to link the job array job files. If the link fails the
@@ -13905,5 +13816,4 @@
 	close(fdst);
 
 	return 0;
->>>>>>> f194f99a
 }