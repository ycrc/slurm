--- conflicted
+++ resolved
@@ -3772,17 +3772,13 @@
 		return ESLURM_INVALID_JOB_ID;
 	}
 
-<<<<<<< HEAD
 	info("%s: %s WIFEXITED %d WEXITSTATUS %d",
 	     __func__, jobid2str(job_ptr, jbuf),
 	     WIFEXITED(job_return_code), WEXITSTATUS(job_return_code));
 
-	if (IS_JOB_FINISHED(job_ptr))
-=======
 	if (IS_JOB_FINISHED(job_ptr)) {
 		if (job_ptr->exit_code == 0)
 			job_ptr->exit_code = job_return_code;
->>>>>>> 79f53494
 		return ESLURM_ALREADY_DONE;
 	}
 
