--- conflicted
+++ resolved
@@ -6298,11 +6298,7 @@
 }
 
 /* _copy_job_desc_files - Create work directory for job array task.
-<<<<<<< HEAD
- * No longer copies environment/script files files. */
-=======
  * No longer copies environment/script files. */
->>>>>>> 28b7f853
 static int
 _copy_job_desc_files(uint32_t job_id_src, uint32_t job_id_dest)
 {
