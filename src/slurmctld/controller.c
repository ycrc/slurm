--- conflicted
+++ resolved
@@ -362,10 +362,6 @@
 			     "but details not gathered");
 	}
 
-	if (slurmctld_conf.chos_loc)
-<<<<<<< HEAD
-		error("Support for the ChosLoc configuration parameter will end in Slurm version 19.05");
-
 	if (license_init(slurmctld_conf.licenses) != SLURM_SUCCESS) {
 		if (test_config) {
 			error("Invalid Licenses value: %s",
@@ -376,12 +372,6 @@
 			      slurmctld_conf.licenses);
 		}
 	}
-=======
-		error("Support for the ChosLoc configuration parameter will end in Slurm version 18.08");
-
-	if (license_init(slurmctld_conf.licenses) != SLURM_SUCCESS)
-		fatal("Invalid Licenses value: %s", slurmctld_conf.licenses);
->>>>>>> d93cbfb9
 
 #ifdef PR_SET_DUMPABLE
 	if (prctl(PR_SET_DUMPABLE, 1) < 0)
