/*****************************************************************************\
 *  proc_req.c - process incoming messages to slurmctld
 *****************************************************************************
 *  Copyright (C) 2002-2007 The Regents of the University of California.
 *  Copyright (C) 2008-2011 Lawrence Livermore National Security.
 *  Produced at Lawrence Livermore National Laboratory (cf, DISCLAIMER).
 *  Written by Morris Jette <jette@llnl.gov>, et. al.
 *  CODE-OCEC-09-009. All rights reserved.
 *
 *  This file is part of SLURM, a resource management program.
 *  For details, see <https://slurm.schedmd.com/>.
 *  Please also read the included file: DISCLAIMER.
 *
 *  SLURM is free software; you can redistribute it and/or modify it under
 *  the terms of the GNU General Public License as published by the Free
 *  Software Foundation; either version 2 of the License, or (at your option)
 *  any later version.
 *
 *  In addition, as a special exception, the copyright holders give permission
 *  to link the code of portions of this program with the OpenSSL library under
 *  certain conditions as described in each individual source file, and
 *  distribute linked combinations including the two. You must obey the GNU
 *  General Public License in all respects for all of the code used other than
 *  OpenSSL. If you modify file(s) with this exception, you may extend this
 *  exception to your version of the file(s), but you are not obligated to do
 *  so. If you do not wish to do so, delete this exception statement from your
 *  version.  If you delete this exception statement from all source files in
 *  the program, then also delete it here.
 *
 *  SLURM is distributed in the hope that it will be useful, but WITHOUT ANY
 *  WARRANTY; without even the implied warranty of MERCHANTABILITY or FITNESS
 *  FOR A PARTICULAR PURPOSE.  See the GNU General Public License for more
 *  details.
 *
 *  You should have received a copy of the GNU General Public License along
 *  with SLURM; if not, write to the Free Software Foundation, Inc.,
 *  51 Franklin Street, Fifth Floor, Boston, MA 02110-1301  USA.
\*****************************************************************************/

#include "config.h"

#include <errno.h>
#include <pthread.h>
#include <signal.h>
#include <stdio.h>
#include <stdlib.h>
#include <string.h>

#if HAVE_SYS_PRCTL_H
#  include <sys/prctl.h>
#endif

#include "slurm/slurm_errno.h"

#include "src/common/assoc_mgr.h"
#include "src/common/checkpoint.h"
#include "src/common/daemonize.h"
#include "src/common/fd.h"
#include "src/common/forward.h"
#include "src/common/gres.h"
#include "src/common/hostlist.h"
#include "src/common/layouts_mgr.h"
#include "src/common/log.h"
#include "src/common/macros.h"
#include "src/common/node_select.h"
#include "src/common/pack.h"
#include "src/common/slurm_persist_conn.h"
#include "src/common/read_config.h"
#include "src/common/slurm_acct_gather.h"
#include "src/common/slurm_auth.h"
#include "src/common/slurm_cred.h"
#include "src/common/slurm_ext_sensors.h"
#include "src/common/slurm_priority.h"
#include "src/common/slurm_protocol_api.h"
#include "src/common/slurm_protocol_interface.h"
#include "src/common/slurm_topology.h"
#include "src/common/switch.h"
#include "src/common/xstring.h"

#include "src/slurmctld/agent.h"
#include "src/slurmctld/burst_buffer.h"
#include "src/slurmctld/fed_mgr.h"
#include "src/slurmctld/front_end.h"
#include "src/slurmctld/gang.h"
#include "src/slurmctld/job_scheduler.h"
#include "src/slurmctld/licenses.h"
#include "src/slurmctld/locks.h"
#include "src/slurmctld/power_save.h"
#include "src/slurmctld/powercapping.h"
#include "src/slurmctld/proc_req.h"
#include "src/slurmctld/read_config.h"
#include "src/slurmctld/reservation.h"
#include "src/slurmctld/sched_plugin.h"
#include "src/slurmctld/slurmctld.h"
#include "src/slurmctld/srun_comm.h"
#include "src/slurmctld/state_save.h"
#include "src/slurmctld/trigger_mgr.h"

#include "src/plugins/select/bluegene/bg_enums.h"

static pthread_mutex_t rpc_mutex = PTHREAD_MUTEX_INITIALIZER;
static int rpc_type_size = 0;	/* Size of rpc_type_* arrays */
static uint16_t *rpc_type_id = NULL;
static uint32_t *rpc_type_cnt = NULL;
static uint64_t *rpc_type_time = NULL;
static int rpc_user_size = 0;	/* Size of rpc_user_* arrays */
static uint32_t *rpc_user_id = NULL;
static uint32_t *rpc_user_cnt = NULL;
static uint64_t *rpc_user_time = NULL;

static pthread_mutex_t throttle_mutex = PTHREAD_MUTEX_INITIALIZER;
static pthread_cond_t throttle_cond = PTHREAD_COND_INITIALIZER;

static void         _fill_ctld_conf(slurm_ctl_conf_t * build_ptr);
static void         _kill_job_on_msg_fail(uint32_t job_id);
static int          _is_prolog_finished(uint32_t job_id);
static int          _make_step_cred(struct step_record *step_rec,
				    slurm_cred_t **slurm_cred,
				    uint16_t protocol_version);
inline static void  _proc_multi_msg(uint32_t rpc_uid, slurm_msg_t *msg);
static void         _throttle_fini(int *active_rpc_cnt);
static void         _throttle_start(int *active_rpc_cnt);

inline static void  _slurm_rpc_accounting_first_reg(slurm_msg_t *msg);
inline static void  _slurm_rpc_accounting_register_ctld(slurm_msg_t *msg);
inline static void  _slurm_rpc_accounting_update_msg(slurm_msg_t *msg);
inline static void  _slurm_rpc_allocate_resources(slurm_msg_t * msg,
						  bool is_sib_job);
inline static void  _slurm_rpc_block_info(slurm_msg_t * msg);
inline static void  _slurm_rpc_burst_buffer_info(slurm_msg_t * msg);
inline static void  _slurm_rpc_checkpoint(slurm_msg_t * msg);
inline static void  _slurm_rpc_checkpoint_comp(slurm_msg_t * msg);
inline static void  _slurm_rpc_checkpoint_task_comp(slurm_msg_t * msg);
inline static void  _slurm_rpc_delete_partition(slurm_msg_t * msg);
inline static void  _slurm_rpc_complete_job_allocation(slurm_msg_t * msg);
inline static void  _slurm_rpc_complete_batch_script(slurm_msg_t * msg,
						     bool *run_scheduler,
						     bool running_composite);
inline static void  _slurm_rpc_complete_prolog(slurm_msg_t * msg);
inline static void  _slurm_rpc_dump_conf(slurm_msg_t * msg);
inline static void  _slurm_rpc_dump_front_end(slurm_msg_t * msg);
inline static void  _slurm_rpc_dump_jobs(slurm_msg_t * msg);
inline static void  _slurm_rpc_dump_jobs_user(slurm_msg_t * msg);
inline static void  _slurm_rpc_dump_job_single(slurm_msg_t * msg);
inline static void  _slurm_rpc_dump_licenses(slurm_msg_t * msg);
inline static void  _slurm_rpc_dump_nodes(slurm_msg_t * msg);
inline static void  _slurm_rpc_dump_node_single(slurm_msg_t * msg);
inline static void  _slurm_rpc_dump_partitions(slurm_msg_t * msg);
inline static void  _slurm_rpc_dump_spank(slurm_msg_t * msg);
inline static void  _slurm_rpc_dump_stats(slurm_msg_t * msg);
inline static void  _slurm_rpc_end_time(slurm_msg_t * msg);
inline static void  _slurm_rpc_event_log(slurm_msg_t * msg);
inline static void  _slurm_rpc_epilog_complete(slurm_msg_t * msg,
					       bool *run_scheduler,
					       bool running_composite);
inline static void  _slurm_rpc_get_fed(slurm_msg_t *msg);
inline static void  _slurm_rpc_get_shares(slurm_msg_t *msg);
inline static void  _slurm_rpc_get_topo(slurm_msg_t * msg);
inline static void  _slurm_rpc_get_powercap(slurm_msg_t * msg);
inline static void  _slurm_rpc_get_priority_factors(slurm_msg_t *msg);
inline static void  _slurm_rpc_job_notify(slurm_msg_t * msg);
inline static void  _slurm_rpc_job_ready(slurm_msg_t * msg);
inline static void  _slurm_rpc_job_sbcast_cred(slurm_msg_t * msg);
inline static void  _slurm_rpc_job_step_kill(uint32_t uid, slurm_msg_t * msg);
inline static void  _slurm_rpc_job_step_create(slurm_msg_t * msg);
inline static void  _slurm_rpc_job_step_get_info(slurm_msg_t * msg);
inline static void  _slurm_rpc_job_will_run(slurm_msg_t * msg);
inline static void  _slurm_rpc_job_alloc_info(slurm_msg_t * msg);
inline static void  _slurm_rpc_kill_job2(slurm_msg_t *msg);
inline static void  _slurm_rpc_node_registration(slurm_msg_t *msg,
						 bool running_composite);
inline static void  _slurm_rpc_ping(slurm_msg_t * msg);
inline static void  _slurm_rpc_reboot_nodes(slurm_msg_t * msg);
inline static void  _slurm_rpc_reconfigure_controller(slurm_msg_t * msg);
inline static void  _slurm_rpc_resv_create(slurm_msg_t * msg);
inline static void  _slurm_rpc_resv_update(slurm_msg_t * msg);
inline static void  _slurm_rpc_resv_delete(slurm_msg_t * msg);
inline static void  _slurm_rpc_resv_show(slurm_msg_t * msg);
inline static void  _slurm_rpc_layout_show(slurm_msg_t * msg);
inline static void  _slurm_rpc_requeue(slurm_msg_t * msg);
inline static void  _slurm_rpc_takeover(slurm_msg_t * msg);
inline static void  _slurm_rpc_set_debug_flags(slurm_msg_t *msg);
inline static void  _slurm_rpc_set_debug_level(slurm_msg_t *msg);
inline static void  _slurm_rpc_set_schedlog_level(slurm_msg_t *msg);
inline static void  _slurm_rpc_shutdown_controller(slurm_msg_t * msg);
inline static void  _slurm_rpc_shutdown_controller_immediate(slurm_msg_t *msg);

inline static void _slurm_rpc_sib_job_lock(uint32_t uid, slurm_msg_t *msg);
inline static void _slurm_rpc_sib_job_unlock(uint32_t uid, slurm_msg_t *msg);
inline static void _slurm_rpc_sib_msg(uint32_t uid, slurm_msg_t *msg);

inline static void  _slurm_rpc_step_complete(slurm_msg_t * msg,
					     bool running_composite);
inline static void  _slurm_rpc_step_layout(slurm_msg_t * msg);
inline static void  _slurm_rpc_step_update(slurm_msg_t * msg);
inline static void  _slurm_rpc_submit_batch_job(slurm_msg_t * msg,
						bool is_sib_job);
inline static void  _slurm_rpc_suspend(slurm_msg_t * msg);
inline static void  _slurm_rpc_top_job(slurm_msg_t * msg);
inline static void  _slurm_rpc_trigger_clear(slurm_msg_t * msg);
inline static void  _slurm_rpc_trigger_get(slurm_msg_t * msg);
inline static void  _slurm_rpc_trigger_set(slurm_msg_t * msg);
inline static void  _slurm_rpc_trigger_pull(slurm_msg_t * msg);
inline static void  _slurm_rpc_update_front_end(slurm_msg_t * msg);
inline static void  _slurm_rpc_update_job(slurm_msg_t * msg);
inline static void  _slurm_rpc_update_node(slurm_msg_t * msg);
inline static void  _slurm_rpc_update_layout(slurm_msg_t * msg);
inline static void  _slurm_rpc_update_partition(slurm_msg_t * msg);
inline static void  _slurm_rpc_update_powercap(slurm_msg_t * msg);
inline static void  _slurm_rpc_update_block(slurm_msg_t * msg);
inline static void  _update_cred_key(void);

static void  _slurm_rpc_composite_msg(slurm_msg_t *msg);
static void  _slurm_rpc_comp_msg_list(composite_msg_t * comp_msg,
				      bool *run_scheduler,
				      List msg_list_in,
				      struct timeval *start_tv,
				      int timeout);
static void  _slurm_rpc_assoc_mgr_info(slurm_msg_t * msg);
static void  _slurm_rpc_persist_init(slurm_msg_t *msg, connection_arg_t *arg);

extern diag_stats_t slurmctld_diag_stats;

/*
 * slurmctld_req  - Process an individual RPC request
 * IN/OUT msg - the request message, data associated with the message is freed
 */
void slurmctld_req(slurm_msg_t *msg, connection_arg_t *arg)
{
	DEF_TIMERS;
	int i, rpc_type_index = -1, rpc_user_index = -1;
	uint32_t rpc_uid;

	if (arg && (arg->newsockfd >= 0))
		fd_set_nonblocking(arg->newsockfd);

	/* Just to validate the cred */
	rpc_uid = (uint32_t) g_slurm_auth_get_uid(msg->auth_cred,
						  slurmctld_config.auth_info);
	if (g_slurm_auth_errno(msg->auth_cred) != SLURM_SUCCESS) {
		error("Bad authentication: %s",
		      g_slurm_auth_errstr(g_slurm_auth_errno(msg->auth_cred)));
		return;
	}
	slurm_mutex_lock(&rpc_mutex);
	if (rpc_type_size == 0) {
		rpc_type_size = 100;  /* Capture info for first 100 RPC types */
		rpc_type_id   = xmalloc(sizeof(uint16_t) * rpc_type_size);
		rpc_type_cnt  = xmalloc(sizeof(uint32_t) * rpc_type_size);
		rpc_type_time = xmalloc(sizeof(uint64_t) * rpc_type_size);
	}
	for (i = 0; i < rpc_type_size; i++) {
		if (rpc_type_id[i] == 0)
			rpc_type_id[i] = msg->msg_type;
		else if (rpc_type_id[i] != msg->msg_type)
			continue;
		rpc_type_index = i;
		break;
	}
	if (rpc_user_size == 0) {
		rpc_user_size = 200;  /* Capture info for first 200 RPC users */
		rpc_user_id   = xmalloc(sizeof(uint32_t) * rpc_user_size);
		rpc_user_cnt  = xmalloc(sizeof(uint32_t) * rpc_user_size);
		rpc_user_time = xmalloc(sizeof(uint64_t) * rpc_user_size);
	}
	for (i = 0; i < rpc_user_size; i++) {
		if ((rpc_user_id[i] == 0) && (i != 0))
			rpc_user_id[i] = rpc_uid;
		else if (rpc_user_id[i] != rpc_uid)
			continue;
		rpc_user_index = i;
		break;
	}
	slurm_mutex_unlock(&rpc_mutex);

	/* Debug the protocol layer.
	 */
	START_TIMER;
	if (slurmctld_conf.debug_flags & DEBUG_FLAG_PROTOCOL) {
		char *p = rpc_num2string(msg->msg_type);
		if (msg->conn) {
			info("%s: received opcode %s from persist conn on (%s)%s",
			     __func__, p, msg->conn->cluster_name,
			     msg->conn->rem_host);
		} else if (arg) {
			char inetbuf[64];
			slurm_print_slurm_addr(&arg->cli_addr,
					       inetbuf,
					       sizeof(inetbuf));
			info("%s: received opcode %s from %s",
			     __func__, p, inetbuf);
		} else {
			error("%s: No arg given and this doesn't appear to be a persistent connection, this should never happen", __func__);
		}
	}

	switch (msg->msg_type) {
	case REQUEST_RESOURCE_ALLOCATION:
		_slurm_rpc_allocate_resources(msg, false);
		break;
	case REQUEST_BUILD_INFO:
		_slurm_rpc_dump_conf(msg);
		break;
	case REQUEST_JOB_INFO:
		_slurm_rpc_dump_jobs(msg);
		break;
	case REQUEST_JOB_USER_INFO:
		_slurm_rpc_dump_jobs_user(msg);
		break;
	case REQUEST_JOB_INFO_SINGLE:
		_slurm_rpc_dump_job_single(msg);
		break;
	case REQUEST_SHARE_INFO:
		_slurm_rpc_get_shares(msg);
		break;
	case REQUEST_PRIORITY_FACTORS:
		_slurm_rpc_get_priority_factors(msg);
		break;
	case REQUEST_JOB_END_TIME:
		_slurm_rpc_end_time(msg);
		break;
	case REQUEST_FED_INFO:
		_slurm_rpc_get_fed(msg);
		break;
	case REQUEST_FRONT_END_INFO:
		_slurm_rpc_dump_front_end(msg);
		break;
	case REQUEST_NODE_INFO:
		_slurm_rpc_dump_nodes(msg);
		break;
	case REQUEST_NODE_INFO_SINGLE:
		_slurm_rpc_dump_node_single(msg);
		break;
	case REQUEST_PARTITION_INFO:
		_slurm_rpc_dump_partitions(msg);
		break;
	case MESSAGE_EPILOG_COMPLETE:
		i = 0;
		_slurm_rpc_epilog_complete(msg, (bool *)&i, 0);
		break;
	case REQUEST_CANCEL_JOB_STEP:
		_slurm_rpc_job_step_kill(rpc_uid, msg);
		break;
	case REQUEST_COMPLETE_JOB_ALLOCATION:
		_slurm_rpc_complete_job_allocation(msg);
		break;
	case REQUEST_COMPLETE_PROLOG:
		_slurm_rpc_complete_prolog(msg);
		break;
	case REQUEST_COMPLETE_BATCH_JOB:
	case REQUEST_COMPLETE_BATCH_SCRIPT:
		i = 0;
		_slurm_rpc_complete_batch_script(msg, (bool *)&i, 0);
		break;
	case REQUEST_JOB_STEP_CREATE:
		_slurm_rpc_job_step_create(msg);
		break;
	case REQUEST_JOB_STEP_INFO:
		_slurm_rpc_job_step_get_info(msg);
		break;
	case REQUEST_JOB_WILL_RUN:
		_slurm_rpc_job_will_run(msg);
		break;
	case REQUEST_SIB_JOB_LOCK:
		_slurm_rpc_sib_job_lock(rpc_uid, msg);
		break;
	case REQUEST_SIB_JOB_UNLOCK:
		_slurm_rpc_sib_job_unlock(rpc_uid, msg);
		break;
	case REQUEST_CTLD_MULT_MSG:
		_proc_multi_msg(rpc_uid, msg);
		break;
	case MESSAGE_NODE_REGISTRATION_STATUS:
		_slurm_rpc_node_registration(msg, 0);
		break;
	case REQUEST_JOB_ALLOCATION_INFO:
	case REQUEST_JOB_ALLOCATION_INFO_LITE:
		_slurm_rpc_job_alloc_info(msg);
		break;
	case REQUEST_JOB_SBCAST_CRED:
		_slurm_rpc_job_sbcast_cred(msg);
		break;
	case REQUEST_PING:
		_slurm_rpc_ping(msg);
		break;
	case REQUEST_RECONFIGURE:
		_slurm_rpc_reconfigure_controller(msg);
		break;
	case REQUEST_CONTROL:
		_slurm_rpc_shutdown_controller(msg);
		break;
	case REQUEST_TAKEOVER:
		_slurm_rpc_takeover(msg);
		break;
	case REQUEST_SHUTDOWN:
		_slurm_rpc_shutdown_controller(msg);
		break;
	case REQUEST_SHUTDOWN_IMMEDIATE:
		_slurm_rpc_shutdown_controller_immediate(msg);
		break;
	case REQUEST_SUBMIT_BATCH_JOB:
		_slurm_rpc_submit_batch_job(msg, false);
		break;
	case REQUEST_UPDATE_FRONT_END:
		_slurm_rpc_update_front_end(msg);
		break;
	case REQUEST_UPDATE_JOB:
		_slurm_rpc_update_job(msg);
		break;
	case REQUEST_UPDATE_NODE:
		_slurm_rpc_update_node(msg);
		break;
	case REQUEST_UPDATE_LAYOUT:
		_slurm_rpc_update_layout(msg);
		break;
	case REQUEST_CREATE_PARTITION:
	case REQUEST_UPDATE_PARTITION:
		_slurm_rpc_update_partition(msg);
		break;
	case REQUEST_UPDATE_POWERCAP:
		_slurm_rpc_update_powercap(msg);
		break;
	case REQUEST_DELETE_PARTITION:
		_slurm_rpc_delete_partition(msg);
		break;
	case REQUEST_CREATE_RESERVATION:
		_slurm_rpc_resv_create(msg);
		break;
	case REQUEST_UPDATE_RESERVATION:
		_slurm_rpc_resv_update(msg);
		break;
	case REQUEST_DELETE_RESERVATION:
		_slurm_rpc_resv_delete(msg);
		break;
	case REQUEST_UPDATE_BLOCK:
		_slurm_rpc_update_block(msg);
		break;
	case REQUEST_RESERVATION_INFO:
		_slurm_rpc_resv_show(msg);
		break;
	case REQUEST_LAYOUT_INFO:
		_slurm_rpc_layout_show(msg);
		break;
	case REQUEST_NODE_REGISTRATION_STATUS:
		error("slurmctld is talking with itself. "
		      "SlurmctldPort == SlurmdPort");
		slurm_send_rc_msg(msg, EINVAL);
		break;
	case REQUEST_CHECKPOINT:
		_slurm_rpc_checkpoint(msg);
		break;
	case REQUEST_CHECKPOINT_COMP:
		_slurm_rpc_checkpoint_comp(msg);
		break;
	case REQUEST_CHECKPOINT_TASK_COMP:
		_slurm_rpc_checkpoint_task_comp(msg);
		break;
	case REQUEST_SUSPEND:
		_slurm_rpc_suspend(msg);
		break;
	case REQUEST_TOP_JOB:
		_slurm_rpc_top_job(msg);
		break;
	case REQUEST_JOB_REQUEUE:
		_slurm_rpc_requeue(msg);
		break;
	case REQUEST_JOB_READY:
		_slurm_rpc_job_ready(msg);
		break;
	case REQUEST_BLOCK_INFO:
		_slurm_rpc_block_info(msg);
		break;
	case REQUEST_BURST_BUFFER_INFO:
		_slurm_rpc_burst_buffer_info(msg);
		break;
	case REQUEST_STEP_COMPLETE:
		_slurm_rpc_step_complete(msg, 0);
		break;
	case REQUEST_STEP_LAYOUT:
		_slurm_rpc_step_layout(msg);
		break;
	case REQUEST_UPDATE_JOB_STEP:
		_slurm_rpc_step_update(msg);
		break;
	case REQUEST_TRIGGER_SET:
		_slurm_rpc_trigger_set(msg);
		break;
	case REQUEST_TRIGGER_GET:
		_slurm_rpc_trigger_get(msg);
		break;
	case REQUEST_TRIGGER_CLEAR:
		_slurm_rpc_trigger_clear(msg);
		break;
	case REQUEST_TRIGGER_PULL:
		_slurm_rpc_trigger_pull(msg);
		break;
	case REQUEST_JOB_NOTIFY:
		_slurm_rpc_job_notify(msg);
		break;
	case REQUEST_SET_DEBUG_FLAGS:
		_slurm_rpc_set_debug_flags(msg);
		break;
	case REQUEST_SET_DEBUG_LEVEL:
		_slurm_rpc_set_debug_level(msg);
		break;
	case REQUEST_SET_SCHEDLOG_LEVEL:
		_slurm_rpc_set_schedlog_level(msg);
		break;
	case ACCOUNTING_UPDATE_MSG:
		_slurm_rpc_accounting_update_msg(msg);
		break;
	case ACCOUNTING_FIRST_REG:
		_slurm_rpc_accounting_first_reg(msg);
		break;
	case ACCOUNTING_REGISTER_CTLD:
		_slurm_rpc_accounting_register_ctld(msg);
		break;
	case REQUEST_TOPO_INFO:
		_slurm_rpc_get_topo(msg);
		break;
	case REQUEST_POWERCAP_INFO:
		_slurm_rpc_get_powercap(msg);
		break;
	case REQUEST_SPANK_ENVIRONMENT:
		_slurm_rpc_dump_spank(msg);
		break;
	case REQUEST_REBOOT_NODES:
		_slurm_rpc_reboot_nodes(msg);
		break;
	case REQUEST_STATS_INFO:
		_slurm_rpc_dump_stats(msg);
		break;
	case REQUEST_LICENSE_INFO:
		_slurm_rpc_dump_licenses(msg);
		break;
	case REQUEST_KILL_JOB:
		_slurm_rpc_kill_job2(msg);
		break;
	case MESSAGE_COMPOSITE:
		_slurm_rpc_composite_msg(msg);
		break;
	case REQUEST_ASSOC_MGR_INFO:
		_slurm_rpc_assoc_mgr_info(msg);
		break;
	case REQUEST_PERSIST_INIT:
		if (msg->conn)
			error("We already have a persistent connect, this should never happen");
		_slurm_rpc_persist_init(msg, arg);
		break;
	case REQUEST_EVENT_LOG:
		_slurm_rpc_event_log(msg);
		break;
	default:
		error("invalid RPC msg_type=%u", msg->msg_type);
		slurm_send_rc_msg(msg, EINVAL);
		break;
	}

	END_TIMER;
	slurm_mutex_lock(&rpc_mutex);
	if (rpc_type_index >= 0) {
		rpc_type_cnt[rpc_type_index]++;
		rpc_type_time[rpc_type_index] += DELTA_TIMER;
	}
	if (rpc_user_index >= 0) {
		rpc_user_cnt[rpc_user_index]++;
		rpc_user_time[rpc_user_index] += DELTA_TIMER;
	}
	slurm_mutex_unlock(&rpc_mutex);
}

/* These functions prevent certain RPCs from keeping the slurmctld write locks
 * constantly set, which can prevent other RPCs and system functions from being
 * processed. For example, a steady stream of batch submissions can prevent
 * squeue from responding or jobs from being scheduled. */
static void _throttle_start(int *active_rpc_cnt)
{
	slurm_mutex_lock(&throttle_mutex);
	while (1) {
		if (*active_rpc_cnt == 0) {
			(*active_rpc_cnt)++;
			break;
		}
#if 1
		slurm_cond_wait(&throttle_cond, &throttle_mutex);
#else
		/* While an RPC is being throttled due to a running RPC of the
		 * same type, do not count that thread against the daemon's
		 * thread limit. In extreme environments, this logic can result
		 * in the slurmctld spawning so many pthreads that it exhausts
		 * system resources and fails. */
		server_thread_decr();
		slurm_cond_wait(&throttle_cond, &throttle_mutex);
		server_thread_incr();
#endif
	}
	slurm_mutex_unlock(&throttle_mutex);
	if (LOTS_OF_AGENTS)
		usleep(1000);
	else
		usleep(1);
}
static void _throttle_fini(int *active_rpc_cnt)
{
	slurm_mutex_lock(&throttle_mutex);
	(*active_rpc_cnt)--;
	slurm_cond_broadcast(&throttle_cond);
	slurm_mutex_unlock(&throttle_mutex);
}

/*
 * _fill_ctld_conf - make a copy of current slurm configuration
 *	this is done with locks set so the data can change at other times
 * OUT conf_ptr - place to copy configuration to
 *
 * NOTE: Read config, job, partition, fed needs to be locked before hand
 */
static void _fill_ctld_conf(slurm_ctl_conf_t * conf_ptr)
{
	slurm_ctl_conf_t *conf = &slurmctld_conf;
	char *licenses_used;
	uint32_t next_job_id;

	/* Do before config lock */
	licenses_used = get_licenses_used();

	next_job_id   = get_next_job_id(true);

	memset(conf_ptr, 0, sizeof(slurm_ctl_conf_t));

	conf_ptr->last_update         = time(NULL);
	conf_ptr->accounting_storage_enforce =
		conf->accounting_storage_enforce;
	conf_ptr->accounting_storage_host =
		xstrdup(conf->accounting_storage_host);
	conf_ptr->accounting_storage_backup_host =
		xstrdup(conf->accounting_storage_backup_host);
	conf_ptr->accounting_storage_loc =
		xstrdup(conf->accounting_storage_loc);
	conf_ptr->accounting_storage_port = conf->accounting_storage_port;
	conf_ptr->accounting_storage_tres =
		xstrdup(conf->accounting_storage_tres);
	conf_ptr->accounting_storage_type =
		xstrdup(conf->accounting_storage_type);
	conf_ptr->accounting_storage_user =
		xstrdup(conf->accounting_storage_user);
	conf_ptr->acctng_store_job_comment = conf->acctng_store_job_comment;

	conf_ptr->acct_gather_conf = acct_gather_conf_values();
	conf_ptr->acct_gather_energy_type =
		xstrdup(conf->acct_gather_energy_type);
	conf_ptr->acct_gather_filesystem_type =
		xstrdup(conf->acct_gather_filesystem_type);
	conf_ptr->acct_gather_interconnect_type =
		xstrdup(conf->acct_gather_interconnect_type);
	conf_ptr->acct_gather_profile_type =
		xstrdup(conf->acct_gather_profile_type);
	conf_ptr->acct_gather_node_freq = conf->acct_gather_node_freq;

	conf_ptr->authinfo            = xstrdup(conf->authinfo);
	conf_ptr->authtype            = xstrdup(conf->authtype);

	conf_ptr->backup_addr         = xstrdup(conf->backup_addr);
	conf_ptr->backup_controller   = xstrdup(conf->backup_controller);
	conf_ptr->batch_start_timeout = conf->batch_start_timeout;
	conf_ptr->boot_time           = slurmctld_config.boot_time;
	conf_ptr->bb_type             = xstrdup(conf->bb_type);

	conf_ptr->checkpoint_type     = xstrdup(conf->checkpoint_type);
	conf_ptr->chos_loc            = xstrdup(conf->chos_loc);
	conf_ptr->cluster_name        = xstrdup(conf->cluster_name);
	conf_ptr->complete_wait       = conf->complete_wait;
	conf_ptr->control_addr        = xstrdup(conf->control_addr);
	conf_ptr->control_machine     = xstrdup(conf->control_machine);
	conf_ptr->core_spec_plugin    = xstrdup(conf->core_spec_plugin);
	conf_ptr->cpu_freq_def        = conf->cpu_freq_def;
	conf_ptr->cpu_freq_govs       = conf->cpu_freq_govs;
	conf_ptr->crypto_type         = xstrdup(conf->crypto_type);

	conf_ptr->def_mem_per_cpu     = conf->def_mem_per_cpu;
	conf_ptr->debug_flags         = conf->debug_flags;
	conf_ptr->disable_root_jobs   = conf->disable_root_jobs;

	conf_ptr->eio_timeout         = conf->eio_timeout;
	conf_ptr->enforce_part_limits = conf->enforce_part_limits;
	conf_ptr->epilog              = xstrdup(conf->epilog);
	conf_ptr->epilog_msg_time     = conf->epilog_msg_time;
	conf_ptr->epilog_slurmctld    = xstrdup(conf->epilog_slurmctld);
	ext_sensors_g_get_config(&conf_ptr->ext_sensors_conf);
	conf_ptr->ext_sensors_type    = xstrdup(conf->ext_sensors_type);
	conf_ptr->ext_sensors_freq    = conf->ext_sensors_freq;

	conf_ptr->fast_schedule       = conf->fast_schedule;
	conf_ptr->first_job_id        = conf->first_job_id;
	conf_ptr->fs_dampening_factor = conf->fs_dampening_factor;

	conf_ptr->gres_plugins        = xstrdup(conf->gres_plugins);
	conf_ptr->group_info          = conf->group_info;

	conf_ptr->inactive_limit      = conf->inactive_limit;

	conf_ptr->hash_val            = conf->hash_val;
	conf_ptr->health_check_interval = conf->health_check_interval;
	conf_ptr->health_check_node_state = conf->health_check_node_state;
	conf_ptr->health_check_program = xstrdup(conf->health_check_program);

	conf_ptr->job_acct_gather_freq  = xstrdup(conf->job_acct_gather_freq);
	conf_ptr->job_acct_gather_type  = xstrdup(conf->job_acct_gather_type);
	conf_ptr->job_acct_gather_params= xstrdup(conf->job_acct_gather_params);

	conf_ptr->job_ckpt_dir        = xstrdup(conf->job_ckpt_dir);
	conf_ptr->job_comp_host       = xstrdup(conf->job_comp_host);
	conf_ptr->job_comp_loc        = xstrdup(conf->job_comp_loc);
	conf_ptr->job_comp_port       = conf->job_comp_port;
	conf_ptr->job_comp_type       = xstrdup(conf->job_comp_type);
	conf_ptr->job_comp_user       = xstrdup(conf->job_comp_user);
	conf_ptr->job_container_plugin = xstrdup(conf->job_container_plugin);

	conf_ptr->job_credential_private_key =
		xstrdup(conf->job_credential_private_key);
	conf_ptr->job_credential_public_certificate =
		xstrdup(conf->job_credential_public_certificate);
	conf_ptr->job_file_append     = conf->job_file_append;
	conf_ptr->job_requeue         = conf->job_requeue;
	conf_ptr->job_submit_plugins  = xstrdup(conf->job_submit_plugins);

	conf_ptr->get_env_timeout     = conf->get_env_timeout;

	conf_ptr->keep_alive_time     = conf->keep_alive_time;
	conf_ptr->kill_wait           = conf->kill_wait;
	conf_ptr->kill_on_bad_exit    = conf->kill_on_bad_exit;

	conf_ptr->launch_params       = xstrdup(conf->launch_params);
	conf_ptr->launch_type         = xstrdup(conf->launch_type);
	conf_ptr->layouts             = xstrdup(conf->layouts);
	conf_ptr->licenses            = xstrdup(conf->licenses);
	conf_ptr->licenses_used       = licenses_used;
	conf_ptr->log_fmt             = conf->log_fmt;

	conf_ptr->mail_domain         = xstrdup(conf->mail_domain);
	conf_ptr->mail_prog           = xstrdup(conf->mail_prog);
	conf_ptr->max_array_sz        = conf->max_array_sz;
	conf_ptr->max_job_cnt         = conf->max_job_cnt;
	conf_ptr->max_job_id          = conf->max_job_id;
	conf_ptr->max_mem_per_cpu     = conf->max_mem_per_cpu;
	conf_ptr->max_step_cnt        = conf->max_step_cnt;
	conf_ptr->max_tasks_per_node  = conf->max_tasks_per_node;
	conf_ptr->mcs_plugin          = xstrdup(conf->mcs_plugin);
	conf_ptr->mcs_plugin_params   = xstrdup(conf->mcs_plugin_params);
	conf_ptr->mem_limit_enforce   = conf->mem_limit_enforce;
	conf_ptr->min_job_age         = conf->min_job_age;
	conf_ptr->mpi_default         = xstrdup(conf->mpi_default);
	conf_ptr->mpi_params          = xstrdup(conf->mpi_params);
	conf_ptr->msg_aggr_params     = xstrdup(conf->msg_aggr_params);
	conf_ptr->msg_timeout         = conf->msg_timeout;

	conf_ptr->next_job_id         = next_job_id;
	conf_ptr->node_features_plugins = xstrdup(conf->node_features_plugins);
	conf_ptr->node_prefix         = xstrdup(conf->node_prefix);

	conf_ptr->over_time_limit     = conf->over_time_limit;

	conf_ptr->plugindir           = xstrdup(conf->plugindir);
	conf_ptr->plugstack           = xstrdup(conf->plugstack);
	conf_ptr->power_parameters    = xstrdup(conf->power_parameters);
	conf_ptr->power_plugin        = xstrdup(conf->power_plugin);

	conf_ptr->preempt_mode        = conf->preempt_mode;
	conf_ptr->preempt_type        = xstrdup(conf->preempt_type);
	conf_ptr->priority_decay_hl   = conf->priority_decay_hl;
	conf_ptr->priority_calc_period = conf->priority_calc_period;
	conf_ptr->priority_favor_small= conf->priority_favor_small;
	conf_ptr->priority_flags      = conf->priority_flags;
	conf_ptr->priority_max_age    = conf->priority_max_age;
	conf_ptr->priority_params     = xstrdup(conf->priority_params);
	conf_ptr->priority_reset_period = conf->priority_reset_period;
	conf_ptr->priority_type       = xstrdup(conf->priority_type);
	conf_ptr->priority_weight_age = conf->priority_weight_age;
	conf_ptr->priority_weight_fs  = conf->priority_weight_fs;
	conf_ptr->priority_weight_js  = conf->priority_weight_js;
	conf_ptr->priority_weight_part= conf->priority_weight_part;
	conf_ptr->priority_weight_qos = conf->priority_weight_qos;
	conf_ptr->priority_weight_tres = xstrdup(conf->priority_weight_tres);

	conf_ptr->private_data        = conf->private_data;
	conf_ptr->proctrack_type      = xstrdup(conf->proctrack_type);
	conf_ptr->prolog              = xstrdup(conf->prolog);
	conf_ptr->prolog_epilog_timeout = conf->prolog_epilog_timeout;
	conf_ptr->prolog_slurmctld    = xstrdup(conf->prolog_slurmctld);
	conf_ptr->prolog_flags        = conf->prolog_flags;
	conf_ptr->propagate_prio_process =
		slurmctld_conf.propagate_prio_process;
	conf_ptr->propagate_rlimits   = xstrdup(conf->propagate_rlimits);
	conf_ptr->propagate_rlimits_except = xstrdup(conf->
						     propagate_rlimits_except);

	conf_ptr->reboot_program      = xstrdup(conf->reboot_program);
	conf_ptr->reconfig_flags      = conf->reconfig_flags;
	conf_ptr->requeue_exit        = xstrdup(conf->requeue_exit);
	conf_ptr->requeue_exit_hold   = xstrdup(conf->requeue_exit_hold);
	conf_ptr->resume_program      = xstrdup(conf->resume_program);
	conf_ptr->resume_rate         = conf->resume_rate;
	conf_ptr->resume_timeout      = conf->resume_timeout;
	conf_ptr->resv_epilog         = xstrdup(conf->resv_epilog);
	conf_ptr->resv_over_run       = conf->resv_over_run;
	conf_ptr->resv_prolog         = xstrdup(conf->resv_prolog);
	conf_ptr->ret2service         = conf->ret2service;
	conf_ptr->route_plugin        = xstrdup(conf->route_plugin);

	conf_ptr->salloc_default_command =xstrdup(conf->salloc_default_command);
	conf_ptr->sbcast_parameters   = xstrdup(conf->sbcast_parameters);

	conf_ptr->sched_params        = xstrdup(conf->sched_params);
	conf_ptr->sched_logfile       = xstrdup(conf->sched_logfile);
	conf_ptr->sched_log_level     = conf->sched_log_level;
	conf_ptr->sched_time_slice    = conf->sched_time_slice;
	conf_ptr->schedtype           = xstrdup(conf->schedtype);
	conf_ptr->select_type         = xstrdup(conf->select_type);
	select_g_get_info_from_plugin(SELECT_CONFIG_INFO, NULL,
				      &conf_ptr->select_conf_key_pairs);
	conf_ptr->select_type_param   = conf->select_type_param;
	conf_ptr->slurm_user_id       = conf->slurm_user_id;
	conf_ptr->slurm_user_name     = xstrdup(conf->slurm_user_name);
	conf_ptr->slurmctld_debug     = conf->slurmctld_debug;
	conf_ptr->slurmctld_logfile   = xstrdup(conf->slurmctld_logfile);
	conf_ptr->slurmctld_pidfile   = xstrdup(conf->slurmctld_pidfile);
	conf_ptr->slurmctld_plugstack = xstrdup(conf->slurmctld_plugstack);
	conf_ptr->slurmctld_port      = conf->slurmctld_port;
	conf_ptr->slurmctld_port_count = conf->slurmctld_port_count;
	conf_ptr->slurmctld_timeout   = conf->slurmctld_timeout;
	conf_ptr->slurmd_debug        = conf->slurmd_debug;
	conf_ptr->slurmd_logfile      = xstrdup(conf->slurmd_logfile);
	conf_ptr->slurmd_pidfile      = xstrdup(conf->slurmd_pidfile);
	conf_ptr->slurmd_plugstack    = xstrdup(conf->slurmd_plugstack);
	conf_ptr->slurmd_port         = conf->slurmd_port;
	conf_ptr->slurmd_spooldir     = xstrdup(conf->slurmd_spooldir);
	conf_ptr->slurmd_timeout      = conf->slurmd_timeout;
	conf_ptr->slurmd_user_id      = conf->slurmd_user_id;
	conf_ptr->slurmd_user_name    = xstrdup(conf->slurmd_user_name);
	conf_ptr->slurm_conf          = xstrdup(conf->slurm_conf);
	conf_ptr->srun_epilog         = xstrdup(conf->srun_epilog);

	conf_ptr->srun_port_range = xmalloc(2 * sizeof(uint16_t));
	if (conf->srun_port_range) {
		conf_ptr->srun_port_range[0] = conf->srun_port_range[0];
		conf_ptr->srun_port_range[1] = conf->srun_port_range[1];
	} else {
		conf_ptr->srun_port_range[0] = 0;
		conf_ptr->srun_port_range[1] = 0;
	}

	conf_ptr->srun_prolog         = xstrdup(conf->srun_prolog);
	conf_ptr->state_save_location = xstrdup(conf->state_save_location);
	conf_ptr->suspend_exc_nodes   = xstrdup(conf->suspend_exc_nodes);
	conf_ptr->suspend_exc_parts   = xstrdup(conf->suspend_exc_parts);
	conf_ptr->suspend_program     = xstrdup(conf->suspend_program);
	conf_ptr->suspend_rate        = conf->suspend_rate;
	conf_ptr->suspend_time        = conf->suspend_time;
	conf_ptr->suspend_timeout     = conf->suspend_timeout;
	conf_ptr->switch_type         = xstrdup(conf->switch_type);

	conf_ptr->task_epilog         = xstrdup(conf->task_epilog);
	conf_ptr->task_prolog         = xstrdup(conf->task_prolog);
	conf_ptr->task_plugin         = xstrdup(conf->task_plugin);
	conf_ptr->task_plugin_param   = conf->task_plugin_param;
	conf_ptr->tcp_timeout         = conf->tcp_timeout;
	conf_ptr->tmp_fs              = xstrdup(conf->tmp_fs);
	conf_ptr->topology_param      = xstrdup(conf->topology_param);
	conf_ptr->topology_plugin     = xstrdup(conf->topology_plugin);
	conf_ptr->track_wckey         = conf->track_wckey;
	conf_ptr->tree_width          = conf->tree_width;

	conf_ptr->wait_time           = conf->wait_time;

	conf_ptr->use_pam             = conf->use_pam;
	conf_ptr->use_spec_resources  = conf->use_spec_resources;
	conf_ptr->unkillable_program  = xstrdup(conf->unkillable_program);
	conf_ptr->unkillable_timeout  = conf->unkillable_timeout;
	conf_ptr->version             = xstrdup(SLURM_VERSION_STRING);
	conf_ptr->vsize_factor        = conf->vsize_factor;
}

/*
 * validate_slurm_user - validate that the uid is authorized to see
 *      privileged data (either user root or SlurmUser)
 * IN uid - user to validate
 * RET true if permitted to run, false otherwise
 */
extern bool validate_slurm_user(uid_t uid)
{
	if ((uid == 0) || (uid == slurmctld_conf.slurm_user_id))
		return true;
	else
		return false;
}

/*
 * validate_super_user - validate that the uid is authorized at the
 *      root, SlurmUser, or SLURMDB_ADMIN_SUPER_USER level
 * IN uid - user to validate
 * RET true if permitted to run, false otherwise
 */
extern bool validate_super_user(uid_t uid)
{
	if ((uid == 0) || (uid == slurmctld_conf.slurm_user_id) ||
	    assoc_mgr_get_admin_level(acct_db_conn, uid) >=
	    SLURMDB_ADMIN_SUPER_USER)
		return true;
	else
		return false;
}

/*
 * validate_operator - validate that the uid is authorized at the
 *      root, SlurmUser, or SLURMDB_ADMIN_OPERATOR level
 * IN uid - user to validate
 * RET true if permitted to run, false otherwise
 */
extern bool validate_operator(uid_t uid)
{
	if ((uid == 0) || (uid == slurmctld_conf.slurm_user_id) ||
	    assoc_mgr_get_admin_level(acct_db_conn, uid) >=
	    SLURMDB_ADMIN_OPERATOR)
		return true;
	else
		return false;
}

/* _kill_job_on_msg_fail - The request to create a job record successed,
 *	but the reply message to srun failed. We kill the job to avoid
 *	leaving it orphaned */
static void _kill_job_on_msg_fail(uint32_t job_id)
{
	/* Locks: Write job, write node */
	slurmctld_lock_t job_write_lock = {
		NO_LOCK, WRITE_LOCK, WRITE_LOCK, NO_LOCK, NO_LOCK };

	error("Job allocate response msg send failure, killing JobId=%u",
	      job_id);
	lock_slurmctld(job_write_lock);
	job_complete(job_id, slurmctld_conf.slurm_user_id, false, false, 0);
	unlock_slurmctld(job_write_lock);
}

/* create a credential for a given job step, return error code */
static int _make_step_cred(struct step_record *step_ptr,
			   slurm_cred_t **slurm_cred, uint16_t protocol_version)
{
	slurm_cred_arg_t cred_arg;
	struct job_record* job_ptr = step_ptr->job_ptr;
	job_resources_t *job_resrcs_ptr = job_ptr->job_resrcs;

	xassert(job_resrcs_ptr && job_resrcs_ptr->cpus);

	memset(&cred_arg, 0, sizeof(slurm_cred_arg_t));

	cred_arg.jobid    = job_ptr->job_id;
	cred_arg.stepid   = step_ptr->step_id;
	cred_arg.uid      = job_ptr->user_id;

	cred_arg.job_constraints = job_ptr->details->features;
	cred_arg.job_core_bitmap = job_resrcs_ptr->core_bitmap;
	cred_arg.job_core_spec   = job_ptr->details->core_spec;
	cred_arg.job_hostlist    = job_resrcs_ptr->nodes;
	cred_arg.job_mem_limit   = job_ptr->details->pn_min_memory;
	cred_arg.job_nhosts      = job_resrcs_ptr->nhosts;
	cred_arg.job_gres_list   = job_ptr->gres_list;
	cred_arg.step_gres_list  = step_ptr->gres_list;

	cred_arg.step_core_bitmap = step_ptr->core_bitmap_job;
#ifdef HAVE_FRONT_END
	xassert(job_ptr->batch_host);
	cred_arg.step_hostlist   = job_ptr->batch_host;
#else
	cred_arg.step_hostlist   = step_ptr->step_layout->node_list;
#endif
	if (step_ptr->pn_min_memory)
		cred_arg.step_mem_limit  = step_ptr->pn_min_memory;

	cred_arg.cores_per_socket    = job_resrcs_ptr->cores_per_socket;
	cred_arg.sockets_per_node    = job_resrcs_ptr->sockets_per_node;
	cred_arg.sock_core_rep_count = job_resrcs_ptr->sock_core_rep_count;

	*slurm_cred = slurm_cred_create(slurmctld_config.cred_ctx, &cred_arg,
					protocol_version);
	if (*slurm_cred == NULL) {
		error("slurm_cred_create error");
		return ESLURM_INVALID_JOB_CREDENTIAL;
	}

	return SLURM_SUCCESS;
}

/* _slurm_rpc_allocate_resources:  process RPC to allocate resources for
 *	a job
 *
 * IN is_sib_job - job is a federated sib job and already has a fed job_id.
 */
static void _slurm_rpc_allocate_resources(slurm_msg_t * msg, bool is_sib_job)
{
	static int active_rpc_cnt = 0;
	int i, error_code = SLURM_SUCCESS;
	slurm_msg_t response_msg;
	DEF_TIMERS;
	job_desc_msg_t *job_desc_msg = (job_desc_msg_t *) msg->data;
	resource_allocation_response_msg_t alloc_msg;
	/* Locks: Read config, read job, read node, read partition */
	slurmctld_lock_t job_read_lock = {
		READ_LOCK, READ_LOCK, READ_LOCK, READ_LOCK, READ_LOCK };
	/* Locks: Read config, write job, write node, read partition */
	slurmctld_lock_t job_write_lock = {
		READ_LOCK, WRITE_LOCK, WRITE_LOCK, READ_LOCK, READ_LOCK };
	uid_t uid = g_slurm_auth_get_uid(msg->auth_cred,
					 slurmctld_config.auth_info);
	int immediate = job_desc_msg->immediate;
	bool do_unlock = false;
	bool reject_job = false;
	struct job_record *job_ptr = NULL;
	uint16_t port;	/* dummy value */
	slurm_addr_t resp_addr;
	char *err_msg = NULL;

	if (slurmctld_config.submissions_disabled) {
		info("Submissions disabled on system");
		error_code = ESLURM_SUBMISSIONS_DISABLED;
		reject_job = true;
		goto send_msg;
	}

	START_TIMER;

	/* Zero out the record as not all fields may be set.
	 */
	memset(&alloc_msg, 0, sizeof(resource_allocation_response_msg_t));

	if ((uid != job_desc_msg->user_id) && (!validate_slurm_user(uid))) {
		error_code = ESLURM_USER_ID_MISSING;
		error("Security violation, RESOURCE_ALLOCATE from uid=%d",
		      uid);
	}
	debug2("sched: Processing RPC: REQUEST_RESOURCE_ALLOCATION from uid=%d",
	       uid);

	/* do RPC call */
	if ((job_desc_msg->alloc_node == NULL) ||
	    (job_desc_msg->alloc_node[0] == '\0')) {
		error_code = ESLURM_INVALID_NODE_NAME;
		error("REQUEST_RESOURCE_ALLOCATE lacks alloc_node from uid=%d",
		      uid);
	}

	if (error_code == SLURM_SUCCESS) {
		/* Locks are for job_submit plugin use */
		lock_slurmctld(job_read_lock);
		error_code = validate_job_create_req(job_desc_msg,uid,&err_msg);
		unlock_slurmctld(job_read_lock);
	}

#if HAVE_ALPS_CRAY
	/*
	 * Catch attempts to nest salloc sessions. It is not possible to use an
	 * ALPS session which has the same alloc_sid, it fails even if PAGG
	 * container IDs are used.
	 */
	if (allocated_session_in_use(job_desc_msg)) {
		error_code = ESLURM_RESERVATION_BUSY;
		error("attempt to nest ALPS allocation on %s:%d by uid=%d",
			job_desc_msg->alloc_node, job_desc_msg->alloc_sid, uid);
	}
#endif
	if (error_code) {
		reject_job = true;
	} else if (!slurm_get_peer_addr(msg->conn_fd, &resp_addr)) {
		/* resp_host could already be set from a federated cluster */
		if (!job_desc_msg->resp_host) {
			job_desc_msg->resp_host = xmalloc(16);
			slurm_get_ip_str(&resp_addr, &port,
					 job_desc_msg->resp_host, 16);
		}
		dump_job_desc(job_desc_msg);
		do_unlock = true;
		_throttle_start(&active_rpc_cnt);

		lock_slurmctld(job_write_lock);
		if (!is_sib_job && fed_mgr_fed_rec) {
			uint32_t job_id;
			if (fed_mgr_job_allocate(msg, job_desc_msg, true, uid,
						 msg->protocol_version, &job_id,
						 &error_code, &err_msg)) {
				reject_job = true;
			} else if (!(job_ptr = find_job_record(job_id))) {
				error("%s: can't find fed job that was just created. this should never happen",
				      __func__);
				reject_job = true;
				error_code = SLURM_ERROR;
			}
		} else {
			error_code = job_allocate(job_desc_msg, immediate,
						  false, NULL, true, uid,
						  &job_ptr, &err_msg,
						  msg->protocol_version);
			/* unlock after finished using the job structure
			 * data */

			/* return result */
			if (!job_ptr ||
			    (error_code && job_ptr->job_state == JOB_FAILED))
				reject_job = true;
		}
		END_TIMER2("_slurm_rpc_allocate_resources");
	} else {
		reject_job = true;
		if (errno)
			error_code = errno;
		else
			error_code = SLURM_ERROR;
	}

send_msg:

	if (!reject_job) {
		xassert(job_ptr);
		info("sched: _slurm_rpc_allocate_resources JobId=%u "
		     "NodeList=%s %s",job_ptr->job_id,
		     job_ptr->nodes, TIME_STR);

		/* send job_ID and node_name_ptr */
		if (job_ptr->job_resrcs && job_ptr->job_resrcs->cpu_array_cnt) {
			alloc_msg.num_cpu_groups = job_ptr->job_resrcs->
				cpu_array_cnt;
			alloc_msg.cpu_count_reps = xmalloc(sizeof(uint32_t) *
							   job_ptr->job_resrcs->
							   cpu_array_cnt);
			memcpy(alloc_msg.cpu_count_reps,
			       job_ptr->job_resrcs->cpu_array_reps,
			       (sizeof(uint32_t) * job_ptr->job_resrcs->
				cpu_array_cnt));
			alloc_msg.cpus_per_node  = xmalloc(sizeof(uint16_t) *
							   job_ptr->job_resrcs->
							   cpu_array_cnt);
			memcpy(alloc_msg.cpus_per_node,
			       job_ptr->job_resrcs->cpu_array_value,
			       (sizeof(uint16_t) * job_ptr->job_resrcs->
				cpu_array_cnt));
		}

		alloc_msg.error_code     = error_code;
		alloc_msg.job_id         = job_ptr->job_id;
		alloc_msg.node_cnt       = job_ptr->node_cnt;
		alloc_msg.node_list      = xstrdup(job_ptr->nodes);
		alloc_msg.partition      = xstrdup(job_ptr->partition);
		alloc_msg.alias_list     = xstrdup(job_ptr->alias_list);
		alloc_msg.select_jobinfo =
			select_g_select_jobinfo_copy(job_ptr->select_jobinfo);
		if (job_ptr->details) {
			alloc_msg.pn_min_memory = job_ptr->details->
						  pn_min_memory;

			if (job_ptr->details->mc_ptr) {
				alloc_msg.ntasks_per_board =
					job_ptr->details->mc_ptr->
					ntasks_per_board;
				alloc_msg.ntasks_per_core =
					job_ptr->details->mc_ptr->
					ntasks_per_core;
				alloc_msg.ntasks_per_socket =
					job_ptr->details->mc_ptr->
					ntasks_per_socket;
			}

			if (job_ptr->details->env_cnt) {
				alloc_msg.env_size = job_ptr->details->env_cnt;
				alloc_msg.environment =
					xmalloc(sizeof(char *) *
						alloc_msg.env_size);
				for (i = 0; i < alloc_msg.env_size; i++) {
					alloc_msg.environment[i] =
						xstrdup(job_ptr->details->
							env_sup[i]);
				}
			}
		} else {
			alloc_msg.pn_min_memory = 0;
			alloc_msg.ntasks_per_board = (uint16_t)NO_VAL;
			alloc_msg.ntasks_per_core = (uint16_t)NO_VAL;
			alloc_msg.ntasks_per_socket = (uint16_t)NO_VAL;
		}
		if (job_ptr->account)
			alloc_msg.account = xstrdup(job_ptr->account);
		if (job_ptr->qos_ptr) {
			slurmdb_qos_rec_t *qos;
			qos = (slurmdb_qos_rec_t *)job_ptr->qos_ptr;
			alloc_msg.qos = xstrdup(qos->name);
		}
		if (job_ptr->resv_name)
			alloc_msg.resv_name = xstrdup(job_ptr->resv_name);

		set_remote_working_response(&alloc_msg, job_ptr,
					    job_ptr->origin_cluster);

		/* This check really isn't needed, but just doing it
		 * to be more complete.
		 */
		if (do_unlock) {
			unlock_slurmctld(job_write_lock);
			_throttle_fini(&active_rpc_cnt);
		}

		slurm_msg_t_init(&response_msg);
		response_msg.conn = msg->conn;
		response_msg.flags = msg->flags;
		response_msg.protocol_version = msg->protocol_version;
		response_msg.msg_type = RESPONSE_RESOURCE_ALLOCATION;
		response_msg.data = &alloc_msg;

		if (slurm_send_node_msg(msg->conn_fd, &response_msg) < 0)
			_kill_job_on_msg_fail(job_ptr->job_id);

		schedule_job_save();	/* has own locks */
		schedule_node_save();	/* has own locks */

		if (!alloc_msg.node_cnt) /* didn't get an allocation */
			queue_job_scheduler();

		/* NULL out working_cluster_rec since it's pointing to global
		 * memory */
		alloc_msg.working_cluster_rec = NULL;
		slurm_free_resource_allocation_response_msg_members(&alloc_msg);
	} else {	/* allocate error */
		if (do_unlock) {
			unlock_slurmctld(job_write_lock);
			_throttle_fini(&active_rpc_cnt);
		}
		info("_slurm_rpc_allocate_resources: %s ",
		     slurm_strerror(error_code));
		if (err_msg)
			slurm_send_rc_err_msg(msg, error_code, err_msg);
		else
			slurm_send_rc_msg(msg, error_code);
	}
	xfree(err_msg);
}

/* _slurm_rpc_dump_conf - process RPC for Slurm configuration information */
static void _slurm_rpc_dump_conf(slurm_msg_t * msg)
{
	DEF_TIMERS;
	slurm_msg_t response_msg;
	last_update_msg_t *last_time_msg = (last_update_msg_t *) msg->data;
	slurm_ctl_conf_info_msg_t config_tbl;
	/* Locks: Read config, job, partition, fed */
	slurmctld_lock_t config_read_lock = {
		READ_LOCK, READ_LOCK, NO_LOCK, READ_LOCK, READ_LOCK };
	uid_t uid = g_slurm_auth_get_uid(msg->auth_cred,
					 slurmctld_config.auth_info);

	START_TIMER;
	debug2("Processing RPC: REQUEST_BUILD_INFO from uid=%d",
	       uid);
	lock_slurmctld(config_read_lock);

	/* check to see if configuration data has changed */
	if ((last_time_msg->last_update - 1) >= slurmctld_conf.last_update) {
		unlock_slurmctld(config_read_lock);
		debug2("_slurm_rpc_dump_conf, no change");
		slurm_send_rc_msg(msg, SLURM_NO_CHANGE_IN_DATA);
	} else {
		_fill_ctld_conf(&config_tbl);
		unlock_slurmctld(config_read_lock);
		END_TIMER2("_slurm_rpc_dump_conf");

		/* init response_msg structure */
		slurm_msg_t_init(&response_msg);
		response_msg.flags = msg->flags;
		response_msg.protocol_version = msg->protocol_version;
		response_msg.address = msg->address;
		response_msg.conn = msg->conn;
		response_msg.msg_type = RESPONSE_BUILD_INFO;
		response_msg.data = &config_tbl;

		/* send message */
		slurm_send_node_msg(msg->conn_fd, &response_msg);
		free_slurm_conf(&config_tbl, false);
	}
}

/* _slurm_rpc_dump_jobs - process RPC for job state information */
static void _slurm_rpc_dump_jobs(slurm_msg_t * msg)
{
	DEF_TIMERS;
	char *dump;
	int dump_size;
	slurm_msg_t response_msg;
	job_info_request_msg_t *job_info_request_msg =
		(job_info_request_msg_t *) msg->data;
	/* Locks: Read config job, write partition (for hiding) */
	slurmctld_lock_t job_read_lock = {
		READ_LOCK, READ_LOCK, NO_LOCK, WRITE_LOCK, READ_LOCK };
	uid_t uid = g_slurm_auth_get_uid(msg->auth_cred,
					 slurmctld_config.auth_info);

	START_TIMER;
	debug3("Processing RPC: REQUEST_JOB_INFO from uid=%d", uid);
	lock_slurmctld(job_read_lock);

	if ((job_info_request_msg->last_update - 1) >= last_job_update) {
		unlock_slurmctld(job_read_lock);
		debug3("_slurm_rpc_dump_jobs, no change");
		slurm_send_rc_msg(msg, SLURM_NO_CHANGE_IN_DATA);
	} else {
		if (job_info_request_msg->job_ids) {
			pack_spec_jobs(&dump, &dump_size,
				       job_info_request_msg->job_ids,
				       job_info_request_msg->show_flags, uid,
				       NO_VAL, msg->protocol_version);
		} else {
			pack_all_jobs(&dump, &dump_size,
				      job_info_request_msg->show_flags, uid,
				      NO_VAL, msg->protocol_version);
		}
		unlock_slurmctld(job_read_lock);
		END_TIMER2("_slurm_rpc_dump_jobs");
#if 0
		info("_slurm_rpc_dump_jobs, size=%d %s", dump_size, TIME_STR);
#endif

		/* init response_msg structure */
		slurm_msg_t_init(&response_msg);
		response_msg.flags = msg->flags;
		response_msg.protocol_version = msg->protocol_version;
		response_msg.address = msg->address;
		response_msg.conn = msg->conn;
		response_msg.msg_type = RESPONSE_JOB_INFO;
		response_msg.data = dump;
		response_msg.data_size = dump_size;

		/* send message */
		slurm_send_node_msg(msg->conn_fd, &response_msg);
		xfree(dump);
	}
}

/* _slurm_rpc_dump_jobs - process RPC for job state information */
static void _slurm_rpc_dump_jobs_user(slurm_msg_t * msg)
{
	DEF_TIMERS;
	char *dump;
	int dump_size;
	slurm_msg_t response_msg;
	job_user_id_msg_t *job_info_request_msg =
		(job_user_id_msg_t *) msg->data;
	/* Locks: Read config job, write node (for hiding) */
	slurmctld_lock_t job_read_lock = {
		READ_LOCK, READ_LOCK, NO_LOCK, WRITE_LOCK, READ_LOCK };
	uid_t uid = g_slurm_auth_get_uid(msg->auth_cred,
					 slurmctld_config.auth_info);

	START_TIMER;
	debug3("Processing RPC: REQUEST_JOB_USER_INFO from uid=%d", uid);
	lock_slurmctld(job_read_lock);
	pack_all_jobs(&dump, &dump_size, job_info_request_msg->show_flags, uid,
		      job_info_request_msg->user_id, msg->protocol_version);
	unlock_slurmctld(job_read_lock);
	END_TIMER2("_slurm_rpc_dump_job_user");
#if 0
	info("_slurm_rpc_dump_user_jobs, size=%d %s", dump_size, TIME_STR);
#endif

	/* init response_msg structure */
	slurm_msg_t_init(&response_msg);
	response_msg.flags = msg->flags;
	response_msg.protocol_version = msg->protocol_version;
	response_msg.address = msg->address;
	response_msg.conn = msg->conn;
	response_msg.msg_type = RESPONSE_JOB_INFO;
	response_msg.data = dump;
	response_msg.data_size = dump_size;

	/* send message */
	slurm_send_node_msg(msg->conn_fd, &response_msg);
	xfree(dump);
}

/* _slurm_rpc_dump_job_single - process RPC for one job's state information */
static void _slurm_rpc_dump_job_single(slurm_msg_t * msg)
{
	DEF_TIMERS;
	char *dump = NULL;
	int dump_size, rc;
	slurm_msg_t response_msg;
	job_id_msg_t *job_id_msg = (job_id_msg_t *) msg->data;
	/* Locks: Read config, job, and node info */
	slurmctld_lock_t job_read_lock = {
		READ_LOCK, READ_LOCK, NO_LOCK, READ_LOCK, READ_LOCK };
	uid_t uid = g_slurm_auth_get_uid(msg->auth_cred,
					 slurmctld_config.auth_info);

	START_TIMER;
	debug3("Processing RPC: REQUEST_JOB_INFO_SINGLE from uid=%d", uid);
	lock_slurmctld(job_read_lock);

	rc = pack_one_job(&dump, &dump_size, job_id_msg->job_id,
			  job_id_msg->show_flags, uid, msg->protocol_version);
	unlock_slurmctld(job_read_lock);
	END_TIMER2("_slurm_rpc_dump_job_single");
#if 0
	info("_slurm_rpc_dump_job_single, size=%d %s", dump_size, TIME_STR);
#endif

	/* init response_msg structure */
	if (rc != SLURM_SUCCESS) {
		slurm_send_rc_msg(msg, rc);
	} else {
		slurm_msg_t_init(&response_msg);
		response_msg.flags = msg->flags;
		response_msg.protocol_version = msg->protocol_version;
		response_msg.address = msg->address;
		response_msg.conn = msg->conn;
		response_msg.msg_type = RESPONSE_JOB_INFO;
		response_msg.data = dump;
		response_msg.data_size = dump_size;
		slurm_send_node_msg(msg->conn_fd, &response_msg);
	}
	xfree(dump);
}

static void  _slurm_rpc_get_shares(slurm_msg_t *msg)
{
	DEF_TIMERS;
	shares_request_msg_t *req_msg = (shares_request_msg_t *) msg->data;
	shares_response_msg_t resp_msg;
	slurm_msg_t response_msg;

	uid_t uid = g_slurm_auth_get_uid(msg->auth_cred,
					 slurmctld_config.auth_info);

	START_TIMER;
	debug2("Processing RPC: REQUEST_SHARE_INFO from uid=%d", uid);

	memset(&resp_msg, 0, sizeof(shares_response_msg_t));
	assoc_mgr_get_shares(acct_db_conn, uid, req_msg, &resp_msg);

	slurm_msg_t_init(&response_msg);
	response_msg.flags = msg->flags;
	response_msg.protocol_version = msg->protocol_version;
	response_msg.address  = msg->address;
	response_msg.conn     = msg->conn;
	response_msg.msg_type = RESPONSE_SHARE_INFO;
	response_msg.data     = &resp_msg;
	slurm_send_node_msg(msg->conn_fd, &response_msg);
	FREE_NULL_LIST(resp_msg.assoc_shares_list);
	/* don't free the resp_msg.tres_names */
	END_TIMER2("_slurm_rpc_get_share");
	debug2("_slurm_rpc_get_shares %s", TIME_STR);
}

static void  _slurm_rpc_get_priority_factors(slurm_msg_t *msg)
{
	DEF_TIMERS;
	priority_factors_request_msg_t *req_msg =
		(priority_factors_request_msg_t *) msg->data;
	priority_factors_response_msg_t resp_msg;
	slurm_msg_t response_msg;

	uid_t uid = g_slurm_auth_get_uid(msg->auth_cred,
					 slurmctld_config.auth_info);

	START_TIMER;
	debug2("Processing RPC: REQUEST_PRIORITY_FACTORS from uid=%d", uid);
	resp_msg.priority_factors_list = priority_g_get_priority_factors_list(
		req_msg, uid);
	slurm_msg_t_init(&response_msg);
	response_msg.flags = msg->flags;
	response_msg.protocol_version = msg->protocol_version;
	response_msg.address  = msg->address;
	response_msg.conn     = msg->conn;
	response_msg.msg_type = RESPONSE_PRIORITY_FACTORS;
	response_msg.data     = &resp_msg;
	slurm_send_node_msg(msg->conn_fd, &response_msg);
	FREE_NULL_LIST(resp_msg.priority_factors_list);
	END_TIMER2("_slurm_rpc_get_priority_factors");
	debug2("_slurm_rpc_get_priority_factors %s", TIME_STR);
}

/* _slurm_rpc_end_time - Process RPC for job end time */
static void _slurm_rpc_end_time(slurm_msg_t * msg)
{
	DEF_TIMERS;
	job_alloc_info_msg_t *time_req_msg =
		(job_alloc_info_msg_t *) msg->data;
	srun_timeout_msg_t timeout_msg;
	slurm_msg_t response_msg;
	int rc;
	/* Locks: Read job */
	slurmctld_lock_t job_read_lock = {
		NO_LOCK, READ_LOCK, NO_LOCK, NO_LOCK, NO_LOCK };
	uid_t uid = g_slurm_auth_get_uid(msg->auth_cred,
					 slurmctld_config.auth_info);

	START_TIMER;
	debug2("Processing RPC: REQUEST_JOB_END_TIME from uid=%d", uid);
	lock_slurmctld(job_read_lock);
	rc = job_end_time(time_req_msg, &timeout_msg);
	unlock_slurmctld(job_read_lock);
	END_TIMER2("_slurm_rpc_end_time");

	if (rc != SLURM_SUCCESS) {
		slurm_send_rc_msg(msg, rc);
	} else {
		slurm_msg_t_init(&response_msg);
		response_msg.flags = msg->flags;
		response_msg.protocol_version = msg->protocol_version;
		response_msg.address  = msg->address;
		response_msg.conn     = msg->conn;
		response_msg.msg_type = SRUN_TIMEOUT;
		response_msg.data     = &timeout_msg;
		slurm_send_node_msg(msg->conn_fd, &response_msg);
	}
	debug2("_slurm_rpc_end_time jobid=%u %s",
	       time_req_msg->job_id, TIME_STR);
}

/* _slurm_rpc_get_fd - process RPC for federation state information */
static void _slurm_rpc_get_fed(slurm_msg_t * msg)
{
	DEF_TIMERS;
	slurm_msg_t response_msg;
	slurmctld_lock_t fed_read_lock = {
		NO_LOCK, NO_LOCK, NO_LOCK, NO_LOCK, READ_LOCK };
	uid_t uid = g_slurm_auth_get_uid(msg->auth_cred,
					 slurmctld_config.auth_info);

	START_TIMER;
	debug2("Processing RPC: REQUEST_FED_INFO from uid=%d", uid);

	lock_slurmctld(fed_read_lock);

	slurm_msg_t_init(&response_msg);
	response_msg.flags = msg->flags;
	response_msg.protocol_version = msg->protocol_version;
	response_msg.address = msg->address;
	response_msg.conn = msg->conn;
	response_msg.msg_type = RESPONSE_FED_INFO;
	response_msg.data = fed_mgr_fed_rec;

	/* send message */
	slurm_send_node_msg(msg->conn_fd, &response_msg);
	unlock_slurmctld(fed_read_lock);

	END_TIMER2("_slurm_rpc_get_fed");
	debug2("%s %s", __func__, TIME_STR);
}

/* _slurm_rpc_dump_front_end - process RPC for front_end state information */
static void _slurm_rpc_dump_front_end(slurm_msg_t * msg)
{
	DEF_TIMERS;
	char *dump = NULL;
	int dump_size = 0;
	slurm_msg_t response_msg;
	front_end_info_request_msg_t *front_end_req_msg =
		(front_end_info_request_msg_t *) msg->data;
	/* Locks: Read config, read node */
	slurmctld_lock_t node_read_lock = {
		READ_LOCK, NO_LOCK, NO_LOCK, READ_LOCK, NO_LOCK };
	uid_t uid = g_slurm_auth_get_uid(msg->auth_cred,
					 slurmctld_config.auth_info);

	START_TIMER;
	debug3("Processing RPC: REQUEST_FRONT_END_INFO from uid=%d", uid);
	lock_slurmctld(node_read_lock);

	if ((front_end_req_msg->last_update - 1) >= last_front_end_update) {
		unlock_slurmctld(node_read_lock);
		debug3("_slurm_rpc_dump_front_end, no change");
		slurm_send_rc_msg(msg, SLURM_NO_CHANGE_IN_DATA);
	} else {
		pack_all_front_end(&dump, &dump_size, uid,
				   msg->protocol_version);
		unlock_slurmctld(node_read_lock);
		END_TIMER2("_slurm_rpc_dump_front_end");
		debug2("_slurm_rpc_dump_front_end, size=%d %s",
		       dump_size, TIME_STR);

		/* init response_msg structure */
		slurm_msg_t_init(&response_msg);
		response_msg.flags = msg->flags;
		response_msg.protocol_version = msg->protocol_version;
		response_msg.address = msg->address;
		response_msg.conn = msg->conn;
		response_msg.msg_type = RESPONSE_FRONT_END_INFO;
		response_msg.data = dump;
		response_msg.data_size = dump_size;

		/* send message */
		slurm_send_node_msg(msg->conn_fd, &response_msg);
		xfree(dump);
	}
}

/* _slurm_rpc_dump_nodes - dump RPC for node state information */
static void _slurm_rpc_dump_nodes(slurm_msg_t * msg)
{
	DEF_TIMERS;
	char *dump;
	int dump_size;
	slurm_msg_t response_msg;
	node_info_request_msg_t *node_req_msg =
		(node_info_request_msg_t *) msg->data;
	/* Locks: Read config, write node (reset allocated CPU count in some
	 * select plugins), write part (for part_filter_set) */
	slurmctld_lock_t node_write_lock = {
		READ_LOCK, NO_LOCK, WRITE_LOCK, WRITE_LOCK, NO_LOCK };
	uid_t uid = g_slurm_auth_get_uid(msg->auth_cred,
					 slurmctld_config.auth_info);

	START_TIMER;
	debug3("Processing RPC: REQUEST_NODE_INFO from uid=%d", uid);

	if ((slurmctld_conf.private_data & PRIVATE_DATA_NODES) &&
	    (!validate_operator(uid))) {
		error("Security violation, REQUEST_NODE_INFO RPC from uid=%d",
		      uid);
		slurm_send_rc_msg(msg, ESLURM_ACCESS_DENIED);
		return;
	}

	lock_slurmctld(node_write_lock);

	select_g_select_nodeinfo_set_all();

	if ((node_req_msg->last_update - 1) >= last_node_update) {
		unlock_slurmctld(node_write_lock);
		debug3("_slurm_rpc_dump_nodes, no change");
		slurm_send_rc_msg(msg, SLURM_NO_CHANGE_IN_DATA);
	} else {
		pack_all_node(&dump, &dump_size, node_req_msg->show_flags,
			      uid, msg->protocol_version);
		unlock_slurmctld(node_write_lock);
		END_TIMER2("_slurm_rpc_dump_nodes");
#if 0
		info("_slurm_rpc_dump_nodes, size=%d %s", dump_size, TIME_STR);
#endif

		/* init response_msg structure */
		slurm_msg_t_init(&response_msg);
		response_msg.flags = msg->flags;
		response_msg.protocol_version = msg->protocol_version;
		response_msg.address = msg->address;
		response_msg.conn = msg->conn;
		response_msg.msg_type = RESPONSE_NODE_INFO;
		response_msg.data = dump;
		response_msg.data_size = dump_size;

		/* send message */
		slurm_send_node_msg(msg->conn_fd, &response_msg);
		xfree(dump);
	}
}

/* _slurm_rpc_dump_node_single - done RPC state information for one node */
static void _slurm_rpc_dump_node_single(slurm_msg_t * msg)
{
	DEF_TIMERS;
	char *dump;
	int dump_size;
	slurm_msg_t response_msg;
	node_info_single_msg_t *node_req_msg =
		(node_info_single_msg_t *) msg->data;
	/* Locks: Read config, read node, write part (for part_filter_set) */
	slurmctld_lock_t node_write_lock = {
		READ_LOCK, NO_LOCK, READ_LOCK, WRITE_LOCK, NO_LOCK };
	uid_t uid = g_slurm_auth_get_uid(msg->auth_cred,
					 slurmctld_config.auth_info);

	START_TIMER;
	debug3("Processing RPC: REQUEST_NODE_INFO_SINGLE from uid=%d", uid);

	if ((slurmctld_conf.private_data & PRIVATE_DATA_NODES) &&
	    (!validate_operator(uid))) {
		error("Security violation, REQUEST_NODE_INFO_SINGLE RPC from "
		      "uid=%d", uid);
		slurm_send_rc_msg(msg, ESLURM_ACCESS_DENIED);
		return;
	}

	lock_slurmctld(node_write_lock);

#if 0
	/* This function updates each node's alloc_cpus count and too slow for
	 * our use here. Node write lock is needed if this function is used */
	select_g_select_nodeinfo_set_all();
#endif
	pack_one_node(&dump, &dump_size, node_req_msg->show_flags,
		      uid, node_req_msg->node_name, msg->protocol_version);
	unlock_slurmctld(node_write_lock);
	END_TIMER2("_slurm_rpc_dump_node_single");
#if 0
	info("_slurm_rpc_dump_node_single, name=%s size=%d %s",
	     node_req_msg->node_name, dump_size, TIME_STR);
#endif

	/* init response_msg structure */
	slurm_msg_t_init(&response_msg);
	response_msg.flags = msg->flags;
	response_msg.protocol_version = msg->protocol_version;
	response_msg.address = msg->address;
	response_msg.conn = msg->conn;
	response_msg.msg_type = RESPONSE_NODE_INFO;
	response_msg.data = dump;
	response_msg.data_size = dump_size;

	/* send message */
	slurm_send_node_msg(msg->conn_fd, &response_msg);
	xfree(dump);
}

/* _slurm_rpc_dump_partitions - process RPC for partition state information */
static void _slurm_rpc_dump_partitions(slurm_msg_t * msg)
{
	DEF_TIMERS;
	char *dump;
	int dump_size;
	slurm_msg_t response_msg;
	part_info_request_msg_t  *part_req_msg;

	/* Locks: Read configuration and partition */
	slurmctld_lock_t part_read_lock = {
		READ_LOCK, NO_LOCK, NO_LOCK, READ_LOCK, NO_LOCK };
	uid_t uid = g_slurm_auth_get_uid(msg->auth_cred,
					 slurmctld_config.auth_info);

	START_TIMER;
	debug2("Processing RPC: REQUEST_PARTITION_INFO uid=%d", uid);
	part_req_msg = (part_info_request_msg_t  *) msg->data;
	lock_slurmctld(part_read_lock);

	if ((slurmctld_conf.private_data & PRIVATE_DATA_PARTITIONS) &&
	    !validate_operator(uid)) {
		unlock_slurmctld(part_read_lock);
		debug2("Security violation, PARTITION_INFO RPC from uid=%d",
		       uid);
		slurm_send_rc_msg(msg, ESLURM_ACCESS_DENIED);
	} else if ((part_req_msg->last_update - 1) >= last_part_update) {
		unlock_slurmctld(part_read_lock);
		debug2("_slurm_rpc_dump_partitions, no change");
		slurm_send_rc_msg(msg, SLURM_NO_CHANGE_IN_DATA);
	} else {
		pack_all_part(&dump, &dump_size, part_req_msg->show_flags,
			      uid, msg->protocol_version);
		unlock_slurmctld(part_read_lock);
		END_TIMER2("_slurm_rpc_dump_partitions");
		debug2("_slurm_rpc_dump_partitions, size=%d %s",
		       dump_size, TIME_STR);

		/* init response_msg structure */
		slurm_msg_t_init(&response_msg);
		response_msg.flags = msg->flags;
		response_msg.protocol_version = msg->protocol_version;
		response_msg.address = msg->address;
		response_msg.conn = msg->conn;
		response_msg.msg_type = RESPONSE_PARTITION_INFO;
		response_msg.data = dump;
		response_msg.data_size = dump_size;

		/* send message */
		slurm_send_node_msg(msg->conn_fd, &response_msg);
		xfree(dump);
	}
}

/* _slurm_rpc_epilog_complete - process RPC noting the completion of
 * the epilog denoting the completion of a job it its entirety */
static void  _slurm_rpc_epilog_complete(slurm_msg_t *msg,
					bool *run_scheduler,
					bool running_composite)
{
	static int active_rpc_cnt = 0;
	static time_t config_update = 0;
	static bool defer_sched = false;
	DEF_TIMERS;
	/* Locks: Read configuration, write job, write node */
	slurmctld_lock_t job_write_lock = {
		READ_LOCK, WRITE_LOCK, WRITE_LOCK, NO_LOCK, NO_LOCK };
	uid_t uid = g_slurm_auth_get_uid(msg->auth_cred,
					 slurmctld_config.auth_info);
	epilog_complete_msg_t *epilog_msg =
		(epilog_complete_msg_t *) msg->data;
	struct job_record  *job_ptr;
	char jbuf[JBUFSIZ];

	START_TIMER;
	debug2("Processing RPC: MESSAGE_EPILOG_COMPLETE uid=%d", uid);
	if (!validate_slurm_user(uid)) {
		error("Security violation, EPILOG_COMPLETE RPC from uid=%d",
		      uid);
		return;
	}

	/* Only throttle on none composite messages, the lock should
	 * already be set earlier. */
	if (!running_composite) {
		if (config_update != slurmctld_conf.last_update) {
			char *sched_params = slurm_get_sched_params();
			defer_sched = (sched_params &&
				       strstr(sched_params, "defer"));
			xfree(sched_params);
			config_update = slurmctld_conf.last_update;
		}

		_throttle_start(&active_rpc_cnt);
		lock_slurmctld(job_write_lock);
	}

	if (slurmctld_conf.debug_flags & DEBUG_FLAG_ROUTE)
		info("_slurm_rpc_epilog_complete: "
		     "node_name = %s, job_id = %u", epilog_msg->node_name,
		     epilog_msg->job_id);

	if (job_epilog_complete(epilog_msg->job_id, epilog_msg->node_name,
				epilog_msg->return_code))
		*run_scheduler = true;

	job_ptr = find_job_record(epilog_msg->job_id);

	if (epilog_msg->return_code)
		error("%s: epilog error %s Node=%s Err=%s %s",
		      __func__, jobid2str(job_ptr, jbuf, sizeof(jbuf)),
		      epilog_msg->node_name,
		      slurm_strerror(epilog_msg->return_code), TIME_STR);
	else
		debug2("%s: %s Node=%s %s",
		       __func__, jobid2str(job_ptr, jbuf, sizeof(jbuf)),
		       epilog_msg->node_name, TIME_STR);

	if (!running_composite) {
		unlock_slurmctld(job_write_lock);
		_throttle_fini(&active_rpc_cnt);
	}

	END_TIMER2("_slurm_rpc_epilog_complete");

	/* Functions below provide their own locking */
	if (!running_composite && *run_scheduler) {
		/*
		 * In defer mode, avoid triggering the scheduler logic
		 * for every epilog complete message.
		 * As one epilog message is sent from every node of each
		 * job at termination, the number of simultaneous schedule
		 * calls can be very high for large machine or large number
		 * of managed jobs.
		 */
		if (!LOTS_OF_AGENTS && !defer_sched)
			(void) schedule(0);	/* Has own locking */
		schedule_node_save();		/* Has own locking */
		schedule_job_save();		/* Has own locking */
	}

	/* NOTE: RPC has no response */
}

/* _slurm_rpc_job_step_kill - process RPC to cancel an entire job or
 * an individual job step */
static void _slurm_rpc_job_step_kill(uint32_t uid, slurm_msg_t * msg)
{
	static int active_rpc_cnt = 0;
	int error_code = SLURM_SUCCESS;
	job_step_kill_msg_t *job_step_kill_msg =
		(job_step_kill_msg_t *) msg->data;

	if (slurmctld_conf.debug_flags & DEBUG_FLAG_STEPS)
		info("Processing RPC: REQUEST_CANCEL_JOB_STEP uid=%d", uid);
	_throttle_start(&active_rpc_cnt);

	error_code = kill_job_step(job_step_kill_msg, uid);

	_throttle_fini(&active_rpc_cnt);

	slurm_send_rc_msg(msg, error_code);
}

/* _slurm_rpc_complete_job_allocation - process RPC to note the
 *	completion of a job allocation */
static void _slurm_rpc_complete_job_allocation(slurm_msg_t * msg)
{
	static int active_rpc_cnt = 0;
	int error_code = SLURM_SUCCESS;
	DEF_TIMERS;
	complete_job_allocation_msg_t *comp_msg =
		(complete_job_allocation_msg_t *) msg->data;
	/* Locks: Write job, write node */
	slurmctld_lock_t job_write_lock = {
		NO_LOCK, WRITE_LOCK, WRITE_LOCK, NO_LOCK, READ_LOCK };
	uid_t uid = g_slurm_auth_get_uid(msg->auth_cred,
					 slurmctld_config.auth_info);
	struct job_record *job_ptr;
	char jbuf[JBUFSIZ];

	/* init */
	START_TIMER;
	debug2("Processing RPC: REQUEST_COMPLETE_JOB_ALLOCATION from "
	       "uid=%u, JobId=%u rc=%d",
	       uid, comp_msg->job_id, comp_msg->job_rc);

	_throttle_start(&active_rpc_cnt);
	lock_slurmctld(job_write_lock);
	job_ptr = find_job_record(comp_msg->job_id);
	trace_job(job_ptr, __func__, "enter");

	/* do RPC call */
	/* Mark job and/or job step complete */
	error_code = job_complete(comp_msg->job_id, uid,
				  false, false, comp_msg->job_rc);
	if (error_code)
		info("%s: %s error %s ",
		     __func__, jobid2str(job_ptr, jbuf, sizeof(jbuf)),
		     slurm_strerror(error_code));
	else
		debug2("%s: %s %s", __func__,
		       jobid2str(job_ptr, jbuf, sizeof(jbuf)),
		       TIME_STR);

	unlock_slurmctld(job_write_lock);
	_throttle_fini(&active_rpc_cnt);
	END_TIMER2("_slurm_rpc_complete_job_allocation");

	/* synchronize power layouts key/values */
	if ((powercap_get_cluster_current_cap() != 0) &&
	    (which_power_layout() == 2)) {
		layouts_entity_pull_kv("power", "Cluster", "CurrentSumPower");
	}

	/* return result */
	if (error_code) {
		slurm_send_rc_msg(msg, error_code);
	} else {
		slurmctld_diag_stats.jobs_completed++;
		slurm_send_rc_msg(msg, SLURM_SUCCESS);
		(void) schedule_job_save();	/* Has own locking */
		(void) schedule_node_save();	/* Has own locking */
	}

	trace_job(job_ptr, __func__, "return");
}

/* _slurm_rpc_complete_prolog - process RPC to note the
 *	completion of a prolog */
static void _slurm_rpc_complete_prolog(slurm_msg_t * msg)
{
	int error_code = SLURM_SUCCESS;
	DEF_TIMERS;
	complete_prolog_msg_t *comp_msg =
		(complete_prolog_msg_t *) msg->data;
	/* Locks: Write job, write node */
	slurmctld_lock_t job_write_lock = {
		NO_LOCK, WRITE_LOCK, NO_LOCK, NO_LOCK, NO_LOCK };

	/* init */
	START_TIMER;
	debug2("Processing RPC: REQUEST_COMPLETE_PROLOG from JobId=%u",
	       comp_msg->job_id);

	lock_slurmctld(job_write_lock);
	error_code = prolog_complete(comp_msg->job_id, comp_msg->prolog_rc);
	unlock_slurmctld(job_write_lock);

	END_TIMER2("_slurm_rpc_complete_prolog");

	/* return result */
	if (error_code) {
		info("_slurm_rpc_complete_prolog JobId=%u: %s ",
		     comp_msg->job_id, slurm_strerror(error_code));
		slurm_send_rc_msg(msg, error_code);
	} else {
		debug2("_slurm_rpc_complete_prolog JobId=%u %s",
		       comp_msg->job_id, TIME_STR);
		slurm_send_rc_msg(msg, SLURM_SUCCESS);
	}
}

/* _slurm_rpc_complete_batch - process RPC from slurmstepd to note the
 *	completion of a batch script */
static void _slurm_rpc_complete_batch_script(slurm_msg_t *msg,
					     bool *run_scheduler,
					     bool running_composite)
{
	static int active_rpc_cnt = 0;
	int error_code = SLURM_SUCCESS, i;
	DEF_TIMERS;
	complete_batch_script_msg_t *comp_msg =
		(complete_batch_script_msg_t *) msg->data;
	/* Locks: Write job, write node */
	slurmctld_lock_t job_write_lock = {
		NO_LOCK, WRITE_LOCK, WRITE_LOCK, NO_LOCK, READ_LOCK };
	uid_t uid = g_slurm_auth_get_uid(msg->auth_cred,
					 slurmctld_config.auth_info);
	bool job_requeue = false;
	bool dump_job = false, dump_node = false;
	struct job_record *job_ptr = NULL;
	char *msg_title = "node(s)";
	char *nodes = comp_msg->node_name;
#ifdef HAVE_BG
	update_block_msg_t block_desc;
	memset(&block_desc, 0, sizeof(update_block_msg_t));
#endif
	/* init */
	START_TIMER;
	debug2("Processing RPC: REQUEST_COMPLETE_BATCH_SCRIPT from "
	       "uid=%u JobId=%u",
	       uid, comp_msg->job_id);

	if (!validate_slurm_user(uid)) {
		error("A non superuser %u tried to complete batch job %u",
		      uid, comp_msg->job_id);
		/* Only the slurmstepd can complete a batch script */
		END_TIMER2("_slurm_rpc_complete_batch_script");
		return;
	}

	if (!running_composite) {
		_throttle_start(&active_rpc_cnt);
		lock_slurmctld(job_write_lock);
	}

	job_ptr = find_job_record(comp_msg->job_id);

	if (job_ptr && job_ptr->batch_host && comp_msg->node_name &&
	    xstrcmp(job_ptr->batch_host, comp_msg->node_name)) {
		/* This can be the result of the slurmd on the batch_host
		 * failing, but the slurmstepd continuing to run. Then the
		 * batch job is requeued and started on a different node.
		 * The end result is one batch complete RPC from each node. */
		error("Batch completion for job %u sent from wrong node "
		      "(%s rather than %s). "
		      "Was the job requeued due to node failure?",
		      comp_msg->job_id,
		      comp_msg->node_name, job_ptr->batch_host);
		if (!running_composite) {
			unlock_slurmctld(job_write_lock);
			_throttle_fini(&active_rpc_cnt);
		}
		slurm_send_rc_msg(msg, error_code);
		return;
	}

	/* Send batch step info to accounting, only if the job is
	 * still completing.
	 *
	 * When a job is requeued because of node failure, and there is no
	 * epilog, both EPILOG_COMPLETE and COMPLETE_BATCH_SCRIPT_COMPLETE
	 * messages are sent at the same time and receieved on different
	 * threads. EPILOG_COMPLETE will grab a new db_index for the job. So if
	 * COMPLETE_BATCH_SCRIPT happens after EPILOG_COMPLETE, then adding the
	 * batch step would happen on the new db instance -- which is incorrect.
	 * Rather than try to ensure that COMPLETE_BATCH_SCRIPT happens after
	 * EPILOG_COMPLETE, just throw away the batch step for node failures.
	 *
	 * NOTE: Do not use IS_JOB_PENDING since that doesn't take
	 * into account the COMPLETING FLAG which is valid, but not
	 * always set yet when the step exits normally.
	 */
	if (association_based_accounting && job_ptr
	    && (job_ptr->job_state != JOB_PENDING)) {
		struct step_record batch_step;
		memset(&batch_step, 0, sizeof(struct step_record));
		batch_step.job_ptr = job_ptr;
		batch_step.step_id = SLURM_BATCH_SCRIPT;
		batch_step.jobacct = comp_msg->jobacct;
		batch_step.exit_code = comp_msg->job_rc;
#ifdef HAVE_FRONT_END
		nodes = job_ptr->nodes;
#endif
		batch_step.gres = nodes;
		node_name2bitmap(batch_step.gres, false,
				 &batch_step.step_node_bitmap);
		batch_step.requid = -1;
		batch_step.start_time = job_ptr->start_time;
		batch_step.name = "batch";
		batch_step.select_jobinfo = job_ptr->select_jobinfo;

		step_set_alloc_tres(&batch_step, 1, false, false);

		jobacct_storage_g_step_start(acct_db_conn, &batch_step);
		jobacct_storage_g_step_complete(acct_db_conn, &batch_step);
		FREE_NULL_BITMAP(batch_step.step_node_bitmap);
		xfree(batch_step.tres_alloc_str);
	}

#ifdef HAVE_FRONT_END
	if (job_ptr && job_ptr->front_end_ptr)
		nodes = job_ptr->front_end_ptr->name;
	msg_title = "front_end";
#endif

	/* do RPC call */
	/* First set node DOWN if fatal error */
	if ((comp_msg->slurm_rc == ESLURM_ALREADY_DONE) ||
	    (comp_msg->slurm_rc == ESLURMD_CREDENTIAL_REVOKED)) {
		/* race condition on job termination, not a real error */
		info("slurmd error running JobId=%u from %s=%s: %s",
		     comp_msg->job_id,
		     msg_title, nodes,
		     slurm_strerror(comp_msg->slurm_rc));
		comp_msg->slurm_rc = SLURM_SUCCESS;
#ifdef HAVE_ALPS_CRAY
	} else if (comp_msg->slurm_rc == ESLURM_RESERVATION_NOT_USABLE) {
		/*
		 * Confirmation of ALPS reservation failed.
		 *
		 * This is non-fatal, it may be a transient error (e.g. ALPS
		 * temporary unavailable). Give job one more chance to run.
		 */
		error("ALPS reservation for JobId %u failed: %s",
			comp_msg->job_id, slurm_strerror(comp_msg->slurm_rc));
		dump_job = job_requeue = true;
#endif
	/* Handle non-fatal errors here. All others drain the node. */
	} else if ((comp_msg->slurm_rc == SLURM_COMMUNICATIONS_SEND_ERROR) ||
		   (comp_msg->slurm_rc == ESLURM_USER_ID_MISSING) ||
		   (comp_msg->slurm_rc == ESLURMD_UID_NOT_FOUND)  ||
		   (comp_msg->slurm_rc == ESLURMD_GID_NOT_FOUND)  ||
		   (comp_msg->slurm_rc == ESLURMD_INVALID_ACCT_FREQ)) {
		error("Slurmd error running JobId=%u on %s=%s: %s",
		      comp_msg->job_id, msg_title, nodes,
		      slurm_strerror(comp_msg->slurm_rc));
	} else if (comp_msg->slurm_rc != SLURM_SUCCESS) {
		error("slurmd error running JobId=%u on %s=%s: %s",
		      comp_msg->job_id,
		      msg_title, nodes,
		      slurm_strerror(comp_msg->slurm_rc));
		slurmctld_diag_stats.jobs_failed++;
		if (error_code == SLURM_SUCCESS) {
#ifdef HAVE_BG
			if (job_ptr) {
				select_g_select_jobinfo_get(
					job_ptr->select_jobinfo,
					SELECT_JOBDATA_BLOCK_ID,
					&block_desc.bg_block_id);
			}
#else
#ifdef HAVE_FRONT_END
			if (job_ptr && job_ptr->front_end_ptr) {
				update_front_end_msg_t update_node_msg;
				memset(&update_node_msg, 0,
				       sizeof(update_front_end_msg_t));
				update_node_msg.name = job_ptr->front_end_ptr->
						       name;
				update_node_msg.node_state = NODE_STATE_DRAIN;
				update_node_msg.reason =
					"batch job complete failure";
				error_code = update_front_end(&update_node_msg);
			}
#else
			error_code = drain_nodes(comp_msg->node_name,
						 "batch job complete failure",
						 slurmctld_conf.slurm_user_id);
#endif	/* !HAVE_FRONT_END */
#endif	/* !HAVE_BG */
			if ((comp_msg->job_rc != SLURM_SUCCESS) && job_ptr &&
			    job_ptr->details && job_ptr->details->requeue)
				job_requeue = true;
			dump_job = true;
			dump_node = true;
		}
	}

	/* Mark job allocation complete */
	if (msg->msg_type == REQUEST_COMPLETE_BATCH_JOB)
		job_epilog_complete(comp_msg->job_id, comp_msg->node_name, 0);
	i = job_complete(comp_msg->job_id, uid, job_requeue, false,
			 comp_msg->job_rc);
	error_code = MAX(error_code, i);
	if (!running_composite) {
		unlock_slurmctld(job_write_lock);
		_throttle_fini(&active_rpc_cnt);
	}
#ifdef HAVE_BG
	if (block_desc.bg_block_id) {
		block_desc.reason = slurm_strerror(comp_msg->slurm_rc);
		block_desc.state = BG_BLOCK_ERROR_FLAG;
		i = select_g_update_block(&block_desc);
		error_code = MAX(error_code, i);
		xfree(block_desc.bg_block_id);
	}
#endif

	/* this has to be done after the job_complete */

	END_TIMER2("_slurm_rpc_complete_batch_script");

	/* synchronize power layouts key/values */
	if ((powercap_get_cluster_current_cap() != 0) &&
	    (which_power_layout() == 2)) {
		layouts_entity_pull_kv("power", "Cluster", "CurrentSumPower");
	}

	/* return result */
	if (error_code) {
		debug2("_slurm_rpc_complete_batch_script JobId=%u: %s ",
		       comp_msg->job_id,
		       slurm_strerror(error_code));
		slurm_send_rc_msg(msg, error_code);
	} else {
		debug2("_slurm_rpc_complete_batch_script JobId=%u %s",
		       comp_msg->job_id, TIME_STR);
		slurmctld_diag_stats.jobs_completed++;
		dump_job = true;
		if (replace_batch_job(msg, job_ptr, running_composite))
			*run_scheduler = true;
	}

	/* If running composite lets not call this to avoid deadlock */
	if (!running_composite && *run_scheduler)
		(void) schedule(0);		/* Has own locking */
	if (dump_job)
		(void) schedule_job_save();	/* Has own locking */
	if (dump_node)
		(void) schedule_node_save();	/* Has own locking */
}

/* _slurm_rpc_job_step_create - process RPC to create/register a job step
 *	with the step_mgr */
static void _slurm_rpc_job_step_create(slurm_msg_t * msg)
{
	static int active_rpc_cnt = 0;
	int error_code = SLURM_SUCCESS;
	DEF_TIMERS;
	slurm_msg_t resp;
	struct step_record *step_rec;
	job_step_create_response_msg_t job_step_resp;
	job_step_create_request_msg_t *req_step_msg =
		(job_step_create_request_msg_t *) msg->data;
	slurm_cred_t *slurm_cred = (slurm_cred_t *) NULL;
	/* Locks: Write jobs, read nodes */
	slurmctld_lock_t job_write_lock = {
		NO_LOCK, WRITE_LOCK, READ_LOCK, NO_LOCK, NO_LOCK };
	uid_t uid = g_slurm_auth_get_uid(msg->auth_cred,
					 slurmctld_config.auth_info);

	START_TIMER;
	if (slurmctld_conf.debug_flags & DEBUG_FLAG_STEPS)
		info("Processing RPC: REQUEST_JOB_STEP_CREATE from uid=%d",
				uid);

	dump_step_desc(req_step_msg);
	if (uid && (uid != req_step_msg->user_id)) {
		error("Security violation, JOB_STEP_CREATE RPC from uid=%d "
		      "to run as uid %u",
		      uid, req_step_msg->user_id);
		slurm_send_rc_msg(msg, ESLURM_USER_ID_MISSING);
		return;
	}

#if defined HAVE_FRONT_END && !defined HAVE_BGQ	&& !defined HAVE_ALPS_CRAY
	/* Limited job step support */
	/* Non-super users not permitted to run job steps on front-end.
	 * A single slurmd can not handle a heavy load. */
	if (!validate_slurm_user(uid)) {
		info("Attempt to execute job step by uid=%d", uid);
		slurm_send_rc_msg(msg, ESLURM_NO_STEPS);
		return;
	}
#endif

	_throttle_start(&active_rpc_cnt);
	lock_slurmctld(job_write_lock);
	error_code = step_create(req_step_msg, &step_rec, false,
				 msg->protocol_version);

	if (error_code == SLURM_SUCCESS) {
		error_code = _make_step_cred(step_rec, &slurm_cred,
					     step_rec->start_protocol_ver);
		ext_sensors_g_get_stepstartdata(step_rec);
	}
	END_TIMER2("_slurm_rpc_job_step_create");

	/* return result */
	if (error_code) {
		unlock_slurmctld(job_write_lock);
		_throttle_fini(&active_rpc_cnt);
		if (slurmctld_conf.debug_flags & DEBUG_FLAG_STEPS) {
			if ((error_code == ESLURM_PROLOG_RUNNING) ||
			    (error_code == ESLURM_DISABLED)) { /*job suspended*/
				debug("%s for suspended job %u: %s",
				      __func__,
				      req_step_msg->job_id,
				      slurm_strerror(error_code));
			} else {
				info("%s for job %u: %s",
				     __func__,
				     req_step_msg->job_id,
				     slurm_strerror(error_code));
			}
		}
		slurm_send_rc_msg(msg, error_code);
	} else {
		slurm_step_layout_t *layout = step_rec->step_layout;

		if (slurmctld_conf.debug_flags & DEBUG_FLAG_STEPS)
			info("sched: %s: StepId=%u.%u %s %s",
			     __func__,
			     step_rec->job_ptr->job_id, step_rec->step_id,
			     req_step_msg->node_list, TIME_STR);

		job_step_resp.job_step_id = step_rec->step_id;
		job_step_resp.resv_ports  = step_rec->resv_ports;
		job_step_resp.step_layout = layout;
#ifdef HAVE_FRONT_END
		if (step_rec->job_ptr->batch_host) {
			job_step_resp.step_layout->front_end =
				xstrdup(step_rec->job_ptr->batch_host);
		}
#endif
		job_step_resp.cred           = slurm_cred;
		job_step_resp.use_protocol_ver = step_rec->start_protocol_ver;
		job_step_resp.select_jobinfo = step_rec->select_jobinfo;
		job_step_resp.switch_job     = step_rec->switch_job;

		unlock_slurmctld(job_write_lock);
		_throttle_fini(&active_rpc_cnt);
		slurm_msg_t_init(&resp);
		resp.flags = msg->flags;
		resp.protocol_version = msg->protocol_version;
		resp.address = msg->address;
		resp.conn = msg->conn;
		resp.msg_type = RESPONSE_JOB_STEP_CREATE;
		resp.data = &job_step_resp;

		slurm_send_node_msg(msg->conn_fd, &resp);
		slurm_cred_destroy(slurm_cred);
		schedule_job_save();	/* Sets own locks */
	}
}

/* _slurm_rpc_job_step_get_info - process request for job step info */
static void _slurm_rpc_job_step_get_info(slurm_msg_t * msg)
{
	DEF_TIMERS;
	void *resp_buffer = NULL;
	int resp_buffer_size = 0;
	int error_code = SLURM_SUCCESS;
	job_step_info_request_msg_t *request =
		(job_step_info_request_msg_t *) msg->data;
	/* Locks: Read config, job, write partition (for filtering) */
	slurmctld_lock_t job_read_lock = {
		READ_LOCK, READ_LOCK, NO_LOCK, WRITE_LOCK, NO_LOCK };
	uid_t uid = g_slurm_auth_get_uid(msg->auth_cred,
					 slurmctld_config.auth_info);

	START_TIMER;
	if (slurmctld_conf.debug_flags & DEBUG_FLAG_STEPS)
		debug("Processing RPC: REQUEST_JOB_STEP_INFO from uid=%d", uid);

	lock_slurmctld(job_read_lock);

	if ((request->last_update - 1) >= last_job_update) {
		unlock_slurmctld(job_read_lock);
		if (slurmctld_conf.debug_flags & DEBUG_FLAG_STEPS)
			debug("%s, no change", __func__);
		error_code = SLURM_NO_CHANGE_IN_DATA;
	} else {
		Buf buffer = init_buf(BUF_SIZE);
		error_code = pack_ctld_job_step_info_response_msg(
			request->job_id, request->step_id,
			uid, request->show_flags, buffer,
			msg->protocol_version);
		unlock_slurmctld(job_read_lock);
		END_TIMER2("_slurm_rpc_job_step_get_info");
		if (error_code) {
			/* job_id:step_id not found or otherwise *\
			\* error message is printed elsewhere    */
			if (slurmctld_conf.debug_flags & DEBUG_FLAG_STEPS)
				debug("%s: %s",
					__func__, slurm_strerror(error_code));
			free_buf(buffer);
		} else {
			resp_buffer_size = get_buf_offset(buffer);
			resp_buffer = xfer_buf_data(buffer);
			if (slurmctld_conf.debug_flags & DEBUG_FLAG_STEPS)
				debug("%s size=%d %s",
					__func__, resp_buffer_size, TIME_STR);
		}
	}

	if (error_code)
		slurm_send_rc_msg(msg, error_code);
	else {
		slurm_msg_t response_msg;

		slurm_msg_t_init(&response_msg);
		response_msg.flags = msg->flags;
		response_msg.protocol_version = msg->protocol_version;
		response_msg.address = msg->address;
		response_msg.conn = msg->conn;
		response_msg.msg_type = RESPONSE_JOB_STEP_INFO;
		response_msg.data = resp_buffer;
		response_msg.data_size = resp_buffer_size;
		slurm_send_node_msg(msg->conn_fd, &response_msg);
		xfree(resp_buffer);
	}
}

static bool _is_valid_will_run_user(job_desc_msg_t *job_desc_msg, uid_t uid)
{
	char *account = NULL;

	if ((uid == job_desc_msg->user_id) || validate_operator(uid))
		return true;

	if (job_desc_msg->job_id != NO_VAL) {
		struct job_record *job_ptr;
		job_ptr = find_job_record(job_desc_msg->job_id);
		if (job_ptr)
			account = job_ptr->account;
	} else if (job_desc_msg->account)
		account = job_desc_msg->account;

	if (account && assoc_mgr_is_user_acct_coord(acct_db_conn, uid, account))
		return true;

	return false;
}

/* _slurm_rpc_job_will_run - process RPC to determine if job with given
 *	configuration can be initiated */
static void _slurm_rpc_job_will_run(slurm_msg_t * msg)
{
	/* init */
	DEF_TIMERS;
	int error_code = SLURM_SUCCESS;
	struct job_record *job_ptr = NULL;
	job_desc_msg_t *job_desc_msg = (job_desc_msg_t *) msg->data;
	/* Locks: Read config, read job, read node, read partition */
	slurmctld_lock_t job_read_lock = {
		READ_LOCK, READ_LOCK, READ_LOCK, READ_LOCK, READ_LOCK };
	/* Locks: Read config, write job, write node, read partition, read fed*/
	slurmctld_lock_t job_write_lock = {
		READ_LOCK, WRITE_LOCK, WRITE_LOCK, READ_LOCK, READ_LOCK };
	uid_t uid = g_slurm_auth_get_uid(msg->auth_cred,
					 slurmctld_config.auth_info);
	uint16_t port;	/* dummy value */
	slurm_addr_t resp_addr;
	will_run_response_msg_t *resp = NULL;
	char *err_msg = NULL;

	if (slurmctld_config.submissions_disabled) {
		info("Submissions disabled on system");
		error_code = ESLURM_SUBMISSIONS_DISABLED;
		goto send_reply;
	}

	START_TIMER;
	debug2("Processing RPC: REQUEST_JOB_WILL_RUN from uid=%d", uid);

	/* do RPC call */
	if (!_is_valid_will_run_user(job_desc_msg, uid)) {
		error_code = ESLURM_USER_ID_MISSING;
		error("Security violation, JOB_WILL_RUN RPC from uid=%d", uid);
	}
	if ((job_desc_msg->alloc_node == NULL)
	    ||  (job_desc_msg->alloc_node[0] == '\0')) {
		error_code = ESLURM_INVALID_NODE_NAME;
		error("REQUEST_JOB_WILL_RUN lacks alloc_node from uid=%d", uid);
	}

	if (error_code == SLURM_SUCCESS) {
		/* Locks are for job_submit plugin use */
		lock_slurmctld(job_read_lock);
		error_code = validate_job_create_req(job_desc_msg,uid,&err_msg);
		unlock_slurmctld(job_read_lock);
	}

	if (!slurm_get_peer_addr(msg->conn_fd, &resp_addr)) {
		job_desc_msg->resp_host = xmalloc(16);
		slurm_get_ip_str(&resp_addr, &port,
				 job_desc_msg->resp_host, 16);
		dump_job_desc(job_desc_msg);
		if (error_code == SLURM_SUCCESS) {
			lock_slurmctld(job_write_lock);
			if (job_desc_msg->job_id == NO_VAL) {
				error_code = job_allocate(job_desc_msg, false,
							  true, &resp, true,
							  uid, &job_ptr,
							  &err_msg,
							  msg->protocol_version);
			} else {	/* existing job test */
				error_code = job_start_data(job_desc_msg,
							    &resp);
			}
			unlock_slurmctld(job_write_lock);
			END_TIMER2("_slurm_rpc_job_will_run");
		}
	} else if (errno)
		error_code = errno;
	else
		error_code = SLURM_ERROR;

send_reply:

	/* return result */
	if (error_code) {
		debug2("_slurm_rpc_job_will_run: %s",
		       slurm_strerror(error_code));
		if (err_msg)
			slurm_send_rc_err_msg(msg, error_code, err_msg);
		else
			slurm_send_rc_msg(msg, error_code);
	} else if (resp) {
		slurm_msg_t response_msg;
		/* init response_msg structure */
		slurm_msg_t_init(&response_msg);
		response_msg.flags = msg->flags;
		response_msg.protocol_version = msg->protocol_version;
		response_msg.address = msg->address;
		response_msg.conn = msg->conn;
		response_msg.msg_type = RESPONSE_JOB_WILL_RUN;
		response_msg.data = resp;
		slurm_send_node_msg(msg->conn_fd, &response_msg);
		slurm_free_will_run_response_msg(resp);
		debug2("_slurm_rpc_job_will_run success %s", TIME_STR);
	} else {
		debug2("_slurm_rpc_job_will_run success %s", TIME_STR);
		if (job_desc_msg->job_id == NO_VAL)
			slurm_send_rc_msg(msg, SLURM_SUCCESS);
	}
	xfree(err_msg);
}

static void _slurm_rpc_event_log(slurm_msg_t * msg)
{
	uid_t uid = g_slurm_auth_get_uid(msg->auth_cred,
					 slurmctld_config.auth_info);
	slurm_event_log_msg_t *event_log_msg;
	int error_code = SLURM_SUCCESS;

	event_log_msg = (slurm_event_log_msg_t *) msg->data;
	if (!validate_slurm_user(uid)) {
		error_code = ESLURM_USER_ID_MISSING;
		error("Security violation, NODE_REGISTER RPC from uid=%d", uid);
	} else if (event_log_msg->level == LOG_LEVEL_ERROR) {
		error("%s", event_log_msg->string);
	} else if (event_log_msg->level == LOG_LEVEL_INFO) {
		info("%s", event_log_msg->string);
	} else if (event_log_msg->level == LOG_LEVEL_VERBOSE) {
		verbose("%s", event_log_msg->string);
	} else if (event_log_msg->level == LOG_LEVEL_DEBUG) {
		debug("%s", event_log_msg->string);
	} else if (event_log_msg->level == LOG_LEVEL_DEBUG2) {
		debug2("%s", event_log_msg->string);
	} else if (event_log_msg->level == LOG_LEVEL_DEBUG3) {
		debug3("%s", event_log_msg->string);
	} else if (event_log_msg->level == LOG_LEVEL_DEBUG4) {
		debug4("%s", event_log_msg->string);
	} else if (event_log_msg->level == LOG_LEVEL_DEBUG5) {
		debug5("%s", event_log_msg->string);
	} else {
		error_code = EINVAL;
		error("Invalid message level: %u", event_log_msg->level);
		error("%s", event_log_msg->string);
	}
	slurm_send_rc_msg(msg, error_code);
}

/* _slurm_rpc_node_registration - process RPC to determine if a node's
 *	actual configuration satisfies the configured specification */
static void _slurm_rpc_node_registration(slurm_msg_t * msg,
					 bool running_composite)
{
	/* init */
	DEF_TIMERS;
	int error_code = SLURM_SUCCESS;
	bool newly_up = false;
	slurm_node_registration_status_msg_t *node_reg_stat_msg =
		(slurm_node_registration_status_msg_t *) msg->data;
	/* Locks: Read config, write job, write node */
	slurmctld_lock_t job_write_lock = {
		READ_LOCK, WRITE_LOCK, WRITE_LOCK, NO_LOCK, NO_LOCK };
	uid_t uid = g_slurm_auth_get_uid(msg->auth_cred,
					 slurmctld_config.auth_info);

	START_TIMER;
	debug2("Processing RPC: MESSAGE_NODE_REGISTRATION_STATUS from uid=%d",
	       uid);
	if (!validate_slurm_user(uid)) {
		error_code = ESLURM_USER_ID_MISSING;
		error("Security violation, NODE_REGISTER RPC from uid=%d", uid);
	}

	if (msg->protocol_version != SLURM_PROTOCOL_VERSION)
		info("Node %s appears to have a different version "
		     "of Slurm than ours.  Please update at your earliest "
		     "convenience.", node_reg_stat_msg->node_name);

	if (error_code == SLURM_SUCCESS) {
		/* do RPC call */
		if (!(slurmctld_conf.debug_flags & DEBUG_FLAG_NO_CONF_HASH) &&
		    (node_reg_stat_msg->hash_val != NO_VAL) &&
		    (node_reg_stat_msg->hash_val != slurm_get_hash_val())) {
			error("Node %s appears to have a different slurm.conf "
			      "than the slurmctld.  This could cause issues "
			      "with communication and functionality.  "
			      "Please review both files and make sure they "
			      "are the same.  If this is expected ignore, and "
			      "set DebugFlags=NO_CONF_HASH in your slurm.conf.",
			      node_reg_stat_msg->node_name);
		}
		if (!running_composite)
			lock_slurmctld(job_write_lock);
#ifdef HAVE_FRONT_END		/* Operates only on front-end */
		error_code = validate_nodes_via_front_end(node_reg_stat_msg,
							  msg->protocol_version,
							  &newly_up);
#else
		validate_jobs_on_node(node_reg_stat_msg);
		error_code = validate_node_specs(node_reg_stat_msg,
						 msg->protocol_version,
						 &newly_up);
#endif
		if (!running_composite)
			unlock_slurmctld(job_write_lock);
		END_TIMER2("_slurm_rpc_node_registration");
		if (newly_up) {
			queue_job_scheduler();
		}
	}

	/* return result */
	if (error_code) {
		error("_slurm_rpc_node_registration node=%s: %s",
		      node_reg_stat_msg->node_name,
		      slurm_strerror(error_code));
		slurm_send_rc_msg(msg, error_code);
	} else {
		debug2("_slurm_rpc_node_registration complete for %s %s",
		       node_reg_stat_msg->node_name, TIME_STR);
		slurm_send_rc_msg(msg, SLURM_SUCCESS);
	}
}

/* _slurm_rpc_job_alloc_info - process RPC to get details
   on existing job */
static void _slurm_rpc_job_alloc_info(slurm_msg_t * msg)
{
	int error_code = SLURM_SUCCESS, i, j;
	slurm_msg_t response_msg;
	struct job_record *job_ptr;
	DEF_TIMERS;
	job_alloc_info_msg_t *job_info_msg =
		(job_alloc_info_msg_t *) msg->data;
	resource_allocation_response_msg_t job_info_resp_msg;
	/* Locks: Read config, job, read node */
	slurmctld_lock_t job_read_lock = {
		READ_LOCK, READ_LOCK, READ_LOCK, NO_LOCK, NO_LOCK };
	uid_t uid = g_slurm_auth_get_uid(msg->auth_cred,
					 slurmctld_config.auth_info);

	START_TIMER;
	debug2("Processing RPC: REQUEST_JOB_ALLOCATION_INFO from uid=%d",
	       uid);

	/* do RPC call */
	lock_slurmctld(job_read_lock);
	error_code = job_alloc_info(uid, job_info_msg->job_id, &job_ptr);
	END_TIMER2("_slurm_rpc_job_alloc_info");

	/* return result */
	if (error_code || (job_ptr == NULL) || (job_ptr->job_resrcs == NULL)) {
		unlock_slurmctld(job_read_lock);
		debug2("_slurm_rpc_job_alloc_info: JobId=%u, uid=%u: %s",
		       job_info_msg->job_id, uid, slurm_strerror(error_code));
		slurm_send_rc_msg(msg, error_code);
	} else {
		debug("_slurm_rpc_job_alloc_info JobId=%u NodeList=%s %s",
		      job_info_msg->job_id, job_ptr->nodes, TIME_STR);

		bzero(&job_info_resp_msg,
		      sizeof(resource_allocation_response_msg_t));

		/* send job_ID and node_name_ptr */
		if (bit_equal(job_ptr->node_bitmap,
			      job_ptr->job_resrcs->node_bitmap)) {
			job_info_resp_msg.num_cpu_groups = job_ptr->job_resrcs->
				cpu_array_cnt;
			job_info_resp_msg.cpu_count_reps =
				xmalloc(sizeof(uint32_t) *
					job_ptr->job_resrcs->
					cpu_array_cnt);
			memcpy(job_info_resp_msg.cpu_count_reps,
			       job_ptr->job_resrcs->cpu_array_reps,
			       (sizeof(uint32_t) *
				job_ptr->job_resrcs->cpu_array_cnt));
			job_info_resp_msg.cpus_per_node  =
				xmalloc(sizeof(uint16_t) *
					job_ptr->job_resrcs->
					cpu_array_cnt);
			memcpy(job_info_resp_msg.cpus_per_node,
			       job_ptr->job_resrcs->cpu_array_value,
			       (sizeof(uint16_t) *
				job_ptr->job_resrcs->cpu_array_cnt));
		} else {
			/* Job has changed size, rebuild CPU count info */
			job_info_resp_msg.num_cpu_groups = job_ptr->node_cnt;
			job_info_resp_msg.cpu_count_reps =
				xmalloc(sizeof(uint32_t) *
					job_ptr->node_cnt);
			job_info_resp_msg.cpus_per_node =
				xmalloc(sizeof(uint32_t) *
					job_ptr->node_cnt);
			for (i=0, j=-1; i<job_ptr->job_resrcs->nhosts; i++) {
				if (job_ptr->job_resrcs->cpus[i] == 0)
					continue;
				if ((j == -1) ||
				    (job_info_resp_msg.cpus_per_node[j] !=
				     job_ptr->job_resrcs->cpus[i])) {
					j++;
					job_info_resp_msg.cpus_per_node[j] =
						job_ptr->job_resrcs->cpus[i];
					job_info_resp_msg.cpu_count_reps[j] = 1;
				} else {
					job_info_resp_msg.cpu_count_reps[j]++;
				}
			}
			job_info_resp_msg.num_cpu_groups = j + 1;
		}
		job_info_resp_msg.account        = xstrdup(job_ptr->account);
		job_info_resp_msg.alias_list     = xstrdup(job_ptr->alias_list);
		job_info_resp_msg.error_code     = error_code;
		job_info_resp_msg.job_id         = job_info_msg->job_id;
		job_info_resp_msg.node_cnt       = job_ptr->node_cnt;
		job_info_resp_msg.node_list      = xstrdup(job_ptr->nodes);

		set_remote_working_response(&job_info_resp_msg, job_ptr,
					    job_info_msg->req_cluster);

		job_info_resp_msg.partition      = xstrdup(job_ptr->partition);
		if (job_ptr->qos_ptr) {
			slurmdb_qos_rec_t *qos;
			qos = (slurmdb_qos_rec_t *)job_ptr->qos_ptr;
			job_info_resp_msg.qos = xstrdup(qos->name);
		}
		job_info_resp_msg.resv_name      = xstrdup(job_ptr->resv_name);
		job_info_resp_msg.select_jobinfo =
			select_g_select_jobinfo_copy(job_ptr->select_jobinfo);
		if (job_ptr->details->env_cnt) {
			job_info_resp_msg.env_size = job_ptr->details->env_cnt;
			job_info_resp_msg.environment =
				xmalloc(sizeof(char *) *
				        job_info_resp_msg.env_size);
			for (i = 0; i < job_info_resp_msg.env_size; i++) {
				job_info_resp_msg.environment[i] =
					xstrdup(job_ptr->details->env_sup[i]);
			}
		}
		unlock_slurmctld(job_read_lock);

		slurm_msg_t_init(&response_msg);
		response_msg.flags = msg->flags;
		response_msg.protocol_version = msg->protocol_version;
		if (msg->msg_type == REQUEST_JOB_ALLOCATION_INFO_LITE) {
			response_msg.msg_type =
				RESPONSE_JOB_ALLOCATION_INFO_LITE;
		} else {
			response_msg.msg_type = RESPONSE_JOB_ALLOCATION_INFO;
		}
		response_msg.data        = &job_info_resp_msg;

		slurm_send_node_msg(msg->conn_fd, &response_msg);

		/* NULL out msg->working_cluster_rec because it's pointing to
		 * the global memory */
		job_info_resp_msg.working_cluster_rec = NULL;
		slurm_free_resource_allocation_response_msg_members(
			&job_info_resp_msg);
	}
}

/* _slurm_rpc_job_sbcast_cred - process RPC to get details on existing job
 *	plus sbcast credential */
static void _slurm_rpc_job_sbcast_cred(slurm_msg_t * msg)
{
#ifdef HAVE_FRONT_END
	slurm_send_rc_msg(msg, ESLURM_NOT_SUPPORTED);
#else
	int error_code = SLURM_SUCCESS;
	slurm_msg_t response_msg;
	struct job_record *job_ptr = NULL;
	struct step_record *step_ptr;
	char *node_list = NULL;
	struct node_record *node_ptr;
	slurm_addr_t *node_addr = NULL;
	hostlist_t host_list = NULL;
	char *this_node_name;
	int node_inx = 0;
	uint32_t node_cnt;
	DEF_TIMERS;
	step_alloc_info_msg_t *job_info_msg =
		(step_alloc_info_msg_t *) msg->data;
	job_sbcast_cred_msg_t job_info_resp_msg;
	sbcast_cred_t *sbcast_cred;
	/* Locks: Read config, job, read node */
	slurmctld_lock_t job_read_lock = {
		READ_LOCK, READ_LOCK, READ_LOCK, NO_LOCK, NO_LOCK };
	uid_t uid = g_slurm_auth_get_uid(msg->auth_cred,
					 slurmctld_config.auth_info);

	START_TIMER;
	debug2("Processing RPC: REQUEST_JOB_SBCAST_CRED from uid=%d", uid);

	/* do RPC call */
	lock_slurmctld(job_read_lock);
	error_code = job_alloc_info(uid, job_info_msg->job_id, &job_ptr);
	if (job_ptr && (job_info_msg->step_id != NO_VAL)) {
		step_ptr = find_step_record(job_ptr, job_info_msg->step_id);
		if (!step_ptr) {
			job_ptr = NULL;
			error_code = ESLURM_INVALID_JOB_ID;
		} else if (step_ptr->step_layout &&
			   (step_ptr->step_layout->node_cnt !=
			    job_ptr->node_cnt)) {
			node_cnt  = step_ptr->step_layout->node_cnt;
			node_list = step_ptr->step_layout->node_list;
			if ((host_list = hostlist_create(node_list)) == NULL) {
				fatal("hostlist_create error for %s: %m",
				      node_list);
				return;	/* Avoid CLANG false positive */
			}
			node_addr = xmalloc(sizeof(slurm_addr_t) * node_cnt);
			while ((this_node_name = hostlist_shift(host_list))) {
				if ((node_ptr = find_node_record(this_node_name))) {
					memcpy(&node_addr[node_inx++],
					       &node_ptr->slurm_addr,
					       sizeof(slurm_addr_t));
				} else {
					error("Invalid node %s in Step=%u.%u",
					      this_node_name, job_ptr->job_id,
					      step_ptr->step_id);
				}
				free(this_node_name);
			}
			hostlist_destroy(host_list);
		}
	}
	if (job_ptr && !node_addr) {
		node_addr = job_ptr->node_addr;
		node_cnt  = job_ptr->node_cnt;
		node_list = job_ptr->nodes;
		node_addr = xmalloc(sizeof(slurm_addr_t) * node_cnt);
		memcpy(node_addr, job_ptr->node_addr,
		       (sizeof(slurm_addr_t) * node_cnt));
	}
	END_TIMER2("_slurm_rpc_job_sbcast_cred");

	/* return result */
	if (error_code || (job_ptr == NULL)) {
		unlock_slurmctld(job_read_lock);
		debug2("_slurm_rpc_job_sbcast_cred: JobId=%u, uid=%u: %s",
		       job_info_msg->job_id, uid,
		       slurm_strerror(error_code));
		slurm_send_rc_msg(msg, error_code);
	} else if ((sbcast_cred =
		    create_sbcast_cred(slurmctld_config.cred_ctx,
				       job_ptr->job_id, node_list,
				       job_ptr->end_time)) == NULL){
		unlock_slurmctld(job_read_lock);
		error("_slurm_rpc_job_sbcast_cred JobId=%u cred create error",
		      job_info_msg->job_id);
		slurm_send_rc_msg(msg, SLURM_ERROR);
	} else {
		if (job_ptr && (job_info_msg->step_id != NO_VAL)) {
			info("_slurm_rpc_job_sbcast_cred Job=%u NodeList=%s %s",
			     job_info_msg->job_id, node_list, TIME_STR);
		} else {
			info("_slurm_rpc_job_sbcast_cred Step=%u.%u "
			     "NodeList=%s %s",
			     job_info_msg->job_id, job_info_msg->step_id,
			     node_list, TIME_STR);
		}

		job_info_resp_msg.job_id         = job_ptr->job_id;
		job_info_resp_msg.node_addr      = node_addr;
		job_info_resp_msg.node_cnt       = node_cnt;
		job_info_resp_msg.node_list      = xstrdup(node_list);
		job_info_resp_msg.sbcast_cred    = sbcast_cred;
		unlock_slurmctld(job_read_lock);

		slurm_msg_t_init(&response_msg);
		response_msg.flags = msg->flags;
		response_msg.protocol_version = msg->protocol_version;
		response_msg.msg_type    = RESPONSE_JOB_SBCAST_CRED;
		response_msg.data        = &job_info_resp_msg;

		slurm_send_node_msg(msg->conn_fd, &response_msg);
		/* job_info_resp_msg.node_addr is pointer,
		 * xfree(node_addr) is below */
		xfree(job_info_resp_msg.node_list);
		delete_sbcast_cred(sbcast_cred);
	}
	xfree(node_addr);
#endif
}

/* _slurm_rpc_ping - process ping RPC */
static void _slurm_rpc_ping(slurm_msg_t * msg)
{
	/* We could authenticate here, if desired */

	/* return result */
	slurm_send_rc_msg(msg, SLURM_SUCCESS);
}


/* _slurm_rpc_reconfigure_controller - process RPC to re-initialize
 *	slurmctld from configuration file
 * Anything you add to this function must be added to the
 * slurm_reconfigure function inside controller.c try
 * to keep these in sync.
 */
static void _slurm_rpc_reconfigure_controller(slurm_msg_t * msg)
{
	int error_code = SLURM_SUCCESS;
	static bool in_progress = false;
	DEF_TIMERS;
	/* Locks: Write configuration, job, node and partition */
	slurmctld_lock_t config_write_lock = {
		WRITE_LOCK, WRITE_LOCK, WRITE_LOCK, WRITE_LOCK, NO_LOCK };
	uid_t uid = g_slurm_auth_get_uid(msg->auth_cred,
					 slurmctld_config.auth_info);

	START_TIMER;
	info("Processing RPC: REQUEST_RECONFIGURE from uid=%d", uid);
	if (!validate_super_user(uid)) {
		error("Security violation, RECONFIGURE RPC from uid=%d", uid);
		error_code = ESLURM_USER_ID_MISSING;
	}
	if (in_progress || slurmctld_config.shutdown_time)
		error_code = EINPROGRESS;

	/* do RPC call */
	if (error_code == SLURM_SUCCESS) {
		debug("sched: begin reconfiguration");
		lock_slurmctld(config_write_lock);
		in_progress = true;
		error_code = read_slurm_conf(1, true);
		if (error_code == SLURM_SUCCESS) {
			_update_cred_key();
			set_slurmctld_state_loc();
			msg_to_slurmd(REQUEST_RECONFIGURE);
		}
		in_progress = false;
		gs_reconfig();
		unlock_slurmctld(config_write_lock);
		assoc_mgr_set_missing_uids();
		start_power_mgr(&slurmctld_config.thread_id_power);
		trigger_reconfig();
	}
	END_TIMER2("_slurm_rpc_reconfigure_controller");

	/* return result */
	if (error_code) {
		error("_slurm_rpc_reconfigure_controller: %s",
		      slurm_strerror(error_code));
		slurm_send_rc_msg(msg, error_code);
	} else {
		info("_slurm_rpc_reconfigure_controller: completed %s",
		     TIME_STR);
		slurm_send_rc_msg(msg, SLURM_SUCCESS);
		acct_storage_g_reconfig(acct_db_conn, 0);
		priority_g_reconfig(false);	/* notify priority plugin too */
		save_all_state();		/* has its own locks */
		queue_job_scheduler();
	}
}

/* _slurm_rpc_takeover - process takeover RPC */
static void _slurm_rpc_takeover(slurm_msg_t * msg)
{
	int error_code = SLURM_SUCCESS;
	uid_t uid = g_slurm_auth_get_uid(msg->auth_cred,
					 slurmctld_config.auth_info);

	/* We could authenticate here, if desired */
	if (!validate_super_user(uid)) {
		error("Security violation, TAKEOVER RPC from uid=%d", uid);
		error_code = ESLURM_USER_ID_MISSING;
	} else {
		/* takeover is not possible in controller mode */
		/* return success */
		info("Performing RPC: REQUEST_TAKEOVER : "
		     "already in controller mode - skipping");
	}

	slurm_send_rc_msg(msg, error_code);

}

/* _slurm_rpc_shutdown_controller - process RPC to shutdown slurmctld */
static void _slurm_rpc_shutdown_controller(slurm_msg_t * msg)
{
	int error_code = SLURM_SUCCESS, i;
	uint16_t options = 0;
	shutdown_msg_t *shutdown_msg = (shutdown_msg_t *) msg->data;
	uid_t uid = g_slurm_auth_get_uid(msg->auth_cred,
					 slurmctld_config.auth_info);
	/* Locks: Read node */
	slurmctld_lock_t node_read_lock = {
		NO_LOCK, NO_LOCK, READ_LOCK, NO_LOCK, NO_LOCK };

	if (!validate_super_user(uid)) {
		error("Security violation, SHUTDOWN RPC from uid=%d", uid);
		error_code = ESLURM_USER_ID_MISSING;
	}
	if (error_code);
	else if (msg->msg_type == REQUEST_CONTROL) {
		info("Performing RPC: REQUEST_CONTROL");
		/* resume backup mode */
		slurmctld_config.resume_backup = true;
	} else {
		info("Performing RPC: REQUEST_SHUTDOWN");
		options = shutdown_msg->options;
	}

	/* do RPC call */
	if (error_code)
		;
	else if (options == 1)
		info("performing immeditate shutdown without state save");
	else if (slurmctld_config.shutdown_time)
		debug2("shutdown RPC issued when already in progress");
	else {
		if ((msg->msg_type == REQUEST_SHUTDOWN) &&
		    (options == 0)) {
			/* This means (msg->msg_type != REQUEST_CONTROL) */
			lock_slurmctld(node_read_lock);
			msg_to_slurmd(REQUEST_SHUTDOWN);
			unlock_slurmctld(node_read_lock);
		}
		if (slurmctld_config.thread_id_sig)	/* signal clean-up */
			pthread_kill(slurmctld_config.thread_id_sig, SIGTERM);
		else {
			error("thread_id_sig undefined, hard shutdown");
			slurmctld_config.shutdown_time = time(NULL);
			/* send REQUEST_SHUTDOWN_IMMEDIATE RPC */
			slurmctld_shutdown();
		}
	}

	if (msg->msg_type == REQUEST_CONTROL) {
		/* Wait for workload to dry up before sending reply.
		 * One thread should remain, this one. */
		for (i = 1; i < (CONTROL_TIMEOUT * 10); i++) {
			if (slurmctld_config.server_thread_count <= 1)
				break;
			usleep(100000);
		}
		if (slurmctld_config.server_thread_count > 1)
			error("REQUEST_CONTROL reply with %d active threads",
			      slurmctld_config.server_thread_count);
		/* save_all_state();	performed by _slurmctld_background */
	}


	slurm_send_rc_msg(msg, error_code);
	if ((error_code == SLURM_SUCCESS) && (options == 1) &&
	    (slurmctld_config.thread_id_sig))
		pthread_kill(slurmctld_config.thread_id_sig, SIGABRT);
}

/* _slurm_rpc_shutdown_controller_immediate - process RPC to shutdown
 *	slurmctld */
static void _slurm_rpc_shutdown_controller_immediate(slurm_msg_t * msg)
{
	int error_code = SLURM_SUCCESS;
	uid_t uid = g_slurm_auth_get_uid(msg->auth_cred,
					 slurmctld_config.auth_info);

	if (!validate_super_user(uid)) {
		error("Security violation, SHUTDOWN_IMMEDIATE RPC from uid=%d",
		      uid);
		error_code = ESLURM_USER_ID_MISSING;
	}

	/* do RPC call */
	/* No op: just used to knock loose accept RPC thread */
	if (error_code == SLURM_SUCCESS)
		debug("Performing RPC: REQUEST_SHUTDOWN_IMMEDIATE");
}

/* _slurm_rpc_step_complete - process step completion RPC to note the
 *      completion of a job step on at least some nodes.
 *	If the job step is complete, it may
 *	represent the termination of an entire job step */
static void _slurm_rpc_step_complete(slurm_msg_t *msg, bool running_composite)
{
	static int active_rpc_cnt = 0;
	int error_code = SLURM_SUCCESS, rc, rem;
	uint32_t step_rc;
	DEF_TIMERS;
	step_complete_msg_t *req = (step_complete_msg_t *)msg->data;
	/* Locks: Write job, write node */
	slurmctld_lock_t job_write_lock = {
		NO_LOCK, WRITE_LOCK, WRITE_LOCK, NO_LOCK, NO_LOCK };
	uid_t uid = g_slurm_auth_get_uid(msg->auth_cred,
					 slurmctld_config.auth_info);
	bool dump_job = false, dump_node = false;

	/* init */
	START_TIMER;
	if (slurmctld_conf.debug_flags & DEBUG_FLAG_STEPS)
		info("Processing RPC: REQUEST_STEP_COMPLETE for %u.%u "
		     "nodes %u-%u rc=%u uid=%d",
		     req->job_id, req->job_step_id, req->range_first,
		     req->range_last, req->step_rc, uid);

	if (!running_composite) {
		_throttle_start(&active_rpc_cnt);
		lock_slurmctld(job_write_lock);
	}

	rc = step_partial_comp(req, uid, &rem, &step_rc);

	if (rc || rem) {	/* some error or not totally done */
		/* Note: Error printed within step_partial_comp */
		if (!running_composite) {
			unlock_slurmctld(job_write_lock);
			_throttle_fini(&active_rpc_cnt);
		}
		slurm_send_rc_msg(msg, rc);
		if (!rc)	/* partition completion */
			schedule_job_save();	/* Has own locking */
		return;
	}

	if (req->job_step_id == SLURM_BATCH_SCRIPT) {
		/* FIXME: test for error, possibly cause batch job requeue */
		error_code = job_complete(req->job_id, uid, false,
					  false, step_rc);
		if (!running_composite) {
			unlock_slurmctld(job_write_lock);
			_throttle_fini(&active_rpc_cnt);
		}
		END_TIMER2("_slurm_rpc_step_complete");

		/* return result */
		if (error_code) {
			if (slurmctld_conf.debug_flags & DEBUG_FLAG_STEPS)
				info("%s JobId=%u: %s", __func__,
				     req->job_id, slurm_strerror(error_code));
			slurm_send_rc_msg(msg, error_code);
		} else {
			if (slurmctld_conf.debug_flags & DEBUG_FLAG_STEPS)
				info("sched: %s JobId=%u: %s", __func__,
				     req->job_id, TIME_STR);
			slurm_send_rc_msg(msg, SLURM_SUCCESS);
			dump_job = true;
		}
	} else {
		error_code = job_step_complete(req->job_id, req->job_step_id,
					       uid, false, step_rc);
		if (!running_composite) {
			unlock_slurmctld(job_write_lock);
			_throttle_fini(&active_rpc_cnt);
		}
		END_TIMER2("_slurm_rpc_step_complete");

		/* return result */
		if (error_code) {
			if (slurmctld_conf.debug_flags & DEBUG_FLAG_STEPS)
				info("%s 1 StepId=%u.%u %s", __func__,
				     req->job_id, req->job_step_id,
				     slurm_strerror(error_code));
			slurm_send_rc_msg(msg, error_code);
		} else {
			if (slurmctld_conf.debug_flags & DEBUG_FLAG_STEPS)
				info("sched: %s StepId=%u.%u %s", __func__,
				     req->job_id, req->job_step_id, TIME_STR);
			slurm_send_rc_msg(msg, SLURM_SUCCESS);
			dump_job = true;
		}
	}
	if (dump_job)
		(void) schedule_job_save();	/* Has own locking */
	if (dump_node)
		(void) schedule_node_save();	/* Has own locking */
}

/* _slurm_rpc_step_layout - return the step layout structure for
 *      a job step, if it currently exists
 */
static void _slurm_rpc_step_layout(slurm_msg_t *msg)
{
	int error_code = SLURM_SUCCESS;
	slurm_msg_t response_msg;
	DEF_TIMERS;
	job_step_id_msg_t *req = (job_step_id_msg_t *)msg->data;
	slurm_step_layout_t *step_layout = NULL;
	/* Locks: Read config job, write node */
	slurmctld_lock_t job_read_lock = {
		READ_LOCK, READ_LOCK, READ_LOCK, NO_LOCK, NO_LOCK };
	uid_t uid = g_slurm_auth_get_uid(msg->auth_cred,
					 slurmctld_config.auth_info);
	struct job_record *job_ptr = NULL;
	struct step_record *step_ptr = NULL;

	START_TIMER;
	debug2("Processing RPC: REQUEST_STEP_LAYOUT, from uid=%d", uid);

	lock_slurmctld(job_read_lock);
	error_code = job_alloc_info(uid, req->job_id, &job_ptr);
	END_TIMER2("_slurm_rpc_step_layout");
	/* return result */
	if (error_code || (job_ptr == NULL)) {
		unlock_slurmctld(job_read_lock);
		if (error_code == ESLURM_ACCESS_DENIED) {
			error("Security vioation, REQUEST_STEP_LAYOUT for "
			      "JobId=%u from uid=%u", req->job_id, uid);
		} else {
			if (slurmctld_conf.debug_flags & DEBUG_FLAG_STEPS)
				info("%s: JobId=%u, uid=%u: %s", __func__,
				     req->job_id, uid,
				     slurm_strerror(error_code));
		}
		slurm_send_rc_msg(msg, error_code);
		return;
	}

	step_ptr = find_step_record(job_ptr, req->step_id);
	if (!step_ptr) {
		unlock_slurmctld(job_read_lock);
		if (slurmctld_conf.debug_flags & DEBUG_FLAG_STEPS)
			info("%s: JobId=%u.%u Not Found", __func__,
			     req->job_id, req->step_id);
		slurm_send_rc_msg(msg, ESLURM_INVALID_JOB_ID);
		return;
	}
	step_layout = slurm_step_layout_copy(step_ptr->step_layout);
#ifdef HAVE_FRONT_END
	if (job_ptr->batch_host)
		step_layout->front_end = xstrdup(job_ptr->batch_host);
#endif
	unlock_slurmctld(job_read_lock);

	slurm_msg_t_init(&response_msg);
	response_msg.flags = msg->flags;
	response_msg.protocol_version = msg->protocol_version;
	response_msg.msg_type    = RESPONSE_STEP_LAYOUT;
	response_msg.data        = step_layout;

	slurm_send_node_msg(msg->conn_fd, &response_msg);
	slurm_step_layout_destroy(step_layout);
}

/* _slurm_rpc_step_update - update a job step
 */
static void _slurm_rpc_step_update(slurm_msg_t *msg)
{
	DEF_TIMERS;
	step_update_request_msg_t *req =
		(step_update_request_msg_t *) msg->data;
	/* Locks: Write job */
	slurmctld_lock_t job_write_lock = {
		NO_LOCK, WRITE_LOCK, NO_LOCK, NO_LOCK, NO_LOCK };
	uid_t uid = g_slurm_auth_get_uid(msg->auth_cred,
					 slurmctld_config.auth_info);
	int rc;

	START_TIMER;
	if (slurmctld_conf.debug_flags & DEBUG_FLAG_STEPS)
		info("Processing RPC: REQUEST_STEP_UPDATE, from uid=%d", uid);

	lock_slurmctld(job_write_lock);
	rc = update_step(req, uid);
	unlock_slurmctld(job_write_lock);
	END_TIMER2("_slurm_rpc_step_update");

	slurm_send_rc_msg(msg, rc);
}

/* _slurm_rpc_submit_batch_job - process RPC to submit a batch job */
static void _slurm_rpc_submit_batch_job(slurm_msg_t * msg, bool is_sib_job)
{
	static int active_rpc_cnt = 0;
	int error_code = SLURM_SUCCESS;
	DEF_TIMERS;
	uint32_t step_id = SLURM_BATCH_SCRIPT, job_id = 0;
	struct job_record *job_ptr = NULL;
	slurm_msg_t response_msg;
	submit_response_msg_t submit_msg;
	job_desc_msg_t *job_desc_msg = (job_desc_msg_t *) msg->data;
	/* Locks: Read config, read job, read node, read partition */
	slurmctld_lock_t job_read_lock = {
		READ_LOCK, READ_LOCK, READ_LOCK, READ_LOCK, READ_LOCK };
	/* Locks: Read config, write job, write node, read partition, read
	 * federation */
	slurmctld_lock_t job_write_lock = {
		READ_LOCK, WRITE_LOCK, WRITE_LOCK, READ_LOCK, READ_LOCK };
	uid_t uid = g_slurm_auth_get_uid(msg->auth_cred,
					 slurmctld_config.auth_info);
	char *err_msg = NULL;
	bool reject_job = false;

	START_TIMER;

	if (slurmctld_config.submissions_disabled) {
		info("Submissions disabled on system");
		error_code = ESLURM_SUBMISSIONS_DISABLED;
		reject_job = true;
		goto send_msg;
	}

	debug2("Processing RPC: REQUEST_SUBMIT_BATCH_JOB from uid=%d", uid);

	slurm_msg_t_init(&response_msg);
	response_msg.flags = msg->flags;
	response_msg.protocol_version = msg->protocol_version;
	response_msg.conn = msg->conn;

	/* do RPC call */
	if ( (uid != job_desc_msg->user_id) && (!validate_super_user(uid)) ) {
		/* NOTE: Super root can submit a batch job for any user */
		error_code = ESLURM_USER_ID_MISSING;
		error("Security violation, SUBMIT_JOB from uid=%d", uid);
	}
	if ((job_desc_msg->alloc_node == NULL) ||
	    (job_desc_msg->alloc_node[0] == '\0')) {
		error_code = ESLURM_INVALID_NODE_NAME;
		error("REQUEST_SUBMIT_BATCH_JOB lacks alloc_node from uid=%d", uid);
	}

	dump_job_desc(job_desc_msg);

	if (error_code == SLURM_SUCCESS) {
		/* Locks are for job_submit plugin use */
		lock_slurmctld(job_read_lock);
		error_code = validate_job_create_req(job_desc_msg,uid,&err_msg);
		unlock_slurmctld(job_read_lock);
	}

	if (error_code) {
		reject_job = true;
		goto send_msg;
	}

	_throttle_start(&active_rpc_cnt);
	lock_slurmctld(job_write_lock);
	START_TIMER;	/* Restart after we have locks */

	if (!is_sib_job && fed_mgr_fed_rec) {
		if (fed_mgr_job_allocate(msg, job_desc_msg, false, uid,
					 msg->protocol_version, &job_id,
					 &error_code, &err_msg))
			reject_job = true;
	} else {
		/* Create new job allocation */
		error_code = job_allocate(job_desc_msg,
					  job_desc_msg->immediate,
					  false, NULL, 0, uid, &job_ptr,
					  &err_msg,
					  msg->protocol_version);
		if (!job_ptr ||
		    (error_code && job_ptr->job_state == JOB_FAILED))
			reject_job = true;
		else
			job_id = job_ptr->job_id;

		if (job_desc_msg->immediate &&
		    (error_code != SLURM_SUCCESS))
			error_code = ESLURM_CAN_NOT_START_IMMEDIATELY;

	}
	unlock_slurmctld(job_write_lock);

	_throttle_fini(&active_rpc_cnt);

send_msg:
	END_TIMER2("_slurm_rpc_submit_batch_job");

	if (reject_job) {
		info("_slurm_rpc_submit_batch_job: %s",
		     slurm_strerror(error_code));
		if (err_msg)
			slurm_send_rc_err_msg(msg, error_code, err_msg);
		else
			slurm_send_rc_msg(msg, error_code);
	} else {
		info("_slurm_rpc_submit_batch_job JobId=%u %s",
		     job_id, TIME_STR);
		/* send job_ID */
		submit_msg.job_id     = job_id;
		submit_msg.step_id    = step_id;
		submit_msg.error_code = error_code;
		response_msg.msg_type = RESPONSE_SUBMIT_BATCH_JOB;
		response_msg.data = &submit_msg;
		slurm_send_node_msg(msg->conn_fd, &response_msg);

		schedule_job_save();	/* Has own locks */
		if (step_id == SLURM_BATCH_SCRIPT) {
			schedule_node_save();	/* Has own locks */
			queue_job_scheduler();
		}
	}

	xfree(err_msg);
}

/* _slurm_rpc_update_job - process RPC to update the configuration of a
 * job (e.g. priority)
 */
static void _slurm_rpc_update_job(slurm_msg_t * msg)
{
	int error_code = SLURM_SUCCESS;
	DEF_TIMERS;
	job_desc_msg_t *job_desc_msg = (job_desc_msg_t *) msg->data;
	/* Locks: Read config, write job, write node, read partition, read fed*/
	slurmctld_lock_t job_write_lock = {
<<<<<<< HEAD
		NO_LOCK, WRITE_LOCK, READ_LOCK, READ_LOCK, READ_LOCK };
	slurmctld_lock_t fed_read_lock =
		{NO_LOCK, NO_LOCK, NO_LOCK, NO_LOCK, READ_LOCK };
=======
		READ_LOCK, WRITE_LOCK, WRITE_LOCK, READ_LOCK, READ_LOCK };
>>>>>>> 0bc04046
	uid_t uid = g_slurm_auth_get_uid(msg->auth_cred,
					 slurmctld_config.auth_info);

	/* route msg to origin cluster if a federated job */
	lock_slurmctld(fed_read_lock);
	if (!error_code && !msg->conn && fed_mgr_fed_rec) {
		/* Don't send reroute if coming from a federated cluster (aka
		 * has a msg->conn). */
		uint32_t job_id, origin_id;

		if (job_desc_msg->job_id_str)
			job_id = strtol(job_desc_msg->job_id_str, NULL, 10);
		else
			job_id = job_desc_msg->job_id;
		origin_id = fed_mgr_get_cluster_id(job_id);

		if (origin_id && (origin_id != fed_mgr_cluster_rec->fed.id)) {
			slurmdb_cluster_rec_t *dst =
				fed_mgr_get_cluster_by_id(origin_id);
			if (!dst) {
				error("couldn't find cluster by cluster id %d",
				      origin_id);
				slurm_send_rc_msg(msg, SLURM_ERROR);
			} else {
				slurm_send_reroute_msg(msg, dst);
				info("%s: REQUEST_UPDATE_JOB job %d uid %d routed to %s",
				     __func__, job_id, uid, dst->name);
			}

			unlock_slurmctld(fed_read_lock);
			return;
		}
	}
	unlock_slurmctld(fed_read_lock);

	START_TIMER;
	debug2("Processing RPC: REQUEST_UPDATE_JOB from uid=%d", uid);
	/* job_desc_msg->user_id is set when the uid has been overriden with
	 * -u <uid> or --uid=<uid>. NO_VAL is default. Verify the request has
	 * come from an admin */
	if (job_desc_msg->user_id != NO_VAL) {
		if (!validate_super_user(uid)) {
			error_code = ESLURM_USER_ID_MISSING;
			error("Security violation, REQUEST_UPDATE_JOB RPC from uid=%d",
			      uid);
			/* Send back the error message for this case because
			 * update_job also sends back an error message */
			slurm_send_rc_msg(msg, error_code);
		} else {
			/* override uid allowed */
			uid = job_desc_msg->user_id;
		}
	}

	if (error_code == SLURM_SUCCESS) {
		int db_inx_max_cnt = 5, i=0;
		/* do RPC call */
		dump_job_desc(job_desc_msg);
		/* Insure everything that may be written to database is lower
		 * case */
		xstrtolower(job_desc_msg->account);
		xstrtolower(job_desc_msg->wckey);
		error_code = ESLURM_JOB_SETTING_DB_INX;
		while (error_code == ESLURM_JOB_SETTING_DB_INX) {
			lock_slurmctld(job_write_lock);
			/* Use UID provided by scontrol. May be overridden with
			 * -u <uid>  or --uid=<uid> */
			if (job_desc_msg->job_id_str)
				error_code = update_job_str(msg, uid);
			else
				error_code = update_job(msg, uid, true);
			unlock_slurmctld(job_write_lock);
			if (error_code == ESLURM_JOB_SETTING_DB_INX) {
				if (i >= db_inx_max_cnt) {
					info("%s: can't update job, waited %d seconds for job %s to get a db_index, but it hasn't happened yet.  Giving up and letting the user know.",
					      __func__, db_inx_max_cnt,
					      job_desc_msg->job_id_str);
					slurm_send_rc_msg(msg, error_code);
					break;
				}
				i++;
				debug("%s: We cannot update job %s at the moment, we are setting the db index, waiting",
				      __func__, job_desc_msg->job_id_str);
				sleep(1);
			}
		}
	}
	END_TIMER2("_slurm_rpc_update_job");

	/* return result */
	if (error_code) {
		info("_slurm_rpc_update_job JobId=%s uid=%d: %s",
		     job_desc_msg->job_id_str, uid, slurm_strerror(error_code));
	} else {
		info("_slurm_rpc_update_job complete JobId=%s uid=%d %s",
		     job_desc_msg->job_id_str, uid, TIME_STR);
		/* Below functions provide their own locking */
		schedule_job_save();
		schedule_node_save();
		queue_job_scheduler();
	}
}

/*
 * slurm_drain_nodes - process a request to drain a list of nodes,
 *	no-op for nodes already drained or draining
 * node_list IN - list of nodes to drain
 * reason IN - reason to drain the nodes
 * reason_uid IN - who set the reason
 * RET SLURM_SUCCESS or error code
 * NOTE: This is utilzed by plugins and not via RPC and it sets its
 *	own locks.
 */
extern int slurm_drain_nodes(char *node_list, char *reason, uint32_t reason_uid)
{
	int error_code;
	DEF_TIMERS;
	/* Locks: Write  node */
	slurmctld_lock_t node_write_lock = {
		NO_LOCK, NO_LOCK, WRITE_LOCK, NO_LOCK, NO_LOCK };

	START_TIMER;
	lock_slurmctld(node_write_lock);
	error_code = drain_nodes(node_list, reason, reason_uid);
	unlock_slurmctld(node_write_lock);
	END_TIMER2("slurm_drain_nodes");

	return error_code;
}

/*
 * slurm_fail_job - terminate a job due to a launch failure
 *      no-op for jobs already terminated
 * job_id IN - slurm job id
 * IN job_state - desired job state (JOB_BOOT_FAIL, JOB_NODE_FAIL, etc.)
 * RET SLURM_SUCCESS or error code
 * NOTE: This is utilzed by plugins and not via RPC and it sets its
 *      own locks.
 */
extern int slurm_fail_job(uint32_t job_id, uint32_t job_state)
{
	int error_code;
	DEF_TIMERS;
	/* Locks: Write job and node */
	slurmctld_lock_t job_write_lock = {
		NO_LOCK, WRITE_LOCK, WRITE_LOCK, NO_LOCK, NO_LOCK };

	START_TIMER;
	lock_slurmctld(job_write_lock);
	error_code = job_fail(job_id, job_state);
	unlock_slurmctld(job_write_lock);
	END_TIMER2("slurm_fail_job");

	return error_code;
}

/*
 * _slurm_rpc_update_front_end - process RPC to update the configuration of a
 *	front_end node (e.g. UP/DOWN)
 */
static void _slurm_rpc_update_front_end(slurm_msg_t * msg)
{
	int error_code = SLURM_SUCCESS;
	DEF_TIMERS;
	update_front_end_msg_t *update_front_end_msg_ptr =
		(update_front_end_msg_t *) msg->data;
	/* Locks: write node */
	slurmctld_lock_t node_write_lock = {
		NO_LOCK, NO_LOCK, WRITE_LOCK, NO_LOCK, NO_LOCK };
	uid_t uid = g_slurm_auth_get_uid(msg->auth_cred,
					 slurmctld_config.auth_info);

	START_TIMER;
	debug2("Processing RPC: REQUEST_UPDATE_FRONT_END from uid=%d", uid);
	if (!validate_super_user(uid)) {
		error_code = ESLURM_USER_ID_MISSING;
		error("Security violation, UPDATE_FRONT_END RPC from uid=%d",
		      uid);
	}

	if (error_code == SLURM_SUCCESS) {
		/* do RPC call */
		lock_slurmctld(node_write_lock);
		error_code = update_front_end(update_front_end_msg_ptr);
		unlock_slurmctld(node_write_lock);
		END_TIMER2("_slurm_rpc_update_front_end");
	}

	/* return result */
	if (error_code) {
		info("_slurm_rpc_update_front_end for %s: %s",
		     update_front_end_msg_ptr->name,
		     slurm_strerror(error_code));
		slurm_send_rc_msg(msg, error_code);
	} else {
		debug2("_slurm_rpc_update_front_end complete for %s %s",
		       update_front_end_msg_ptr->name, TIME_STR);
		slurm_send_rc_msg(msg, SLURM_SUCCESS);
	}
}

/*
 * _slurm_rpc_update_node - process RPC to update the configuration of a
 *	node (e.g. UP/DOWN)
 */
static void _slurm_rpc_update_node(slurm_msg_t * msg)
{
	int error_code = SLURM_SUCCESS;
	DEF_TIMERS;
	update_node_msg_t *update_node_msg_ptr =
		(update_node_msg_t *) msg->data;
	/* Locks: Write job and write node */
	slurmctld_lock_t node_write_lock = {
		NO_LOCK, WRITE_LOCK, WRITE_LOCK, NO_LOCK, READ_LOCK };
	uid_t uid = g_slurm_auth_get_uid(msg->auth_cred,
					 slurmctld_config.auth_info);

	START_TIMER;
	debug2("Processing RPC: REQUEST_UPDATE_NODE from uid=%d", uid);
	if (!validate_super_user(uid)) {
		error_code = ESLURM_USER_ID_MISSING;
		error("Security violation, UPDATE_NODE RPC from uid=%d", uid);
	}

	if (error_code == SLURM_SUCCESS) {
		/* do RPC call */
		lock_slurmctld(node_write_lock);
		error_code = update_node(update_node_msg_ptr);
		unlock_slurmctld(node_write_lock);
		END_TIMER2("_slurm_rpc_update_node");
	}

	/* return result */
	if (error_code) {
		info("_slurm_rpc_update_node for %s: %s",
		     update_node_msg_ptr->node_names,
		     slurm_strerror(error_code));
		slurm_send_rc_msg(msg, error_code);
	} else {
		debug2("_slurm_rpc_update_node complete for %s %s",
		       update_node_msg_ptr->node_names, TIME_STR);
		slurm_send_rc_msg(msg, SLURM_SUCCESS);
	}

	/* Below functions provide their own locks */
	schedule_node_save();
	queue_job_scheduler();
	trigger_reconfig();
}

/*
 * _slurm_rpc_update_layout - process RPC to update the configuration of a
 *	layout (e.g. params of entities)
 */
static void _slurm_rpc_update_layout(slurm_msg_t * msg)
{
	int error_code = SLURM_SUCCESS;
	Buf buffer;
	DEF_TIMERS;
	update_layout_msg_t *msg_ptr = (update_layout_msg_t *) msg->data;
	int shrink_size;

	/* Locks: Write job and write node */
	uid_t uid = g_slurm_auth_get_uid(msg->auth_cred,
					 slurmctld_config.auth_info);

	START_TIMER;
	debug2("Processing RPC: REQUEST_UPDATE_LAYOUT from uid=%d", uid);
	if (!validate_super_user(uid)) {
		error_code = ESLURM_USER_ID_MISSING;
		error("Security violation, UPDATE_LAYOUT RPC from uid=%d", uid);
	}

	if (error_code == SLURM_SUCCESS) {
		/* do RPC call */
		buffer = init_buf(BUF_SIZE);
		packstr(msg_ptr->arg, buffer);
		shrink_size = (int)get_buf_offset(buffer) - size_buf(buffer);
		set_buf_offset(buffer, 0);
		grow_buf(buffer, shrink_size);	/* Shrink actually */
		error_code = layouts_update_layout(msg_ptr->layout, buffer);
		free_buf(buffer);
		END_TIMER2("_slurm_rpc_update_node");
	}

	/* return result */
	if (error_code) {
		info("_slurm_rpc_update_layout for %s: %s",
		     msg_ptr->layout, slurm_strerror(error_code));
		slurm_send_rc_msg(msg, error_code);
	} else {
		debug2("_slurm_rpc_update_layout complete for %s %s",
		       msg_ptr->layout, TIME_STR);
		slurm_send_rc_msg(msg, SLURM_SUCCESS);
	}
}

/* _slurm_rpc_update_partition - process RPC to update the configuration
 *	of a partition (e.g. UP/DOWN) */
static void _slurm_rpc_update_partition(slurm_msg_t * msg)
{
	int error_code = SLURM_SUCCESS;
	DEF_TIMERS;
	update_part_msg_t *part_desc_ptr = (update_part_msg_t *) msg->data;
	/* Locks: Read config, write job, read node, write partition
	 * NOTE: job write lock due to gang scheduler support */
	slurmctld_lock_t part_write_lock = {
		READ_LOCK, WRITE_LOCK, READ_LOCK, WRITE_LOCK, NO_LOCK };
	uid_t uid = g_slurm_auth_get_uid(msg->auth_cred,
					 slurmctld_config.auth_info);

	START_TIMER;
	debug2("Processing RPC: REQUEST_UPDATE_PARTITION from uid=%d", uid);
	if (!validate_super_user(uid)) {
		error_code = ESLURM_USER_ID_MISSING;
		error("Security violation, UPDATE_PARTITION RPC from uid=%d",
		      uid);
	}

	if (error_code == SLURM_SUCCESS) {
		/* do RPC call */
		if (msg->msg_type == REQUEST_CREATE_PARTITION) {
			lock_slurmctld(part_write_lock);
			error_code = update_part(part_desc_ptr, true);
			unlock_slurmctld(part_write_lock);
		} else {
			lock_slurmctld(part_write_lock);
			error_code = update_part(part_desc_ptr, false);
			unlock_slurmctld(part_write_lock);
		}
		END_TIMER2("_slurm_rpc_update_partition");
	}

	/* return result */
	if (error_code) {
		info("_slurm_rpc_update_partition partition=%s: %s",
		     part_desc_ptr->name, slurm_strerror(error_code));
		slurm_send_rc_msg(msg, error_code);
	} else {
		debug2("_slurm_rpc_update_partition complete for %s %s",
		       part_desc_ptr->name, TIME_STR);
		slurm_send_rc_msg(msg, SLURM_SUCCESS);

		schedule_part_save();		/* Has its locking */
		queue_job_scheduler();
	}
}

/* _slurm_rpc_update_powercap - process RPC to update the powercap */
static void _slurm_rpc_update_powercap(slurm_msg_t * msg)
{
	int error_code = SLURM_SUCCESS;
	DEF_TIMERS;
	bool valid_cap = false;
	uint32_t min, max, orig_cap;
	update_powercap_msg_t *ptr = (update_powercap_msg_t *) msg->data;

	/* Locks: write configuration, read node */
	slurmctld_lock_t config_write_lock = {
		WRITE_LOCK, NO_LOCK, READ_LOCK, NO_LOCK, NO_LOCK };
	uid_t uid = g_slurm_auth_get_uid(msg->auth_cred,
					 slurmctld_config.auth_info);

	START_TIMER;
	debug2("Processing RPC: REQUEST_UPDATE_POWERCAP from uid=%d", uid);
	if (!validate_super_user(uid)) {
		error_code = ESLURM_USER_ID_MISSING;
		error("Security violation, UPDATE_POWERCAP RPC from uid=%d",
		      uid);
	}

	if (error_code == SLURM_SUCCESS) {
		/* do RPC call */
		lock_slurmctld(config_write_lock);
		if (ptr->power_cap == 0 ||
		    ptr->power_cap == INFINITE) {
			valid_cap = true;
		} else if (!power_layout_ready()) {
			/* Not using layouts/power framework */
			valid_cap = true;
		} else {
			/* we need to set a cap if 
			 * the current value is 0 in order to
			 * enable the capping system and get 
			 * the min and max values */
			orig_cap = powercap_get_cluster_current_cap();
			powercap_set_cluster_cap(INFINITE);
			min = powercap_get_cluster_min_watts();
			max = powercap_get_cluster_max_watts();
			if (min <= ptr->power_cap && max >= ptr->power_cap)
				valid_cap = true;
			else
				powercap_set_cluster_cap(orig_cap);
		}
		if (valid_cap)
			powercap_set_cluster_cap(ptr->power_cap);
		else
			error_code = ESLURM_INVALID_POWERCAP;
		unlock_slurmctld(config_write_lock);
		END_TIMER2("_slurm_rpc_update_powercap");
	}

	/* return result */
	if (error_code) {
		info("_slurm_rpc_update_powercap: %s",
		     slurm_strerror(error_code));
		slurm_send_rc_msg(msg, error_code);
	} else {
		debug2("_slurm_rpc_update_powercap complete %s", TIME_STR);
		slurm_send_rc_msg(msg, SLURM_SUCCESS);

		/* NOTE: These functions provide their own locks */
		if (!LOTS_OF_AGENTS)
			schedule(0);	/* Has own locking */
		save_all_state();	/* Has own locking */
	}
}

/* _slurm_rpc_delete_partition - process RPC to delete a partition */
static void _slurm_rpc_delete_partition(slurm_msg_t * msg)
{
	/* init */
	int error_code = SLURM_SUCCESS;
	DEF_TIMERS;
	delete_part_msg_t *part_desc_ptr = (delete_part_msg_t *) msg->data;
	/* Locks: write job, read node, write partition */
	slurmctld_lock_t part_write_lock = {
		NO_LOCK, WRITE_LOCK, READ_LOCK, WRITE_LOCK, NO_LOCK };
	uid_t uid = g_slurm_auth_get_uid(msg->auth_cred,
					 slurmctld_config.auth_info);

	START_TIMER;
	debug2("Processing RPC: REQUEST_DELETE_PARTITION from uid=%d", uid);
	if (!validate_super_user(uid)) {
		error_code = ESLURM_USER_ID_MISSING;
		error("Security violation, DELETE_PARTITION RPC from uid=%d",
		      uid);
	}

	if (error_code == SLURM_SUCCESS) {
		/* do RPC call */
		lock_slurmctld(part_write_lock);
		error_code = delete_partition(part_desc_ptr);
		unlock_slurmctld(part_write_lock);
		END_TIMER2("_slurm_rpc_delete_partition");
	}

	/* return result */
	if (error_code) {
		info("_slurm_rpc_delete_partition partition=%s: %s",
		     part_desc_ptr->name, slurm_strerror(error_code));
		slurm_send_rc_msg(msg, error_code);
	} else {
		info("_slurm_rpc_delete_partition complete for %s %s",
		     part_desc_ptr->name, TIME_STR);
		slurm_send_rc_msg(msg, SLURM_SUCCESS);

		save_all_state();	/* Has own locking */
		queue_job_scheduler();
	}
}

/* _slurm_rpc_resv_create - process RPC to create a reservation */
static void _slurm_rpc_resv_create(slurm_msg_t * msg)
{
	int error_code = SLURM_SUCCESS;
	DEF_TIMERS;
	resv_desc_msg_t *resv_desc_ptr = (resv_desc_msg_t *)
		msg->data;
	/* Locks: write node, read partition */
	slurmctld_lock_t node_write_lock = {
		NO_LOCK, NO_LOCK, WRITE_LOCK, READ_LOCK, NO_LOCK };
	uid_t uid = g_slurm_auth_get_uid(msg->auth_cred,
					 slurmctld_config.auth_info);

	START_TIMER;
	debug2("Processing RPC: REQUEST_CREATE_RESERVATION from uid=%d", uid);
	if (!validate_operator(uid)) {
		error_code = ESLURM_USER_ID_MISSING;
		error("Security violation, CREATE_RESERVATION RPC from uid=%d",
		      uid);
	}

	if (error_code == SLURM_SUCCESS) {
		/* do RPC call */
		lock_slurmctld(node_write_lock);
		error_code = create_resv(resv_desc_ptr);
		unlock_slurmctld(node_write_lock);
		END_TIMER2("_slurm_rpc_resv_create");
	}

	/* return result */
	if (error_code) {
		if (resv_desc_ptr->name) {
			info("_slurm_rpc_resv_create reservation=%s: %s",
			     resv_desc_ptr->name, slurm_strerror(error_code));
		} else {
			info("_slurm_rpc_resv_create: %s",
			     slurm_strerror(error_code));
		}
		slurm_send_rc_msg(msg, error_code);
	} else {
		slurm_msg_t response_msg;
		reservation_name_msg_t resv_resp_msg;

		debug2("_slurm_rpc_resv_create complete for %s %s",
		       resv_desc_ptr->name, TIME_STR);
		/* send reservation name */
		slurm_msg_t_init(&response_msg);
		response_msg.flags = msg->flags;
		response_msg.protocol_version = msg->protocol_version;
		resv_resp_msg.name    = resv_desc_ptr->name;
		response_msg.msg_type = RESPONSE_CREATE_RESERVATION;
		response_msg.data     = &resv_resp_msg;
		slurm_send_node_msg(msg->conn_fd, &response_msg);

		queue_job_scheduler();
	}
}

/* _slurm_rpc_resv_update - process RPC to update a reservation */
static void _slurm_rpc_resv_update(slurm_msg_t * msg)
{
	int error_code = SLURM_SUCCESS;
	DEF_TIMERS;
	resv_desc_msg_t *resv_desc_ptr = (resv_desc_msg_t *)
		msg->data;
	/* Locks: write node, read partition */
	slurmctld_lock_t node_write_lock = {
		NO_LOCK, NO_LOCK, WRITE_LOCK, READ_LOCK, NO_LOCK };
	uid_t uid = g_slurm_auth_get_uid(msg->auth_cred,
					 slurmctld_config.auth_info);

	START_TIMER;
	debug2("Processing RPC: REQUEST_UPDATE_RESERVATION from uid=%d", uid);
	if (!validate_operator(uid)) {
		error_code = ESLURM_USER_ID_MISSING;
		error("Security violation, UPDATE_RESERVATION RPC from uid=%d",
		      uid);
	}

	if (error_code == SLURM_SUCCESS) {
		/* do RPC call */
		lock_slurmctld(node_write_lock);
		error_code = update_resv(resv_desc_ptr);
		unlock_slurmctld(node_write_lock);
		END_TIMER2("_slurm_rpc_resv_update");
	}

	/* return result */
	if (error_code) {
		info("_slurm_rpc_resv_update reservation=%s: %s",
		     resv_desc_ptr->name, slurm_strerror(error_code));
		slurm_send_rc_msg(msg, error_code);
	} else {
		debug2("_slurm_rpc_resv_update complete for %s %s",
		       resv_desc_ptr->name, TIME_STR);
		slurm_send_rc_msg(msg, SLURM_SUCCESS);

		queue_job_scheduler();
	}
}

/* _slurm_rpc_resv_delete - process RPC to delete a reservation */
static void _slurm_rpc_resv_delete(slurm_msg_t * msg)
{
	/* init */
	int error_code = SLURM_SUCCESS;
	DEF_TIMERS;
	reservation_name_msg_t *resv_desc_ptr = (reservation_name_msg_t *)
		msg->data;
	/* Locks: read job, write node */
	slurmctld_lock_t node_write_lock = {
		NO_LOCK, READ_LOCK, WRITE_LOCK, NO_LOCK, NO_LOCK };
	uid_t uid = g_slurm_auth_get_uid(msg->auth_cred,
					 slurmctld_config.auth_info);

	START_TIMER;
	debug2("Processing RPC: REQUEST_DELETE_RESERVATION from uid=%d", uid);
	if (!validate_operator(uid)) {
		error_code = ESLURM_USER_ID_MISSING;
		error("Security violation, DELETE_RESERVATION RPC from uid=%d",
		      uid);
	} else if (!resv_desc_ptr->name) {
		error_code = ESLURM_INVALID_PARTITION_NAME;
		error("Invalid DELETE_RESERVATION RPC from uid=%d, name is null",
		      uid);
	}

	if (error_code == SLURM_SUCCESS) {
		/* do RPC call */
		lock_slurmctld(node_write_lock);
		error_code = delete_resv(resv_desc_ptr);
		unlock_slurmctld(node_write_lock);
		END_TIMER2("_slurm_rpc_resv_delete");
	}

	/* return result */
	if (error_code) {
		info("_slurm_rpc_delete_reservation partition=%s: %s",
		     resv_desc_ptr->name, slurm_strerror(error_code));
		slurm_send_rc_msg(msg, error_code);
	} else {
		info("_slurm_rpc_delete_reservation complete for %s %s",
		     resv_desc_ptr->name, TIME_STR);
		slurm_send_rc_msg(msg, SLURM_SUCCESS);

		queue_job_scheduler();
	}
}

/* _slurm_rpc_resv_show - process RPC to dump reservation info */
static void _slurm_rpc_resv_show(slurm_msg_t * msg)
{
	resv_info_request_msg_t *resv_req_msg = (resv_info_request_msg_t *)
		msg->data;
	DEF_TIMERS;
	/* Locks: read node */
	slurmctld_lock_t node_read_lock = {
		NO_LOCK, NO_LOCK, READ_LOCK, NO_LOCK, NO_LOCK };
	uid_t uid = g_slurm_auth_get_uid(msg->auth_cred,
					 slurmctld_config.auth_info);
	slurm_msg_t response_msg;
	char *dump;
	int dump_size;

	START_TIMER;
	debug2("Processing RPC: REQUEST_RESERVATION_INFO from uid=%d", uid);
	if ((resv_req_msg->last_update - 1) >= last_resv_update) {
		debug2("_slurm_rpc_resv_show, no change");
		slurm_send_rc_msg(msg, SLURM_NO_CHANGE_IN_DATA);
	} else {
		lock_slurmctld(node_read_lock);
		show_resv(&dump, &dump_size, uid, msg->protocol_version);
		unlock_slurmctld(node_read_lock);
		END_TIMER2("_slurm_rpc_resv_show");

		/* init response_msg structure */
		slurm_msg_t_init(&response_msg);
		response_msg.flags = msg->flags;
		response_msg.protocol_version = msg->protocol_version;
		response_msg.address = msg->address;
		response_msg.conn = msg->conn;
		response_msg.msg_type = RESPONSE_RESERVATION_INFO;
		response_msg.data = dump;
		response_msg.data_size = dump_size;

		/* send message */
		slurm_send_node_msg(msg->conn_fd, &response_msg);
		xfree(dump);
	}
}

/* _slurm_rpc_layout_show - process RPC to dump layout info */
static void _slurm_rpc_layout_show(slurm_msg_t * msg)
{
	layout_info_request_msg_t *layout_req_msg = (layout_info_request_msg_t *)
		msg->data;
	DEF_TIMERS;
	slurm_msg_t response_msg;
	char *dump;
	int dump_size;
	static int high_buffer_size = (1024 * 1024);
	Buf buffer = init_buf(high_buffer_size);

	START_TIMER;
	debug2("Processing RPC: REQUEST_LAYOUT_INFO");
	if (layout_req_msg->layout_type == NULL) {
		dump = slurm_get_layouts();
		pack32((uint32_t) 2, buffer);	/* 1 record + trailing \n */
		packstr(dump, buffer);
		packstr("\n", buffer); /* to be consistent with
					* layouts internal prints */
		xfree(dump);
	} else {
		if ( layouts_pack_layout(layout_req_msg->layout_type,
					 layout_req_msg->entities,
					 layout_req_msg->type,
					 layout_req_msg->flags,
					 buffer) != SLURM_SUCCESS) {
			debug2("%s: unable to get layout[%s]",
			       __func__, layout_req_msg->layout_type);
			slurm_send_rc_msg(msg, SLURM_NO_CHANGE_IN_DATA);
			free_buf(buffer);
			return;
		}
	}

	dump_size = get_buf_offset(buffer);
	high_buffer_size = MAX(high_buffer_size, dump_size);
	dump = xfer_buf_data(buffer);
	END_TIMER2("_slurm_rpc_resv_show");

	/* init response_msg structure */
	slurm_msg_t_init(&response_msg);
	response_msg.flags = msg->flags;
	response_msg.protocol_version = msg->protocol_version;
	response_msg.address = msg->address;
	response_msg.conn = msg->conn;
	response_msg.msg_type = RESPONSE_LAYOUT_INFO;
	response_msg.data = dump;
	response_msg.data_size = dump_size;

	/* send message */
	slurm_send_node_msg(msg->conn_fd, &response_msg);
	xfree(dump);
}

/* _slurm_rpc_update_block - process RPC to update the configuration
 *	of a block (e.g. FREE/ERROR/DELETE) */
static void _slurm_rpc_update_block(slurm_msg_t * msg)
{
	int error_code = SLURM_SUCCESS;
	DEF_TIMERS;
	update_block_msg_t *block_desc_ptr = (update_block_msg_t *) msg->data;
	uid_t uid = g_slurm_auth_get_uid(msg->auth_cred,
					 slurmctld_config.auth_info);
	char *name = NULL;
	START_TIMER;

	debug2("Processing RPC: REQUEST_UPDATE_BLOCK from uid=%d", uid);
	if (!validate_super_user(uid)) {
		error_code = ESLURM_USER_ID_MISSING;
		error("Security violation, UPDATE_BLOCK RPC from uid=%d", uid);
		if (block_desc_ptr->bg_block_id) {
			name = block_desc_ptr->bg_block_id;
		} else if (block_desc_ptr->mp_str) {
			name = block_desc_ptr->mp_str;
		}
	}

	if (error_code == SLURM_SUCCESS) {
		/* do RPC call */
		if (block_desc_ptr->bg_block_id) {
			error_code = select_g_update_block(block_desc_ptr);
			END_TIMER2("_slurm_rpc_update_block");
			name = block_desc_ptr->bg_block_id;
		} else if (block_desc_ptr->mp_str) {
			error_code = select_g_update_sub_node(block_desc_ptr);
			END_TIMER2("_slurm_rpc_update_subbp");
			name = block_desc_ptr->mp_str;
		} else {
			error("Unknown update for blocks");
			error_code = SLURM_ERROR;
			END_TIMER2("_slurm_rpc_update_block");
		}
	}

	/* return result */
	if (error_code) {
		info("_slurm_rpc_update_block %s: %s",
		     name,
		     slurm_strerror(error_code));
		slurm_send_rc_msg(msg, error_code);
	} else {
		debug2("_slurm_rpc_update_block complete for %s %s",
		       name, TIME_STR);
		slurm_send_rc_msg(msg, SLURM_SUCCESS);
	}
}

/* determine of nodes are ready for the job */
static void _slurm_rpc_job_ready(slurm_msg_t * msg)
{
	int error_code, result;
	job_id_msg_t *id_msg = (job_id_msg_t *) msg->data;
	DEF_TIMERS;
	/* Locks: read job */
	slurmctld_lock_t job_read_lock = {
		NO_LOCK, READ_LOCK, NO_LOCK, NO_LOCK, NO_LOCK };
	slurm_msg_t response_msg;
	return_code_msg_t rc_msg;

	START_TIMER;
	lock_slurmctld(job_read_lock);
	error_code = job_node_ready(id_msg->job_id, &result);
	unlock_slurmctld(job_read_lock);
	END_TIMER2("_slurm_rpc_job_ready");

	if (error_code) {
		debug2("_slurm_rpc_job_ready: %s",
		       slurm_strerror(error_code));
		slurm_send_rc_msg(msg, error_code);
	} else {
		debug2("_slurm_rpc_job_ready(%u)=%d %s", id_msg->job_id,
		       result, TIME_STR);
		slurm_msg_t_init(&response_msg);
		response_msg.flags = msg->flags;
		response_msg.protocol_version = msg->protocol_version;
		response_msg.address = msg->address;
		response_msg.conn = msg->conn;
		rc_msg.return_code = result;
		response_msg.data = &rc_msg;
		if(_is_prolog_finished(id_msg->job_id)) {
			response_msg.msg_type = RESPONSE_JOB_READY;
		} else {
			response_msg.msg_type = RESPONSE_PROLOG_EXECUTING;
		}
		slurm_send_node_msg(msg->conn_fd, &response_msg);
	}
}

/* Check if prolog has already finished */
static int _is_prolog_finished(uint32_t job_id) {
	int is_running = 0;
	struct job_record  *job_ptr;

	slurmctld_lock_t job_read_lock = {
		NO_LOCK, READ_LOCK, NO_LOCK, NO_LOCK, NO_LOCK };
	lock_slurmctld(job_read_lock);
	job_ptr = find_job_record(job_id);
	if (job_ptr) {
		is_running = (job_ptr->state_reason != WAIT_PROLOG);
	}
	unlock_slurmctld(job_read_lock);
	return is_running;
}

/* get node select info plugin */
static void  _slurm_rpc_block_info(slurm_msg_t * msg)
{
	int error_code = SLURM_SUCCESS;
	Buf buffer = NULL;
	block_info_request_msg_t *sel_req_msg =
		(block_info_request_msg_t *) msg->data;
	slurm_msg_t response_msg;
	/* Locks: read config */
	slurmctld_lock_t config_read_lock = {
		READ_LOCK, NO_LOCK, NO_LOCK, NO_LOCK, NO_LOCK };
	DEF_TIMERS;
	uid_t uid = g_slurm_auth_get_uid(msg->auth_cred,
					 slurmctld_config.auth_info);

	START_TIMER;
	debug2("Processing RPC: REQUEST_BLOCK_INFO from uid=%d", uid);
	lock_slurmctld(config_read_lock);
	if ((slurmctld_conf.private_data & PRIVATE_DATA_NODES) &&
	    !validate_operator(uid)) {
		error_code = ESLURM_ACCESS_DENIED;
		error("Security violation, REQUEST_BLOCK_INFO RPC from uid=%d",
		      uid);
	}
	unlock_slurmctld(config_read_lock);
	if (error_code == SLURM_SUCCESS) {
		error_code = select_g_pack_select_info(
			sel_req_msg->last_update, sel_req_msg->show_flags,
			&buffer, msg->protocol_version);
	}
	END_TIMER2("_slurm_rpc_block_info");

	if (error_code) {
		debug3("_slurm_rpc_block_info: %s",
		       slurm_strerror(error_code));
		slurm_send_rc_msg(msg, error_code);
	} else {
		/* init response_msg structure */
		slurm_msg_t_init(&response_msg);
		response_msg.flags = msg->flags;
		response_msg.protocol_version = msg->protocol_version;
		response_msg.address = msg->address;
		response_msg.conn = msg->conn;
		response_msg.msg_type = RESPONSE_BLOCK_INFO;
		response_msg.data = get_buf_data(buffer);
		response_msg.data_size = get_buf_offset(buffer);
		/* send message */
		slurm_send_node_msg(msg->conn_fd, &response_msg);

		if (buffer)
			free_buf(buffer);
	}
}

/* get node select info plugin */
static void  _slurm_rpc_burst_buffer_info(slurm_msg_t * msg)
{
	uid_t uid = g_slurm_auth_get_uid(msg->auth_cred,
					 slurmctld_config.auth_info);
	void *resp_buffer = NULL;
	int resp_buffer_size = 0;
	int error_code = SLURM_SUCCESS;
	Buf buffer;
	DEF_TIMERS;

	START_TIMER;
	debug2("Processing RPC: REQUEST_BURST_BUFFER_INFO from uid=%d", uid);

	buffer = init_buf(BUF_SIZE);
	if (validate_super_user(uid))
		uid = 0;
	error_code = bb_g_state_pack(uid, buffer, msg->protocol_version);
	END_TIMER2(__func__);

	if (error_code) {
		debug("_slurm_rpc_burst_buffer_info: %s",
		       slurm_strerror(error_code));
		slurm_send_rc_msg(msg, error_code);
	} else {
		slurm_msg_t response_msg;

		resp_buffer_size = get_buf_offset(buffer);
		resp_buffer = xfer_buf_data(buffer);
		slurm_msg_t_init(&response_msg);
		response_msg.flags = msg->flags;
		response_msg.protocol_version = msg->protocol_version;
		response_msg.address = msg->address;
		response_msg.conn = msg->conn;
		response_msg.msg_type = RESPONSE_BURST_BUFFER_INFO;
		response_msg.data = resp_buffer;
		response_msg.data_size = resp_buffer_size;
		slurm_send_node_msg(msg->conn_fd, &response_msg);
		xfree(resp_buffer);
	}
}

/* Reset the job credential key based upon configuration parameters.
 * NOTE: READ lock_slurmctld config before entry */
static void _update_cred_key(void)
{
	slurm_cred_ctx_key_update(slurmctld_config.cred_ctx,
				  slurmctld_conf.job_credential_private_key);
}

inline static void _slurm_rpc_suspend(slurm_msg_t * msg)
{
	int error_code = SLURM_SUCCESS;
	DEF_TIMERS;
	suspend_msg_t *sus_ptr = (suspend_msg_t *) msg->data;
	/* Locks: write job and node */
	slurmctld_lock_t job_write_lock = {
		NO_LOCK, WRITE_LOCK, WRITE_LOCK, NO_LOCK, NO_LOCK };
	uid_t uid = g_slurm_auth_get_uid(msg->auth_cred,
					 slurmctld_config.auth_info);
	char *op;

	START_TIMER;
	switch (sus_ptr->op) {
	case SUSPEND_JOB:
		op = "suspend";
		break;
	case RESUME_JOB:
		op = "resume";
		break;
	default:
		op = "unknown";
	}
	info("Processing RPC: REQUEST_SUSPEND(%s) from uid=%u",
	     op, (unsigned int) uid);

	lock_slurmctld(job_write_lock);
	if (sus_ptr->job_id_str) {
		error_code = job_suspend2(sus_ptr, uid, msg->conn_fd, true,
					  msg->protocol_version);
	} else {
		error_code = job_suspend(sus_ptr, uid, msg->conn_fd, true,
					 msg->protocol_version);
	}
	unlock_slurmctld(job_write_lock);
	END_TIMER2("_slurm_rpc_suspend");

	if (!sus_ptr->job_id_str)
		xstrfmtcat(sus_ptr->job_id_str, "%u", sus_ptr->job_id);

	if (error_code) {
		info("_slurm_rpc_suspend(%s) for %s %s", op,
		     sus_ptr->job_id_str, slurm_strerror(error_code));
	} else {
		info("_slurm_rpc_suspend(%s) for %s %s", op,
		     sus_ptr->job_id_str, TIME_STR);

		schedule_job_save();	/* Has own locking */
		if (sus_ptr->op == SUSPEND_JOB)
			queue_job_scheduler();
	}
}

inline static void _slurm_rpc_top_job(slurm_msg_t * msg)
{
	int error_code = SLURM_SUCCESS;
	DEF_TIMERS;
	top_job_msg_t *top_ptr = (top_job_msg_t *) msg->data;
	/* Locks: write job */
	slurmctld_lock_t job_write_lock = {
		NO_LOCK, WRITE_LOCK, NO_LOCK, NO_LOCK, NO_LOCK };
	uid_t uid = g_slurm_auth_get_uid(msg->auth_cred,
					 slurmctld_config.auth_info);

	debug("Processing RPC: REQUEST_TOP_JOB from uid=%u", (unsigned int)uid);

	START_TIMER;
	lock_slurmctld(job_write_lock);
	error_code = job_set_top(top_ptr, uid, msg->conn_fd,
				 msg->protocol_version);
	unlock_slurmctld(job_write_lock);
	END_TIMER2("_slurm_rpc_top");

	if (error_code) {
		info("%s for %s %s",
		     __func__, top_ptr->job_id_str, slurm_strerror(error_code));
	} else {
		info("%s for %s %s",
		     __func__, top_ptr->job_id_str, TIME_STR);
	}
}

inline static void _slurm_rpc_requeue(slurm_msg_t * msg)
{
	int error_code = SLURM_SUCCESS;
	DEF_TIMERS;
	requeue_msg_t *req_ptr = (requeue_msg_t *)msg->data;
	/* Locks: write job and node */
	slurmctld_lock_t job_write_lock = {
		NO_LOCK, WRITE_LOCK, WRITE_LOCK, NO_LOCK, READ_LOCK };
	uid_t uid = g_slurm_auth_get_uid(msg->auth_cred,
					 slurmctld_config.auth_info);

	START_TIMER;

	info("%s: Processing RPC: REQUEST_JOB_REQUEUE from uid=%d", __func__,
	     uid);

	lock_slurmctld(job_write_lock);
	if (req_ptr->job_id_str) {
		error_code = job_requeue2(uid, req_ptr, msg, false);
	} else {
		error_code = job_requeue(uid, req_ptr->job_id, msg, false,
					 req_ptr->state);
	}
	unlock_slurmctld(job_write_lock);
	END_TIMER2("_slurm_rpc_requeue");

	if (error_code) {
		if (!req_ptr->job_id_str)
			xstrfmtcat(req_ptr->job_id_str, "%u", req_ptr->job_id);

		info("%s: %s: %s", __func__, req_ptr->job_id_str,
		     slurm_strerror(error_code));
	}

	/* Functions below provide their own locking
	 */
	schedule_job_save();
}

/* Assorted checkpoint operations */
inline static void  _slurm_rpc_checkpoint(slurm_msg_t * msg)
{
	int error_code = SLURM_SUCCESS;
	DEF_TIMERS;
	checkpoint_msg_t *ckpt_ptr = (checkpoint_msg_t *) msg->data;
	/* Locks: write job lock, read node lock */
	slurmctld_lock_t job_write_lock = {
		NO_LOCK, WRITE_LOCK, READ_LOCK, NO_LOCK, READ_LOCK };
	uid_t uid = g_slurm_auth_get_uid(msg->auth_cred,
					 slurmctld_config.auth_info);
	char *op;

	START_TIMER;
	switch (ckpt_ptr->op) {
	case CHECK_ABLE:
		op = "able";
		break;
	case CHECK_CREATE:
		op = "create";
		break;
	case CHECK_DISABLE:
		op = "disable";
		break;
	case CHECK_ENABLE:
		op = "enable";
		break;
	case CHECK_ERROR:
		op = "error";
		break;
	case CHECK_REQUEUE:
		op = "requeue";
		break;
	case CHECK_RESTART:
		op = "restart";
		break;
	case CHECK_VACATE:
		op = "vacate";
		break;
	default:
		op = "unknown";
	}
	debug2("Processing RPC: REQUEST_CHECKPOINT(%s) from uid=%u",
	       op, (unsigned int) uid);

	/* do RPC call and send reply */
	lock_slurmctld(job_write_lock);
	if (ckpt_ptr->op == CHECK_RESTART) {
		error_code = job_restart(ckpt_ptr, uid, msg->conn_fd,
					 msg->protocol_version);
	} else if (ckpt_ptr->step_id == SLURM_BATCH_SCRIPT) {
		error_code = job_checkpoint(ckpt_ptr, uid, msg->conn_fd,
					    msg->protocol_version);
	} else {
		error_code = job_step_checkpoint(ckpt_ptr, uid, msg->conn_fd,
						 msg->protocol_version);
	}
	unlock_slurmctld(job_write_lock);
	END_TIMER2("_slurm_rpc_checkpoint");

	if (error_code) {
		if (ckpt_ptr->step_id == SLURM_BATCH_SCRIPT) {
			info("_slurm_rpc_checkpoint %s %u: %s", op,
			     ckpt_ptr->job_id, slurm_strerror(error_code));
		} else {
			info("_slurm_rpc_checkpoint %s %u.%u: %s", op,
			     ckpt_ptr->job_id, ckpt_ptr->step_id,
			     slurm_strerror(error_code));
		}
	} else {
		if (ckpt_ptr->step_id == SLURM_BATCH_SCRIPT) {
			info("_slurm_rpc_checkpoint %s for %u %s", op,
			     ckpt_ptr->job_id, TIME_STR);
		} else {
			info("_slurm_rpc_checkpoint %s for %u.%u %s", op,
			     ckpt_ptr->job_id, ckpt_ptr->step_id, TIME_STR);
		}
		if ((ckpt_ptr->op != CHECK_ABLE) &&
		    (ckpt_ptr->op != CHECK_ERROR)) {
			/* job state changed, save it */
			/* NOTE: This function provides it own locks */
			schedule_job_save();
		}
	}
}

inline static void  _slurm_rpc_checkpoint_comp(slurm_msg_t * msg)
{
	int error_code = SLURM_SUCCESS;
	DEF_TIMERS;
	checkpoint_comp_msg_t *ckpt_ptr = (checkpoint_comp_msg_t *) msg->data;
	/* Locks: read job */
	slurmctld_lock_t job_read_lock = {
		NO_LOCK, READ_LOCK, NO_LOCK, NO_LOCK, NO_LOCK };
	uid_t uid = g_slurm_auth_get_uid(msg->auth_cred,
					 slurmctld_config.auth_info);

	START_TIMER;
	debug2("Processing RPC: REQUEST_CHECKPOINT_COMP from uid=%d", uid);

	/* do RPC call and send reply */
	lock_slurmctld(job_read_lock);
	error_code = job_step_checkpoint_comp(ckpt_ptr, uid, msg->conn_fd,
					      msg->protocol_version);
	unlock_slurmctld(job_read_lock);
	END_TIMER2("_slurm_rpc_checkpoint_comp");

	if (error_code) {
		info("_slurm_rpc_checkpoint_comp %u.%u: %s",
		     ckpt_ptr->job_id, ckpt_ptr->step_id,
		     slurm_strerror(error_code));
	} else {
		info("_slurm_rpc_checkpoint_comp %u.%u %s",
		     ckpt_ptr->job_id, ckpt_ptr->step_id, TIME_STR);
	}
}

inline static void  _slurm_rpc_checkpoint_task_comp(slurm_msg_t * msg)
{
	int error_code = SLURM_SUCCESS;
	DEF_TIMERS;
	checkpoint_task_comp_msg_t *ckpt_ptr;
	/* Locks: read job */
	slurmctld_lock_t job_read_lock = {
		NO_LOCK, READ_LOCK, NO_LOCK, NO_LOCK, NO_LOCK };
	uid_t uid = g_slurm_auth_get_uid(msg->auth_cred,
					 slurmctld_config.auth_info);

	ckpt_ptr = (checkpoint_task_comp_msg_t *) msg->data;
	START_TIMER;
	debug2("Processing RPC: REQUEST_CHECKPOINT_TASK_COMP from uid=%d", uid);

	/* do RPC call and send reply */
	lock_slurmctld(job_read_lock);
	error_code = job_step_checkpoint_task_comp(ckpt_ptr, uid, msg->conn_fd,
						   msg->protocol_version);
	unlock_slurmctld(job_read_lock);
	END_TIMER2("_slurm_rpc_checkpoint_task_comp");

	if (error_code) {
		info("_slurm_rpc_checkpoint_task_comp %u.%u: %s",
		     ckpt_ptr->job_id, ckpt_ptr->step_id,
		     slurm_strerror(error_code));
	} else {
		info("_slurm_rpc_checkpoint_task_comp %u.%u %s",
		     ckpt_ptr->job_id, ckpt_ptr->step_id, TIME_STR);
	}
}

/* Copy an array of type char **, xmalloc() the array and xstrdup() the
 * strings in the array */
extern char **
xduparray(uint32_t size, char ** array)
{
	int i;
	char ** result;

	if (size == 0)
		return (char **)NULL;

	result = (char **) xmalloc(sizeof(char *) * size);
	for (i=0; i<size; i++)
		result[i] = xstrdup(array[i]);

	return result;
}

inline static void  _slurm_rpc_trigger_clear(slurm_msg_t * msg)
{
	int rc;
	uid_t uid = g_slurm_auth_get_uid(msg->auth_cred,
					 slurmctld_config.auth_info);
	trigger_info_msg_t * trigger_ptr = (trigger_info_msg_t *) msg->data;
	DEF_TIMERS;

	START_TIMER;
	debug("Processing RPC: REQUEST_TRIGGER_CLEAR from uid=%d", uid);

	rc = trigger_clear(uid, trigger_ptr);
	END_TIMER2("_slurm_rpc_trigger_clear");

	slurm_send_rc_msg(msg, rc);
}

inline static void  _slurm_rpc_trigger_get(slurm_msg_t * msg)
{
	uid_t uid = g_slurm_auth_get_uid(msg->auth_cred,
					 slurmctld_config.auth_info);
	trigger_info_msg_t *resp_data;
	trigger_info_msg_t * trigger_ptr = (trigger_info_msg_t *) msg->data;
	slurm_msg_t response_msg;
	DEF_TIMERS;

	START_TIMER;
	debug("Processing RPC: REQUEST_TRIGGER_GET from uid=%d", uid);

	resp_data = trigger_get(uid, trigger_ptr);
	END_TIMER2("_slurm_rpc_trigger_get");

	slurm_msg_t_init(&response_msg);
	response_msg.flags = msg->flags;
	response_msg.protocol_version = msg->protocol_version;
	response_msg.address  = msg->address;
	response_msg.conn     = msg->conn;
	response_msg.msg_type = RESPONSE_TRIGGER_GET;
	response_msg.data     = resp_data;
	slurm_send_node_msg(msg->conn_fd, &response_msg);
	slurm_free_trigger_msg(resp_data);
}

inline static void  _slurm_rpc_trigger_set(slurm_msg_t * msg)
{
	int rc;
	uid_t uid = g_slurm_auth_get_uid(msg->auth_cred,
					 slurmctld_config.auth_info);
	gid_t gid = g_slurm_auth_get_gid(msg->auth_cred,
					 slurmctld_config.auth_info);
	trigger_info_msg_t * trigger_ptr = (trigger_info_msg_t *) msg->data;
	DEF_TIMERS;

	START_TIMER;
	debug("Processing RPC: REQUEST_TRIGGER_SET from uid=%d", uid);

	rc = trigger_set(uid, gid, trigger_ptr);
	END_TIMER2("_slurm_rpc_trigger_set");

	slurm_send_rc_msg(msg, rc);
}

inline static void  _slurm_rpc_trigger_pull(slurm_msg_t * msg)
{
	int rc;
	uid_t uid = g_slurm_auth_get_uid(msg->auth_cred,
					 slurmctld_config.auth_info);
	trigger_info_msg_t * trigger_ptr = (trigger_info_msg_t *) msg->data;
	DEF_TIMERS;

	START_TIMER;

	/* NOTE: No locking required here, trigger_pull only needs to lock
	 * it's own internal trigger structure */
	debug("Processing RPC: REQUEST_TRIGGER_PULL from uid=%u",
	      (unsigned int) uid);
	if (!validate_slurm_user(uid)) {
		rc = ESLURM_USER_ID_MISSING;
		error("Security violation, REQUEST_TRIGGER_PULL RPC "
		      "from uid=%d",
		      uid);
	} else
		rc = trigger_pull(trigger_ptr);
	END_TIMER2("_slurm_rpc_trigger_pull");

	slurm_send_rc_msg(msg, rc);
}

inline static void  _slurm_rpc_get_topo(slurm_msg_t * msg)
{
	topo_info_response_msg_t *topo_resp_msg;
	slurm_msg_t response_msg;
	int i;
	/* Locks: read node lock */
	slurmctld_lock_t node_read_lock = {
		NO_LOCK, NO_LOCK, READ_LOCK, NO_LOCK, NO_LOCK };
	DEF_TIMERS;

	START_TIMER;
	lock_slurmctld(node_read_lock);
	topo_resp_msg = xmalloc(sizeof(topo_info_response_msg_t));
	topo_resp_msg->record_count = switch_record_cnt;
	topo_resp_msg->topo_array = xmalloc(sizeof(topo_info_t) *
					    topo_resp_msg->record_count);
	for (i=0; i<topo_resp_msg->record_count; i++) {
		topo_resp_msg->topo_array[i].level      =
			switch_record_table[i].level;
		topo_resp_msg->topo_array[i].link_speed =
			switch_record_table[i].link_speed;
		topo_resp_msg->topo_array[i].name       =
			xstrdup(switch_record_table[i].name);
		topo_resp_msg->topo_array[i].nodes      =
			xstrdup(switch_record_table[i].nodes);
		topo_resp_msg->topo_array[i].switches   =
			xstrdup(switch_record_table[i].switches);
	}
	unlock_slurmctld(node_read_lock);
	END_TIMER2("_slurm_rpc_get_topo");

	slurm_msg_t_init(&response_msg);
	response_msg.flags = msg->flags;
	response_msg.protocol_version = msg->protocol_version;
	response_msg.address  = msg->address;
	response_msg.conn     = msg->conn;
	response_msg.msg_type = RESPONSE_TOPO_INFO;
	response_msg.data     = topo_resp_msg;
	slurm_send_node_msg(msg->conn_fd, &response_msg);
	slurm_free_topo_info_msg(topo_resp_msg);
}

inline static void  _slurm_rpc_get_powercap(slurm_msg_t * msg)
{
	powercap_info_msg_t *powercap_resp_msg, *ptr;
	slurm_msg_t response_msg;
	/* Locks: read config lock */
	slurmctld_lock_t config_read_lock = {
		READ_LOCK, NO_LOCK, NO_LOCK, NO_LOCK, NO_LOCK };
	DEF_TIMERS;

	START_TIMER;
	lock_slurmctld(config_read_lock);
	powercap_resp_msg = xmalloc(sizeof(powercap_info_msg_t));
	ptr = powercap_resp_msg;
	ptr->power_cap = powercap_get_cluster_current_cap();
	ptr->min_watts = powercap_get_cluster_min_watts();
	ptr->cur_max_watts = powercap_get_cluster_current_max_watts();
	ptr->adj_max_watts = powercap_get_cluster_adjusted_max_watts();
	ptr->max_watts = powercap_get_cluster_max_watts();
	unlock_slurmctld(config_read_lock);
	END_TIMER2("_slurm_rpc_get_powercap");

	slurm_msg_t_init(&response_msg);
	response_msg.flags = msg->flags;
	response_msg.protocol_version = msg->protocol_version;
	response_msg.address  = msg->address;
	response_msg.conn     = msg->conn;
	response_msg.msg_type = RESPONSE_POWERCAP_INFO;
	response_msg.data     = powercap_resp_msg;
	slurm_send_node_msg(msg->conn_fd, &response_msg);
	slurm_free_powercap_info_msg(powercap_resp_msg);
}

inline static void  _slurm_rpc_job_notify(slurm_msg_t * msg)
{
	int error_code;
	/* Locks: read job */
	slurmctld_lock_t job_read_lock = {
		NO_LOCK, READ_LOCK, NO_LOCK, NO_LOCK, NO_LOCK };
	uid_t uid = g_slurm_auth_get_uid(msg->auth_cred,
					 slurmctld_config.auth_info);
	job_notify_msg_t * notify_msg = (job_notify_msg_t *) msg->data;
	struct job_record *job_ptr;
	DEF_TIMERS;

	START_TIMER;
	debug("Processing RPC: REQUEST_JOB_NOTIFY from uid=%d", uid);

	/* do RPC call */
	lock_slurmctld(job_read_lock);
	job_ptr = find_job_record(notify_msg->job_id);
	if (!job_ptr)
		error_code = ESLURM_INVALID_JOB_ID;
	else if ((job_ptr->user_id == uid) || validate_slurm_user(uid))
		error_code = srun_user_message(job_ptr, notify_msg->message);
	else {
		error_code = ESLURM_USER_ID_MISSING;
		error("Security violation, REQUEST_JOB_NOTIFY RPC "
		      "from uid=%d for jobid %u owner %d",
		      uid, notify_msg->job_id, job_ptr->user_id);
	}
	unlock_slurmctld(job_read_lock);

	END_TIMER2("_slurm_rpc_job_notify");
	slurm_send_rc_msg(msg, error_code);
}

inline static void  _slurm_rpc_set_debug_flags(slurm_msg_t *msg)
{
	uid_t uid = g_slurm_auth_get_uid(msg->auth_cred,
					 slurmctld_config.auth_info);
	slurmctld_lock_t config_write_lock =
		{ WRITE_LOCK, NO_LOCK, NO_LOCK, NO_LOCK, READ_LOCK };
	set_debug_flags_msg_t *request_msg =
		(set_debug_flags_msg_t *) msg->data;
	uint64_t debug_flags;
	char *flag_string;

	debug2("Processing RPC: REQUEST_SET_DEBUG_FLAGS from uid=%d", uid);
	if (!validate_super_user(uid)) {
		error("set debug flags request from non-super user uid=%d",
		      uid);
		slurm_send_rc_msg(msg, EACCES);
		return;
	}

	lock_slurmctld (config_write_lock);
	debug_flags  = slurmctld_conf.debug_flags;
	debug_flags &= (~request_msg->debug_flags_minus);
	debug_flags |= request_msg->debug_flags_plus;
	slurm_set_debug_flags(debug_flags);
	slurmctld_conf.last_update = time(NULL);

	/* Reset cached debug_flags values */
	log_set_debug_flags();
	gs_reconfig();
	gres_plugin_reconfig(NULL);
	acct_storage_g_reconfig(acct_db_conn, 0);
	priority_g_reconfig(false);
	select_g_reconfigure();
	(void) slurm_sched_g_reconfig();
	(void) switch_g_reconfig();

	unlock_slurmctld (config_write_lock);
	flag_string = debug_flags2str(debug_flags);
	info("Set DebugFlags to %s", flag_string ? flag_string : "none");
	xfree(flag_string);
	slurm_send_rc_msg(msg, SLURM_SUCCESS);
}

inline static void  _slurm_rpc_set_debug_level(slurm_msg_t *msg)
{
	int debug_level;
	uid_t uid = g_slurm_auth_get_uid(msg->auth_cred,
					 slurmctld_config.auth_info);
	slurmctld_lock_t config_write_lock =
		{ WRITE_LOCK, NO_LOCK, NO_LOCK, NO_LOCK, NO_LOCK };
	set_debug_level_msg_t *request_msg =
		(set_debug_level_msg_t *) msg->data;
	log_options_t log_opts = LOG_OPTS_INITIALIZER;

	debug2("Processing RPC: REQUEST_SET_DEBUG_LEVEL from uid=%d", uid);
	if (!validate_super_user(uid)) {
		error("set debug level request from non-super user uid=%d",
		      uid);
		slurm_send_rc_msg(msg, EACCES);
		return;
	}

	/* NOTE: not offset by LOG_LEVEL_INFO, since it's inconveniet
	 * to provide negative values for scontrol */
	debug_level = MIN (request_msg->debug_level, (LOG_LEVEL_END - 1));
	debug_level = MAX (debug_level, LOG_LEVEL_QUIET);

	lock_slurmctld (config_write_lock);
	if (slurmctld_config.daemonize) {
		log_opts.stderr_level = LOG_LEVEL_QUIET;
		if (slurmctld_conf.slurmctld_logfile) {
			log_opts.logfile_level = debug_level;
			log_opts.syslog_level = LOG_LEVEL_QUIET;
		} else {
			log_opts.syslog_level = debug_level;
			log_opts.logfile_level = LOG_LEVEL_QUIET;
		}
	} else {
		log_opts.syslog_level = LOG_LEVEL_QUIET;
		log_opts.stderr_level = debug_level;
		if (slurmctld_conf.slurmctld_logfile)
			log_opts.logfile_level = debug_level;
		else
			log_opts.logfile_level = LOG_LEVEL_QUIET;
	}
	log_alter(log_opts, LOG_DAEMON, slurmctld_conf.slurmctld_logfile);
	unlock_slurmctld (config_write_lock);

	if (debug_level != slurmctld_conf.slurmctld_debug)
		info("Set debug level to %d", debug_level);

	slurmctld_conf.slurmctld_debug = debug_level;
	slurmctld_conf.last_update = time(NULL);

	slurm_send_rc_msg(msg, SLURM_SUCCESS);
}

inline static void  _slurm_rpc_set_schedlog_level(slurm_msg_t *msg)
{
	int schedlog_level;
	uid_t uid = g_slurm_auth_get_uid(msg->auth_cred,
					 slurmctld_config.auth_info);
	slurmctld_lock_t config_read_lock =
		{ READ_LOCK, NO_LOCK, NO_LOCK, NO_LOCK, NO_LOCK };
	set_debug_level_msg_t *request_msg =
		(set_debug_level_msg_t *) msg->data;
	log_options_t log_opts = SCHEDLOG_OPTS_INITIALIZER;

	debug2("Processing RPC: REQUEST_SET_SCHEDLOG_LEVEL from uid=%d", uid);
	if (!validate_super_user(uid)) {
		error("set scheduler log level request from non-super user "
		      "uid=%d", uid);
		slurm_send_rc_msg(msg, EACCES);
		return;
	}

	/*
	 * If slurmctld_conf.sched_logfile is NULL, then this operation
	 *  will fail, since there is no sched logfile for which to alter
	 *  the log level. (Calling sched_log_alter with a NULL filename
	 *  is likely to cause a segfault at the next sched log call)
	 *  So just give up and return "Operation Disabled"
	 */
	if (slurmctld_conf.sched_logfile == NULL) {
		error("set scheduler log level failed: no log file!");
		slurm_send_rc_msg (msg, ESLURM_DISABLED);
		return;
	}

	schedlog_level = MIN (request_msg->debug_level, (LOG_LEVEL_QUIET + 1));
	schedlog_level = MAX (schedlog_level, LOG_LEVEL_QUIET);

	lock_slurmctld (config_read_lock);
	log_opts.logfile_level = schedlog_level;
	sched_log_alter(log_opts, LOG_DAEMON, slurmctld_conf.sched_logfile);
	unlock_slurmctld (config_read_lock);

	if (schedlog_level != slurmctld_conf.sched_log_level)
		info("sched: Set scheduler log level to %d", schedlog_level);

	slurmctld_conf.sched_log_level = schedlog_level;
	slurmctld_conf.last_update = time(NULL);

	slurm_send_rc_msg(msg, SLURM_SUCCESS);
}

static int _find_update_object_in_list(void *x, void *key)
{
	slurmdb_update_object_t *object = (slurmdb_update_object_t *)x;
	slurmdb_update_type_t type = *(slurmdb_update_type_t *)key;

	if (object->type == type)
		return 1;

	return 0;
}

inline static void  _slurm_rpc_accounting_update_msg(slurm_msg_t *msg)
{
	int rc = SLURM_SUCCESS;
	uid_t uid = g_slurm_auth_get_uid(msg->auth_cred,
					 slurmctld_config.auth_info);
	accounting_update_msg_t *update_ptr =
		(accounting_update_msg_t *) msg->data;
	DEF_TIMERS;

	START_TIMER;
	debug2("Processing RPC: ACCOUNTING_UPDATE_MSG from uid=%d", uid);

	if (!validate_super_user(uid)) {
		error("Update Association request from non-super user uid=%d",
		      uid);
		slurm_send_rc_msg(msg, EACCES);
		return;
	}

	/* Send message back to the caller letting him know we got it.
	   There is no need to wait since the end result would be the
	   same if we wait or not since the update has already
	   happened in the database.
	*/

	slurm_send_rc_msg(msg, rc);

	if (update_ptr->update_list && list_count(update_ptr->update_list)) {
		slurmdb_update_object_t *object;

		slurmdb_update_type_t fed_type = SLURMDB_UPDATE_FEDS;
		if ((object = list_find_first(update_ptr->update_list,
					      _find_update_object_in_list,
					      &fed_type))) {
#if HAVE_SYS_PRCTL_H
			if (prctl(PR_SET_NAME, "fedmgr", NULL, NULL, NULL) < 0){
				error("%s: cannot set my name to %s %m",
				      __func__, "fedmgr");
			}
#endif
			fed_mgr_update_feds(object);
		}

		rc = assoc_mgr_update(update_ptr->update_list, 0);
	}

	END_TIMER2("_slurm_rpc_accounting_update_msg");

	if (rc != SLURM_SUCCESS)
		error("assoc_mgr_update gave error: %s",
		      slurm_strerror(rc));
}

/* _slurm_rpc_reboot_nodes - process RPC to schedule nodes reboot */
inline static void _slurm_rpc_reboot_nodes(slurm_msg_t * msg)
{
	int rc;
	uid_t uid = g_slurm_auth_get_uid(msg->auth_cred,
					 slurmctld_config.auth_info);
#ifndef HAVE_FRONT_END
	int i;
	struct node_record *node_ptr;
	reboot_msg_t *reboot_msg = (reboot_msg_t *)msg->data;
	char *nodelist = NULL;
	bitstr_t *bitmap = NULL;
	/* Locks: write node lock */
	slurmctld_lock_t node_write_lock = {
		NO_LOCK, NO_LOCK, WRITE_LOCK, NO_LOCK, NO_LOCK };
	time_t now = time(NULL);
#endif
	DEF_TIMERS;

	START_TIMER;
	debug2("Processing RPC: REQUEST_REBOOT_NODES from uid=%d", uid);
	if (!validate_super_user(uid)) {
		error("Security violation, REBOOT_NODES RPC from uid=%d", uid);
		slurm_send_rc_msg(msg, EACCES);
		return;
	}
#ifdef HAVE_FRONT_END
	rc = ESLURM_NOT_SUPPORTED;
#else
	/* do RPC call */
	if (reboot_msg)
		nodelist = reboot_msg->node_list;
	if (!nodelist || !xstrcasecmp(nodelist, "ALL")) {
		bitmap = bit_alloc(node_record_count);
		bit_nset(bitmap, 0, (node_record_count - 1));
	} else if (node_name2bitmap(nodelist, false, &bitmap) != 0) {
		FREE_NULL_BITMAP(bitmap);
		error("Bad node list in REBOOT_NODES request: %s", nodelist);
		slurm_send_rc_msg(msg, ESLURM_INVALID_NODE_NAME);
		return;
	}

	lock_slurmctld(node_write_lock);
	for (i = 0, node_ptr = node_record_table_ptr;
	     i < node_record_count; i++, node_ptr++) {
		if (!bit_test(bitmap, i))
			continue;
		if (IS_NODE_MAINT(node_ptr) || /* already on maintenance */
		    IS_NODE_FUTURE(node_ptr) || IS_NODE_DOWN(node_ptr) ||
		    (IS_NODE_CLOUD(node_ptr) && IS_NODE_POWER_SAVE(node_ptr))) {
			bit_clear(bitmap, i);
			continue;
		}
		node_ptr->node_state |= NODE_STATE_REBOOT;
		if (reboot_msg && (reboot_msg->flags & REBOOT_FLAGS_ASAP)) {
			node_ptr->node_state |= NODE_STATE_DRAIN;
			if (node_ptr->reason == NULL) {
				node_ptr->reason = xstrdup("Reboot ASAP");
				node_ptr->reason_time = now;
				node_ptr->reason_uid = uid;
			}
		}
		want_nodes_reboot = true;
	}

	if (want_nodes_reboot == true)
		schedule_node_save();
	unlock_slurmctld(node_write_lock);
	if (want_nodes_reboot == true) {
		nodelist = bitmap2node_name(bitmap);
		info("reboot request queued for nodes %s", nodelist);
		xfree(nodelist);
	}
	FREE_NULL_BITMAP(bitmap);
	rc = SLURM_SUCCESS;
#endif
	END_TIMER2("_slurm_rpc_reboot_nodes");
	slurm_send_rc_msg(msg, rc);
}

inline static void  _slurm_rpc_accounting_first_reg(slurm_msg_t *msg)
{
	uid_t uid = g_slurm_auth_get_uid(msg->auth_cred,
					 slurmctld_config.auth_info);
	time_t event_time = time(NULL);

	DEF_TIMERS;

	START_TIMER;
	debug2("Processing RPC: ACCOUNTING_FIRST_REG from uid=%d", uid);
	if (!validate_super_user(uid)) {
		error("First Registration request from non-super user uid=%d",
		      uid);
		return;
	}

	send_all_to_accounting(event_time);

	END_TIMER2("_slurm_rpc_accounting_first_reg");
}

inline static void  _slurm_rpc_accounting_register_ctld(slurm_msg_t *msg)
{
	uid_t uid = g_slurm_auth_get_uid(msg->auth_cred,
					 slurmctld_config.auth_info);

	DEF_TIMERS;

	START_TIMER;
	debug2("Processing RPC: ACCOUNTING_REGISTER_CTLD from uid=%d", uid);
	if (!validate_super_user(uid)) {
		error("Registration request from non-super user uid=%d",
		      uid);
		return;
	}

	clusteracct_storage_g_register_ctld(acct_db_conn,
					    slurmctld_conf.slurmctld_port);

	END_TIMER2("_slurm_rpc_accounting_register_ctld");
}

inline static void _slurm_rpc_dump_spank(slurm_msg_t * msg)
{
	int rc = SLURM_SUCCESS;
	spank_env_request_msg_t *spank_req_msg = (spank_env_request_msg_t *)
						 msg->data;
	spank_env_responce_msg_t *spank_resp_msg = NULL;
	/* Locks: read job */
	slurmctld_lock_t job_read_lock = {
		NO_LOCK, READ_LOCK, NO_LOCK, NO_LOCK, NO_LOCK };
	uid_t uid = g_slurm_auth_get_uid(msg->auth_cred,
					 slurmctld_config.auth_info);
	slurm_msg_t response_msg;
	DEF_TIMERS;

	START_TIMER;
	debug("Processing RPC: REQUEST_SPANK_ENVIRONMENT from uid=%d JobId=%u",
	      uid, spank_req_msg->job_id);
	if (!validate_slurm_user(uid)) {
		rc = ESLURM_USER_ID_MISSING;
		error("Security violation, REQUEST_SPANK_ENVIRONMENT RPC "
		      "from uid=%d", uid);
	}

	if (rc == SLURM_SUCCESS) {
		/* do RPC call */
		struct job_record *job_ptr;
		uint32_t i;

		lock_slurmctld(job_read_lock);
		job_ptr = find_job_record(spank_req_msg->job_id);
		if (job_ptr) {
			spank_resp_msg =
				xmalloc(sizeof(spank_env_responce_msg_t));
			spank_resp_msg->spank_job_env_size =
				job_ptr->spank_job_env_size;
			spank_resp_msg->spank_job_env = xmalloc(
				spank_resp_msg->spank_job_env_size *
				sizeof(char *));
			for (i = 0; i < spank_resp_msg->spank_job_env_size; i++)
				spank_resp_msg->spank_job_env[i] = xstrdup(
					job_ptr->spank_job_env[i]);
		} else {
			rc = ESLURM_INVALID_JOB_ID;
		}
		unlock_slurmctld(job_read_lock);
	}
	END_TIMER2("_slurm_rpc_dump_spank");

	if (rc == SLURM_SUCCESS) {
		slurm_msg_t_init(&response_msg);
		response_msg.flags = msg->flags;
		response_msg.protocol_version = msg->protocol_version;
		response_msg.address  = msg->address;
		response_msg.conn     = msg->conn;
		response_msg.msg_type = RESPONCE_SPANK_ENVIRONMENT;
		response_msg.data     = spank_resp_msg;
		slurm_send_node_msg(msg->conn_fd, &response_msg);
		slurm_free_spank_env_responce_msg(spank_resp_msg);
	} else {
		slurm_send_rc_msg(msg, rc);
	}
}

static void _clear_rpc_stats(void)
{
	int i;

	slurm_mutex_lock(&rpc_mutex);
	for (i = 0; i < rpc_type_size; i++) {
		rpc_type_cnt[i] = 0;
		rpc_type_id[i] = 0;
		rpc_type_time[i] = 0;
	}
	for (i = 0; i < rpc_user_size; i++) {
		rpc_user_cnt[i] = 0;
		rpc_user_id[i] = 0;
		rpc_user_time[i] = 0;
	}
	slurm_mutex_unlock(&rpc_mutex);
}

static void _pack_rpc_stats(int resp, char **buffer_ptr, int *buffer_size,
			    uint16_t protocol_version)
{
	uint32_t i;
	Buf buffer;

	slurm_mutex_lock(&rpc_mutex);
	buffer = create_buf(*buffer_ptr, *buffer_size);
	set_buf_offset(buffer, *buffer_size);
	for (i = 0; i < rpc_type_size; i++) {
		if (rpc_type_id[i] == 0)
			break;
	}
	pack32(i, buffer);
	pack16_array(rpc_type_id,   i, buffer);
	pack32_array(rpc_type_cnt,  i, buffer);
	pack64_array(rpc_type_time, i, buffer);

	for (i = 1; i < rpc_user_size; i++) {
		if (rpc_user_id[i] == 0)
			break;
	}
	pack32(i, buffer);
	pack32_array(rpc_user_id,   i, buffer);
	pack32_array(rpc_user_cnt,  i, buffer);
	pack64_array(rpc_user_time, i, buffer);
	slurm_mutex_unlock(&rpc_mutex);

	*buffer_size = get_buf_offset(buffer);
	buffer_ptr[0] = xfer_buf_data(buffer);
}

/* _slurm_rpc_dump_stats - process RPC for statistics information */
inline static void _slurm_rpc_dump_stats(slurm_msg_t * msg)
{
	char *dump;
	int dump_size;
	stats_info_request_msg_t *request_msg;
	slurm_msg_t response_msg;
	uid_t uid = g_slurm_auth_get_uid(msg->auth_cred,
					 slurmctld_config.auth_info);

	request_msg = (stats_info_request_msg_t *)msg->data;

	if ((request_msg->command_id == STAT_COMMAND_RESET) &&
	    !validate_operator(uid)) {
		error("Security violation: REQUEST_STATS_INFO reset "
		      "from uid=%d", uid);
		slurm_send_rc_msg(msg, ESLURM_ACCESS_DENIED);
		return;
	}

	debug2("Processing RPC: REQUEST_STATS_INFO (command: %u)",
	       request_msg->command_id);

	slurm_msg_t_init(&response_msg);
	response_msg.protocol_version = msg->protocol_version;
	response_msg.address = msg->address;
	response_msg.conn = msg->conn;
	response_msg.msg_type = RESPONSE_STATS_INFO;

	if (request_msg->command_id == STAT_COMMAND_RESET) {
		reset_stats(1);
		_clear_rpc_stats();
		pack_all_stat(0, &dump, &dump_size, msg->protocol_version);
		_pack_rpc_stats(0, &dump, &dump_size, msg->protocol_version);
		response_msg.data = dump;
		response_msg.data_size = dump_size;
	} else {
		pack_all_stat(1, &dump, &dump_size, msg->protocol_version);
		_pack_rpc_stats(1, &dump, &dump_size, msg->protocol_version);
		response_msg.data = dump;
		response_msg.data_size = dump_size;
	}

	/* send message */
	slurm_send_node_msg(msg->conn_fd, &response_msg);
	xfree(dump);
}

/* _slurm_rpc_dump_licenses()
 *
 * Pack the io buffer and send it back to the library.
 */
inline static void
_slurm_rpc_dump_licenses(slurm_msg_t * msg)
{
	DEF_TIMERS;
	char *dump;
	int dump_size;
	slurm_msg_t response_msg;
	license_info_request_msg_t  *lic_req_msg;
	uid_t uid = g_slurm_auth_get_uid(msg->auth_cred,
					 slurmctld_config.auth_info);

	START_TIMER;
	debug2("%s: Processing RPC: REQUEST_LICENSE_INFO uid=%d",
	       __func__, uid);
	lic_req_msg = (license_info_request_msg_t *)msg->data;

	if ((lic_req_msg->last_update - 1) >= last_license_update) {
		/* Dont send unnecessary data
		 */
		debug2("%s: no change SLURM_NO_CHANGE_IN_DATA", __func__);
		slurm_send_rc_msg(msg, SLURM_NO_CHANGE_IN_DATA);

		return;
	}

	get_all_license_info(&dump, &dump_size, uid, msg->protocol_version);

	END_TIMER2("_slurm_rpc_dump_licenses");
	debug2("%s: size=%d %s", __func__, dump_size, TIME_STR);

	/* init response_msg structure
	 */
	slurm_msg_t_init(&response_msg);

	response_msg.flags = msg->flags;
	response_msg.protocol_version = msg->protocol_version;
	response_msg.address = msg->address;
	response_msg.conn = msg->conn;
	response_msg.msg_type = RESPONSE_LICENSE_INFO;
	response_msg.data = dump;
	response_msg.data_size = dump_size;

	/* send message
	 */
	slurm_send_node_msg(msg->conn_fd, &response_msg);
	xfree(dump);
	/* Ciao!
	 */
}

/* Free memory used to track RPC usage by type and user */
extern void free_rpc_stats(void)
{
	slurm_mutex_lock(&rpc_mutex);
	xfree(rpc_type_cnt);
	xfree(rpc_type_id);
	xfree(rpc_type_time);
	rpc_type_size = 0;

	xfree(rpc_user_cnt);
	xfree(rpc_user_id);
	xfree(rpc_user_time);
	rpc_user_size = 0;
	slurm_mutex_unlock(&rpc_mutex);
}

/* _slurm_rpc_kill_job2()
 */
inline static void
_slurm_rpc_kill_job2(slurm_msg_t *msg)
{
	static int active_rpc_cnt = 0;
	DEF_TIMERS;
	job_step_kill_msg_t *kill;
	slurmctld_lock_t fed_job_read_lock =
		{NO_LOCK, READ_LOCK, NO_LOCK, NO_LOCK, READ_LOCK };
	slurmctld_lock_t lock = {READ_LOCK, WRITE_LOCK,
				 WRITE_LOCK, NO_LOCK, READ_LOCK };
	uid_t uid;
	int cc;

	kill =	(job_step_kill_msg_t *)msg->data;
	uid = g_slurm_auth_get_uid(msg->auth_cred,
				   slurmctld_config.auth_info);

	/* If the cluster is part of a federation and it isn't the origin of the
	 * job then if it doesn't know about the federated job, then route the
	 * request to the origin cluster via the client. If the cluster does
	 * know about the job and it owns the job, the this cluster will cancel
	 * the job and it will report the cancel back to the origin. */
	lock_slurmctld(fed_job_read_lock);
	if (fed_mgr_fed_rec) {
		uint32_t job_id, origin_id;
		struct job_record *job_ptr;

		job_id    = strtol(kill->sjob_id, NULL, 10);
		origin_id = fed_mgr_get_cluster_id(job_id);

		if ((origin_id && (origin_id != fed_mgr_cluster_rec->fed.id)) &&
		    (!(job_ptr = find_job_record(job_id)) ||
		     (job_ptr && job_ptr->fed_details &&
		      (job_ptr->fed_details->cluster_lock !=
		       fed_mgr_cluster_rec->fed.id)))) {

			slurmdb_cluster_rec_t *dst =
				fed_mgr_get_cluster_by_id(origin_id);
			if (!dst) {
				error("couldn't find cluster by cluster id %d",
				      origin_id);
				slurm_send_rc_msg(msg, SLURM_ERROR);
			} else {
				slurm_send_reroute_msg(msg, dst);
				info("%s: REQUEST_KILL_JOB job %s uid %d routed to %s",
				     __func__, kill->sjob_id, uid, dst->name);
			}

			unlock_slurmctld(fed_job_read_lock);
			return;
		}
	}
	unlock_slurmctld(fed_job_read_lock);

	START_TIMER;
	info("%s: REQUEST_KILL_JOB job %s uid %d",
	     __func__, kill->sjob_id, uid);

	_throttle_start(&active_rpc_cnt);
	lock_slurmctld(lock);
	if (kill->sibling) {
		uint32_t job_id = strtol(kill->sjob_id, NULL, 10);
		cc = fed_mgr_remove_active_sibling(job_id, kill->sibling);
	} else {
		cc = job_str_signal(kill->sjob_id,
				    kill->signal,
				    kill->flags,
				    uid,
				    0);
	}
	unlock_slurmctld(lock);
	_throttle_fini(&active_rpc_cnt);

	if (cc == ESLURM_ALREADY_DONE) {
		debug2("%s: job_str_signal() job %s sig %d returned %s",
		       __func__, kill->sjob_id,
		       kill->signal, slurm_strerror(cc));
	} else if (cc != SLURM_SUCCESS) {
		info("%s: job_str_signal() job %s sig %d returned %s",
		     __func__, kill->sjob_id,
		     kill->signal, slurm_strerror(cc));
	} else {
		slurmctld_diag_stats.jobs_canceled++;
	}

	slurm_send_rc_msg(msg, cc);

	END_TIMER2("_slurm_rpc_kill_job2");
}

/* The batch messages when made for the comp_msg need to be freed
 * differently than the normal free, so do that here.
 */
static void _slurmctld_free_comp_msg_list(void *x)
{
	slurm_msg_t *msg = (slurm_msg_t*)x;
	if (msg) {
		if (msg->msg_type == REQUEST_BATCH_JOB_LAUNCH) {
			slurmctld_free_batch_job_launch_msg(msg->data);
			msg->data = NULL;
		}

		slurm_free_comp_msg_list(msg);
	}
}


static void  _slurm_rpc_composite_msg(slurm_msg_t *msg)
{
	static time_t config_update = 0;
	static bool defer_sched = false;
	static int sched_timeout = 0;
	static int active_rpc_cnt = 0;
	struct timeval start_tv;
	bool run_scheduler = false;
	composite_msg_t *comp_msg, comp_resp_msg;
	/* Locks: Read configuration, write job, write node */
	slurmctld_lock_t job_write_lock = {
		READ_LOCK, WRITE_LOCK, WRITE_LOCK, NO_LOCK, NO_LOCK };

	memset(&comp_resp_msg, 0, sizeof(composite_msg_t));
	comp_resp_msg.msg_list = list_create(_slurmctld_free_comp_msg_list);

	comp_msg = (composite_msg_t *) msg->data;

	if (slurmctld_conf.debug_flags & DEBUG_FLAG_ROUTE)
		info("Processing RPC: MESSAGE_COMPOSITE msg with %d messages",
		     comp_msg->msg_list ? list_count(comp_msg->msg_list) : 0);

	if (config_update != slurmctld_conf.last_update) {
		char *sched_params = slurm_get_sched_params();
		int time_limit;
		char *tmp_ptr;

		defer_sched = (sched_params && strstr(sched_params, "defer"));

		time_limit = slurm_get_msg_timeout() / 2;
		if (sched_params &&
		    (tmp_ptr = strstr(sched_params, "max_sched_time="))) {
			sched_timeout = atoi(tmp_ptr + 15);
			if ((sched_timeout <= 0) ||
			    (sched_timeout > time_limit)) {
				error("Invalid max_sched_time: %d",
				      sched_timeout);
				sched_timeout = 0;
			}
		}

		if (sched_timeout == 0) {
			sched_timeout = MAX(time_limit, 1);
			sched_timeout = MIN(sched_timeout, 2);
			sched_timeout *= 1000000;
		}
		xfree(sched_params);
		config_update = slurmctld_conf.last_update;
	}

	_throttle_start(&active_rpc_cnt);
	lock_slurmctld(job_write_lock);
	gettimeofday(&start_tv, NULL);
	_slurm_rpc_comp_msg_list(comp_msg, &run_scheduler,
				 comp_resp_msg.msg_list, &start_tv,
				 sched_timeout);
	unlock_slurmctld(job_write_lock);
	_throttle_fini(&active_rpc_cnt);

	if (list_count(comp_resp_msg.msg_list)) {
		slurm_msg_t resp_msg;
		slurm_msg_t_init(&resp_msg);
		resp_msg.flags    = msg->flags;
		resp_msg.protocol_version = msg->protocol_version;
		memcpy(&resp_msg.address, &comp_msg->sender,
		       sizeof(slurm_addr_t));
		resp_msg.msg_type = RESPONSE_MESSAGE_COMPOSITE;
		resp_msg.data     = &comp_resp_msg;
		slurm_send_only_node_msg(&resp_msg);
	}
	FREE_NULL_LIST(comp_resp_msg.msg_list);

	/* Functions below provide their own locking */
	if (run_scheduler) {
		/*
		 * In defer mode, avoid triggering the scheduler logic
		 * for every epilog complete message.
		 * As one epilog message is sent from every node of each
		 * job at termination, the number of simultaneous schedule
		 * calls can be very high for large machine or large number
		 * of managed jobs.
		 */
		if (!LOTS_OF_AGENTS && !defer_sched)
			(void) schedule(0);	/* Has own locking */
		schedule_node_save();		/* Has own locking */
		schedule_job_save();		/* Has own locking */
	}
}

static void  _slurm_rpc_comp_msg_list(composite_msg_t * comp_msg,
				      bool *run_scheduler,
				      List msg_list_in,
				      struct timeval *start_tv,
				      int timeout)
{
	ListIterator itr;
	slurm_msg_t *next_msg;
	composite_msg_t *ncomp_msg;
	composite_msg_t *comp_resp_msg;
	/* Locks: Read configuration, write job, write node */
	slurmctld_lock_t job_write_lock = {
		READ_LOCK, WRITE_LOCK, WRITE_LOCK, NO_LOCK, NO_LOCK };
	DEF_TIMERS;

	START_TIMER;

	itr = list_iterator_create(comp_msg->msg_list);
	while ((next_msg = list_next(itr))) {
		if (slurm_delta_tv(start_tv) >= timeout) {
			END_TIMER;
			if (slurmctld_conf.debug_flags & DEBUG_FLAG_ROUTE)
				info("composite message processing "
				     "yielding locks after running for %s",
				     TIME_STR);
			unlock_slurmctld(job_write_lock);
			usleep(10);
			lock_slurmctld(job_write_lock);
			gettimeofday(start_tv, NULL);
			START_TIMER;
		}
		/* The ret_list is used by slurm_send_rc_msg to house
		   replys going back to the nodes.
		*/
		FREE_NULL_LIST(next_msg->ret_list);
		next_msg->ret_list = msg_list_in;
		switch (next_msg->msg_type) {
		case MESSAGE_COMPOSITE:
			comp_resp_msg = xmalloc(sizeof(composite_msg_t));
			comp_resp_msg->msg_list =
				list_create(_slurmctld_free_comp_msg_list);

			ncomp_msg = (composite_msg_t *) next_msg->data;
			if (slurmctld_conf.debug_flags & DEBUG_FLAG_ROUTE)
				info("Processing embedded MESSAGE_COMPOSITE "
				     "msg with %d direct "
				     "messages", ncomp_msg->msg_list ?
				     list_count(ncomp_msg->msg_list) : 0);
			_slurm_rpc_comp_msg_list(ncomp_msg, run_scheduler,
						 comp_resp_msg->msg_list,
						 start_tv, timeout);
			if (list_count(comp_resp_msg->msg_list)) {
				slurm_msg_t *resp_msg =
					xmalloc_nz(sizeof(slurm_msg_t));
				slurm_msg_t_init(resp_msg);
				resp_msg->msg_index = next_msg->msg_index;
				resp_msg->flags = next_msg->flags;
				resp_msg->protocol_version =
					next_msg->protocol_version;
				resp_msg->msg_type = RESPONSE_MESSAGE_COMPOSITE;
				/* You can't just set the
				 * resp_msg->address here, it won't
				 * make it to where it needs to be
				 * used, set the sender and let it be
				 * handled on the tree node.
				 */
				memcpy(&comp_resp_msg->sender,
				       &ncomp_msg->sender,
				       sizeof(slurm_addr_t));

				resp_msg->data = comp_resp_msg;

				list_append(msg_list_in, resp_msg);
			} else
				slurm_free_composite_msg(comp_resp_msg);
			break;
		case REQUEST_COMPLETE_BATCH_SCRIPT:
		case REQUEST_COMPLETE_BATCH_JOB:
			_slurm_rpc_complete_batch_script(next_msg,
							 run_scheduler, 1);
			break;
		case REQUEST_STEP_COMPLETE:
			_slurm_rpc_step_complete(next_msg, 1);
			break;
		case MESSAGE_EPILOG_COMPLETE:
			_slurm_rpc_epilog_complete(next_msg, run_scheduler, 1);
			break;
		case MESSAGE_NODE_REGISTRATION_STATUS:
			_slurm_rpc_node_registration(next_msg, 1);
			break;
		default:
			error("_slurm_rpc_comp_msg_list: invalid msg type");
			break;
		}
		next_msg->ret_list = NULL;
	}
	list_iterator_destroy(itr);
	END_TIMER;
	/* NOTE: RPC has no response */
}

/* _slurm_rpc_assoc_mgr_info()
 *
 * Pack the assoc_mgr lists and return it back to the caller.
 */
static void _slurm_rpc_assoc_mgr_info(slurm_msg_t * msg)
{
	DEF_TIMERS;
	char *dump = NULL;
	int dump_size = 0;
	slurm_msg_t response_msg;
	uid_t uid = g_slurm_auth_get_uid(msg->auth_cred,
					 slurmctld_config.auth_info);

	START_TIMER;
	debug2("%s: Processing RPC: REQUEST_ASSOC_MGR_INFO uid=%d",
	       __func__, uid);

	/* do RPC call */
	/* Security is handled in the assoc_mgr */
	assoc_mgr_info_get_pack_msg(&dump, &dump_size,
				     (assoc_mgr_info_request_msg_t *)msg->data,
				     uid, acct_db_conn,
				     msg->protocol_version);

	END_TIMER2("_slurm_rpc_assoc_mgr_info");
	debug2("%s: size=%d %s", __func__, dump_size, TIME_STR);

	/* init response_msg structure
	 */
	slurm_msg_t_init(&response_msg);

	response_msg.flags = msg->flags;
	response_msg.protocol_version = msg->protocol_version;
	response_msg.address = msg->address;
	response_msg.conn = msg->conn;
	response_msg.msg_type = RESPONSE_ASSOC_MGR_INFO;
	response_msg.data = dump;
	response_msg.data_size = dump_size;
	/* send message
	 */
	slurm_send_node_msg(msg->conn_fd, &response_msg);
	xfree(dump);
	/* Ciao!
	 */
}

/* Take a persist_msg_t and handle it like a normal slurm_msg_t */
static int _process_persist_conn(void *arg,
				 persist_msg_t *persist_msg,
				 Buf *out_buffer, uint32_t *uid)
{
	slurm_msg_t msg;
	slurm_persist_conn_t *persist_conn = arg;

	if (*uid == NO_VAL)
		*uid = g_slurm_auth_get_uid(persist_conn->auth_cred,
					    slurmctld_config.auth_info);

	*out_buffer = NULL;

	slurm_msg_t_init(&msg);

	msg.auth_cred = persist_conn->auth_cred;
	msg.conn = persist_conn;
	msg.conn_fd = persist_conn->fd;

	msg.msg_type = persist_msg->msg_type;
	msg.data = persist_msg->data;

	slurmctld_req(&msg, NULL);

	return SLURM_SUCCESS;
}

/* _slurm_rpc_assoc_mgr_info()
 *
 * Pack the assoc_mgr lists and return it back to the caller.
 */
static void _slurm_rpc_persist_init(slurm_msg_t *msg, connection_arg_t *arg)
{
	DEF_TIMERS;
	int rc = SLURM_SUCCESS;
	char *comment = NULL;
	uint16_t port;
	Buf ret_buf;
	slurm_persist_conn_t *persist_conn, p_tmp;
	persist_init_req_msg_t *persist_init = msg->data;
	uid_t uid = g_slurm_auth_get_uid(msg->auth_cred,
					 slurmctld_config.auth_info);

	xassert(arg);

	START_TIMER;

	if (persist_init->version > SLURM_PROTOCOL_VERSION)
		persist_init->version = SLURM_PROTOCOL_VERSION;

	if (!validate_slurm_user(uid)) {
		memset(&p_tmp, 0, sizeof(slurm_persist_conn_t));
		p_tmp.fd = arg->newsockfd;
		p_tmp.cluster_name = persist_init->cluster_name;
		p_tmp.version = persist_init->version;
		p_tmp.shutdown = &slurmctld_config.shutdown_time;

		rc = ESLURM_USER_ID_MISSING;
		error("Security violation, REQUEST_PERSIST_INIT RPC "
		      "from uid=%d", uid);
		goto end_it;
	}

	persist_conn = xmalloc(sizeof(slurm_persist_conn_t));

	persist_conn->auth_cred = msg->auth_cred;
	msg->auth_cred = NULL;

	persist_conn->cluster_name = persist_init->cluster_name;
	persist_init->cluster_name = NULL;

	persist_conn->fd = arg->newsockfd;
	arg->newsockfd = -1;

	persist_conn->callback_proc = _process_persist_conn;

	persist_conn->rem_port = persist_init->port;
	persist_conn->rem_host = xmalloc_nz(sizeof(char) * 16);

	slurm_get_ip_str(&arg->cli_addr, &port,
			 persist_conn->rem_host, sizeof(char) * 16);
	/* info("got it from %d %s %s(%u)", persist_conn->fd, */
	/*      persist_conn->cluster_name, */
	/*      persist_conn->rem_host, persist_conn->rem_port); */
	persist_conn->shutdown = &slurmctld_config.shutdown_time;
	//persist_conn->timeout = 0; /* we want this to be 0 */

	persist_conn->version = persist_init->version;
	memcpy(&p_tmp, persist_conn, sizeof(slurm_persist_conn_t));

	if ((rc = fed_mgr_add_sibling_conn(persist_conn, &comment))
	    != SLURM_SUCCESS)
		slurm_persist_conn_destroy(persist_conn);
end_it:

	/* If people are really hammering the fed_mgr we could get into trouble
	 * with the persist_conn we sent in, so use the copy instead
	 */
	ret_buf = slurm_persist_make_rc_msg(&p_tmp, rc, comment, p_tmp.version);
	if (slurm_persist_send_msg(&p_tmp, ret_buf) != SLURM_SUCCESS) {
		debug("Problem sending response to connection %d uid(%d)",
		      p_tmp.fd, uid);
	}

	xfree(comment);
	free_buf(ret_buf);
	END_TIMER;

	/* Don't free this here, it will be done elsewhere */
	//slurm_persist_conn_destroy(persist_conn);
}

static void _slurm_rpc_sib_job_lock(uint32_t uid, slurm_msg_t *msg)
{
	int rc;
	sib_msg_t *sib_msg = msg->data;

	if (!msg->conn) {
		error("Security violation, SIB_JOB_LOCK RPC from uid=%d",
		      uid);
		slurm_send_rc_msg(msg, ESLURM_ACCESS_DENIED);
		return;
	}

	rc = fed_mgr_job_lock_set(sib_msg->job_id, sib_msg->cluster_id);

	slurm_send_rc_msg(msg, rc);
}

static void _slurm_rpc_sib_job_unlock(uint32_t uid, slurm_msg_t *msg)
{
	int rc;
	sib_msg_t *sib_msg = msg->data;

	if (!msg->conn) {
		error("Security violation, SIB_JOB_UNLOCK RPC from uid=%d",
		      uid);
		slurm_send_rc_msg(msg, ESLURM_ACCESS_DENIED);
		return;
	}

	rc = fed_mgr_job_lock_unset(sib_msg->job_id, sib_msg->cluster_id);

	slurm_send_rc_msg(msg, rc);
}

static void _slurm_rpc_sib_msg(uint32_t uid, slurm_msg_t *msg) {
	if (!msg->conn) {
		error("Security violation, SIB_SUBMISSION RPC from uid=%d",
		      uid);
		slurm_send_rc_msg(msg, ESLURM_ACCESS_DENIED);
		return;
	}

	fed_mgr_q_sib_msg(msg, uid);
}

static Buf _build_rc_buf(int rc, uint16_t rpc_version)
{
	Buf buf = NULL;
	slurm_msg_t msg;
	return_code_msg_t data;

	data.return_code = rc;
	msg.msg_type = RESPONSE_SLURM_RC;
	msg.data = &data;
	buf = init_buf(128);
	pack16(msg.msg_type, buf);
	if (pack_msg(&msg, buf) != SLURM_SUCCESS)
		FREE_NULL_BUFFER(buf);

	return buf;
}

/* Free Buf record from a list */
static void _ctld_free_list_msg(void *x)
{
	FREE_NULL_BUFFER(x);
}

static void _proc_multi_msg(uint32_t rpc_uid, slurm_msg_t *msg)
{
	slurm_msg_t sub_msg, response_msg;
	ctld_list_msg_t *ctld_req_msg, ctld_resp_msg;
	List full_resp_list = NULL;
	Buf single_req_buf = NULL;
	Buf ret_buf, resp_buf = NULL;
	ListIterator iter = NULL;
	int rc;

	if (!msg->conn) {
		error("Security violation, REQUEST_CTLD_MULT_MSG RPC from uid=%d",
		      rpc_uid);
		slurm_send_rc_msg(msg, ESLURM_ACCESS_DENIED);
		return;
	}

	ctld_req_msg = (ctld_list_msg_t *) msg->data;
	full_resp_list = list_create(_ctld_free_list_msg);
	iter = list_iterator_create(ctld_req_msg->my_list);
	while ((single_req_buf = list_next(iter))) {
		slurm_msg_t_init(&sub_msg);
		if (unpack16(&sub_msg.msg_type, single_req_buf) ||
		    unpack_msg(&sub_msg, single_req_buf)) {
			error("Sub-message unpack error for REQUEST_CTLD_MULT_MSG %u RPC",
			      sub_msg.msg_type);
			ret_buf = _build_rc_buf(SLURM_ERROR,
						msg->protocol_version);
			list_append(full_resp_list, ret_buf);
			continue;
		}
		sub_msg.conn = msg->conn;
		sub_msg.auth_cred = msg->auth_cred;
		ret_buf = NULL;

		if (slurmctld_conf.debug_flags & DEBUG_FLAG_PROTOCOL) {
			char *p = rpc_num2string(sub_msg.msg_type);
			info("%s: received opcode %s", __func__, p);
		}

		switch (sub_msg.msg_type) {
		case REQUEST_PING:
			rc = SLURM_SUCCESS;
			ret_buf = _build_rc_buf(rc, msg->protocol_version);
			break;
		case REQUEST_SIB_MSG:
			_slurm_rpc_sib_msg(rpc_uid, &sub_msg);
			ret_buf = _build_rc_buf(SLURM_SUCCESS,
						msg->protocol_version);
			break;
		default:
			error("%s: Unsupported Message Type:%s",
			      __func__, rpc_num2string(sub_msg.msg_type));
		}
		(void) slurm_free_msg_data(sub_msg.msg_type, sub_msg.data);

		if (!ret_buf) {
			ret_buf = _build_rc_buf(SLURM_ERROR,
						msg->protocol_version);
		}
		list_append(full_resp_list, ret_buf);
	}
	list_iterator_destroy(iter);

	ctld_resp_msg.my_list = full_resp_list;

	/* Initialize response_msg structure */
	slurm_msg_t_init(&response_msg);
	response_msg.flags = msg->flags;
	response_msg.protocol_version = msg->protocol_version;
	response_msg.address = msg->address;
	response_msg.conn = msg->conn;
	response_msg.msg_type = RESPONSE_CTLD_MULT_MSG;
	response_msg.data = &ctld_resp_msg;

	/* Send message */
	slurm_send_node_msg(msg->conn_fd, &response_msg);
	FREE_NULL_LIST(full_resp_list);
	free_buf(resp_buf);
	return;
}<|MERGE_RESOLUTION|>--- conflicted
+++ resolved
@@ -3412,13 +3412,9 @@
 	job_desc_msg_t *job_desc_msg = (job_desc_msg_t *) msg->data;
 	/* Locks: Read config, write job, write node, read partition, read fed*/
 	slurmctld_lock_t job_write_lock = {
-<<<<<<< HEAD
-		NO_LOCK, WRITE_LOCK, READ_LOCK, READ_LOCK, READ_LOCK };
+		READ_LOCK, WRITE_LOCK, WRITE_LOCK, READ_LOCK, READ_LOCK };
 	slurmctld_lock_t fed_read_lock =
 		{NO_LOCK, NO_LOCK, NO_LOCK, NO_LOCK, READ_LOCK };
-=======
-		READ_LOCK, WRITE_LOCK, WRITE_LOCK, READ_LOCK, READ_LOCK };
->>>>>>> 0bc04046
 	uid_t uid = g_slurm_auth_get_uid(msg->auth_cred,
 					 slurmctld_config.auth_info);
 
