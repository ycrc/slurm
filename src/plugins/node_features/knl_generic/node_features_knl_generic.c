/*****************************************************************************\
 *  node_features_knl_generic.c - Plugin for managing Intel KNL state
 *  information on a generic Linux cluster
 *****************************************************************************
 *  Copyright (C) 2016 SchedMD LLC.
 *  Written by Morris Jette <jette@schedmd.com>
 *
 *  This file is part of SLURM, a resource management program.
 *  For details, see <http://slurm.schedmd.com/>.
 *  Please also read the included file: DISCLAIMER.
 *
 *  SLURM is free software; you can redistribute it and/or modify it under
 *  the terms of the GNU General Public License as published by the Free
 *  Software Foundation; either version 2 of the License, or (at your option)
 *  any later version.
 *
 *  In addition, as a special exception, the copyright holders give permission
 *  to link the code of portions of this program with the OpenSSL library under
 *  certain conditions as described in each individual source file, and
 *  distribute linked combinations including the two. You must obey the GNU
 *  General Public License in all respects for all of the code used other than
 *  OpenSSL. If you modify file(s) with this exception, you may extend this
 *  exception to your version of the file(s), but you are not obligated to do
 *  so. If you do not wish to do so, delete this exception statement from your
 *  version.  If you delete this exception statement from all source files in
 *  the program, then also delete it here.
 *
 *  SLURM is distributed in the hope that it will be useful, but WITHOUT ANY
 *  WARRANTY; without even the implied warranty of MERCHANTABILITY or FITNESS
 *  FOR A PARTICULAR PURPOSE.  See the GNU General Public License for more
 *  details.
 *
 *  You should have received a copy of the GNU General Public License along
 *  with SLURM; if not, write to the Free Software Foundation, Inc.,
 *  51 Franklin Street, Fifth Floor, Boston, MA 02110-1301  USA.
\*****************************************************************************/

#include "config.h"

#define _GNU_SOURCE	/* For POLLRDHUP */
#include <ctype.h>
#include <fcntl.h>
#ifdef HAVE_NUMA
#undef NUMA_VERSION1_COMPATIBILITY
#include <numa.h>
#endif
#include <poll.h>
#include <signal.h>
#include <stdlib.h>
#include <sys/stat.h>
#include <sys/types.h>
#include <unistd.h>

#if defined(__FreeBSD__) || defined(__NetBSD__)
#define POLLRDHUP POLLHUP
#endif

#include "slurm/slurm.h"

#include "src/common/assoc_mgr.h"
#include "src/common/bitstring.h"
#include "src/common/fd.h"
#include "src/common/gres.h"
#include "src/common/list.h"
#include "src/common/macros.h"
#include "src/common/pack.h"
#include "src/common/parse_config.h"
#include "src/common/slurm_protocol_api.h"
#include "src/common/timers.h"
#include "src/common/uid.h"
#include "src/common/xmalloc.h"
#include "src/common/xstring.h"
#include "src/slurmctld/job_scheduler.h"
#include "src/slurmctld/locks.h"
#include "src/slurmctld/node_scheduler.h"
#include "src/slurmctld/reservation.h"
#include "src/slurmctld/slurmctld.h"
#include "src/slurmctld/state_save.h"

/* Maximum poll wait time for child processes, in milliseconds */
#define MAX_POLL_WAIT   500
#define SYSCFG_TIMEOUT 1000

/* Intel Knights Landing Configuration Modes */
#define KNL_NUMA_CNT	5
#define KNL_MCDRAM_CNT	5
#define KNL_NUMA_FLAG	0x00ff
#define KNL_ALL2ALL	0x0001
#define KNL_SNC2	0x0002
#define KNL_SNC4	0x0004
#define KNL_HEMI	0x0008
#define KNL_QUAD	0x0010
#define KNL_MCDRAM_FLAG	0xff00
#define KNL_CACHE	0x0100
#define KNL_EQUAL	0x0200
#define KNL_HYBRID	0x0400
#define KNL_FLAT	0x0800
#define KNL_AUTO	0x1000

<<<<<<< HEAD
#ifndef MODPROBE_PATH
#define MODPROBE_PATH	"/sbin/modprobe"
#endif
#define ZONE_SORT_PATH	"/sys/kernel/zone_sort_free_pages/nodeid"
//#define ZONE_SORT_PATH	"/tmp/nodeid"	/* For testing */
=======
#ifndef DEFAULT_MCDRAM_SIZE
#define DEFAULT_MCDRAM_SIZE ((uint64_t) 16 * 1024 * 1024 * 1024)
#endif
>>>>>>> 3712bf37

/* These are defined here so when we link with something other than
 * the slurmctld we will have these symbols defined.  They will get
 * overwritten when linking with the slurmctld.
 */
#if defined (__APPLE__)
slurmctld_config_t slurmctld_config __attribute__((weak_import));
#else
slurmctld_config_t slurmctld_config;
#endif

/*
 * These variables are required by the burst buffer plugin interface.  If they
 * are not found in the plugin, the plugin loader will ignore it.
 *
 * plugin_name - a string giving a human-readable description of the
 * plugin.  There is no maximum length, but the symbol must refer to
 * a valid string.
 *
 * plugin_type - a string suggesting the type of the plugin or its
 * applicability to a particular form of data or method of data handling.
 * If the low-level plugin API is used, the contents of this string are
 * unimportant and may be anything.  SLURM uses the higher-level plugin
 * interface which requires this string to be of the form
 *
 *      <application>/<method>
 *
 * where <application> is a description of the intended application of
 * the plugin (e.g., "node_features" for SLURM node_features) and <method> is a
 * description of how this plugin satisfies that application.  SLURM will only
 * load a node_features plugin if the plugin_type string has a prefix of
 * "node_features/".
 *
 * plugin_version - an unsigned 32-bit integer containing the Slurm version
 * (major.minor.micro combined into a single number).
 */
const char plugin_name[]        = "node_features knl_generic plugin";
const char plugin_type[]        = "node_features/knl_generic";
const uint32_t plugin_version   = SLURM_VERSION_NUMBER;

/* Configuration Paramters */
static bool  debug_flag = false;
static uint16_t allow_mcdram = KNL_MCDRAM_FLAG;
static uint16_t allow_numa = KNL_NUMA_FLAG;
static uid_t *allowed_uid = NULL;
static int allowed_uid_cnt = 0;
static uint16_t default_mcdram = KNL_CACHE;
static uint16_t default_numa = KNL_ALL2ALL;
static char *syscfg_path = NULL;
static pthread_mutex_t config_mutex = PTHREAD_MUTEX_INITIALIZER;
static bool reconfig = false;

/* Percentage of MCDRAM used for cache by type, updated from syscfg */
static int mcdram_pct[KNL_MCDRAM_CNT];
static uint64_t *mcdram_per_node = NULL;

static s_p_options_t knl_conf_file_options[] = {
	{"AllowMCDRAM", S_P_STRING},
	{"AllowNUMA", S_P_STRING},
	{"AllowUserBoot", S_P_STRING},
	{"DefaultMCDRAM", S_P_STRING},
	{"DefaultNUMA", S_P_STRING},
	{"LogFile", S_P_STRING},
	{"SyscfgPath", S_P_STRING},
	{NULL}
};

static s_p_hashtbl_t *_config_make_tbl(char *filename);
static int  _knl_mcdram_bits_cnt(uint16_t mcdram_num);
static uint16_t _knl_mcdram_parse(char *mcdram_str, char *sep);
static char *_knl_mcdram_str(uint16_t mcdram_num);
static uint16_t _knl_mcdram_token(char *token);
static int _knl_numa_bits_cnt(uint16_t numa_num);
static uint16_t _knl_numa_parse(char *numa_str, char *sep);
static char *_knl_numa_str(uint16_t numa_num);
static uint16_t _knl_numa_token(char *token);
static void _log_script_argv(char **script_argv, char *resp_msg);
static char *_run_script(char *cmd_path, char **script_argv, int *status);
static int  _tot_wait (struct timeval *start_time);

static s_p_hashtbl_t *_config_make_tbl(char *filename)
{
	s_p_hashtbl_t *tbl = NULL;

	xassert(filename);

	if (!(tbl = s_p_hashtbl_create(knl_conf_file_options))) {
		error("knl.conf: %s: s_p_hashtbl_create error: %m", __func__);
		return tbl;
	}

	if (s_p_parse_file(tbl, NULL, filename, false) == SLURM_ERROR) {
		error("knl.conf: %s: s_p_parse_file error: %m", __func__);
		s_p_hashtbl_destroy(tbl);
		tbl = NULL;
	}

	return tbl;
}

/*
 * Return the count of MCDRAM bits set
 */
static int _knl_mcdram_bits_cnt(uint16_t mcdram_num)
{
	int cnt = 0, i;
	uint16_t tmp = 1;

	for (i = 0; i < 16; i++) {
		if ((mcdram_num & KNL_MCDRAM_FLAG) & tmp)
			cnt++;
		tmp = tmp << 1;
	}
	return cnt;
}

/*
 * Translate KNL MCDRAM string to equivalent numeric value
 * mcdram_str IN - String to scan
 * sep IN - token separator to search for
 * RET MCDRAM numeric value
 */
static uint16_t _knl_mcdram_parse(char *mcdram_str, char *sep)
{
	char *save_ptr = NULL, *tmp, *tok;
	uint16_t mcdram_num = 0;

	if (!mcdram_str)
		return mcdram_num;

	tmp = xstrdup(mcdram_str);
	tok = strtok_r(tmp, sep, &save_ptr);
	while (tok) {
		mcdram_num |= _knl_mcdram_token(tok);
		tok = strtok_r(NULL, sep, &save_ptr);
	}
	xfree(tmp);

	return mcdram_num;
}

/*
 * Translate KNL MCDRAM number to equivalent string value
 * Caller must free return value
 */
static char *_knl_mcdram_str(uint16_t mcdram_num)
{
	char *mcdram_str = NULL, *sep = "";

	if (mcdram_num & KNL_CACHE) {
		xstrfmtcat(mcdram_str, "%scache", sep);
		sep = ",";
	}
	if (mcdram_num & KNL_HYBRID) {
		xstrfmtcat(mcdram_str, "%shybrid", sep);
		sep = ",";
	}
	if (mcdram_num & KNL_FLAT) {
		xstrfmtcat(mcdram_str, "%sflat", sep);
		sep = ",";
	}
	if (mcdram_num & KNL_EQUAL) {
		xstrfmtcat(mcdram_str, "%sequal", sep);
		sep = ",";
	}
	if (mcdram_num & KNL_AUTO) {
		xstrfmtcat(mcdram_str, "%sauto", sep);
//		sep = ",";	/* Remove to avoid CLANG error */
	}

	return mcdram_str;
}

/*
 * Given a KNL MCDRAM token, return its equivalent numeric value
 * token IN - String to scan
 * RET MCDRAM numeric value
 */
static uint16_t _knl_mcdram_token(char *token)
{
	uint16_t mcdram_num = 0;

	if (!xstrcasecmp(token, "cache"))
		mcdram_num = KNL_CACHE;
	else if (!xstrcasecmp(token, "hybrid"))
		mcdram_num = KNL_HYBRID;
	else if (!xstrcasecmp(token, "flat"))
		mcdram_num = KNL_FLAT;
	else if (!xstrcasecmp(token, "equal"))
		mcdram_num = KNL_EQUAL;
	else if (!xstrcasecmp(token, "auto"))
		mcdram_num = KNL_AUTO;

	return mcdram_num;
}

/*
 * Return the count of NUMA bits set
 */
static int _knl_numa_bits_cnt(uint16_t numa_num)
{
	int cnt = 0, i;
	uint16_t tmp = 1;

	for (i = 0; i < 16; i++) {
		if ((numa_num & KNL_NUMA_FLAG) & tmp)
			cnt++;
		tmp = tmp << 1;
	}
	return cnt;
}

/*
 * Translate KNL NUMA string to equivalent numeric value
 * numa_str IN - String to scan
 * sep IN - token separator to search for
 * RET NUMA numeric value
 */
static uint16_t _knl_numa_parse(char *numa_str, char *sep)
{
	char *save_ptr = NULL, *tmp, *tok;
	uint16_t numa_num = 0;

	if (!numa_str)
		return numa_num;

	tmp = xstrdup(numa_str);
	tok = strtok_r(tmp, sep, &save_ptr);
	while (tok) {
		numa_num |= _knl_numa_token(tok);
		tok = strtok_r(NULL, sep, &save_ptr);
	}
	xfree(tmp);

	return numa_num;
}

/*
 * Translate KNL NUMA number to equivalent string value
 * Caller must free return value
 */
static char *_knl_numa_str(uint16_t numa_num)
{
	char *numa_str = NULL, *sep = "";

	if (numa_num & KNL_ALL2ALL) {
		xstrfmtcat(numa_str, "%sa2a", sep);
		sep = ",";
	}
	if (numa_num & KNL_SNC2) {
		xstrfmtcat(numa_str, "%ssnc2", sep);
		sep = ",";
	}
	if (numa_num & KNL_SNC4) {
		xstrfmtcat(numa_str, "%ssnc4", sep);
		sep = ",";
	}
	if (numa_num & KNL_HEMI) {
		xstrfmtcat(numa_str, "%shemi", sep);
		sep = ",";
	}
	if (numa_num & KNL_QUAD) {
		xstrfmtcat(numa_str, "%squad", sep);
//		sep = ",";	/* Remove to avoid CLANG error */
	}

	return numa_str;

}

/*
 * Given a KNL NUMA token, return its equivalent numeric value
 * token IN - String to scan
 * RET NUMA numeric value
 */
static uint16_t _knl_numa_token(char *token)
{
	uint16_t numa_num = 0;

	if (!xstrcasecmp(token, "a2a"))
		numa_num |= KNL_ALL2ALL;
	else if (!xstrcasecmp(token, "snc2"))
		numa_num |= KNL_SNC2;
	else if (!xstrcasecmp(token, "snc4"))
		numa_num |= KNL_SNC4;
	else if (!xstrcasecmp(token, "hemi"))
		numa_num |= KNL_HEMI;
	else if (!xstrcasecmp(token, "quad"))
		numa_num |= KNL_QUAD;

	return numa_num;
}

/*
 * Return time in msec since "start time"
 */
static int _tot_wait (struct timeval *start_time)
{
	struct timeval end_time;
	int msec_delay;

	gettimeofday(&end_time, NULL);
	msec_delay =   (end_time.tv_sec  - start_time->tv_sec ) * 1000;
	msec_delay += ((end_time.tv_usec - start_time->tv_usec + 500) / 1000);
	return msec_delay;
}

/* Log a command's arguments. */
static void _log_script_argv(char **script_argv, char *resp_msg)
{
	char *cmd_line = NULL;
	int i;

	if (!debug_flag)
		return;

	for (i = 0; script_argv[i]; i++) {
		if (i)
			xstrcat(cmd_line, " ");
		xstrcat(cmd_line, script_argv[i]);
	}
	info("%s", cmd_line);
	if (resp_msg && resp_msg[0])
		info("%s", resp_msg);
	xfree(cmd_line);
}

/* Run a script and return its stdout plus exit status */
static char *_run_script(char *cmd_path, char **script_argv, int *status)
{
	int cc, i, new_wait, resp_size = 0, resp_offset = 0;
	pid_t cpid;
	char *resp = NULL;
	int pfd[2] = { -1, -1 };

	if (access(cmd_path, R_OK | X_OK) < 0) {
		error("%s: %s can not be executed: %m", __func__, cmd_path);
		*status = 127;
		resp = xstrdup("Slurm node_features/knl_generic configuration error");
		return resp;
	}
	if (pipe(pfd) != 0) {
		error("%s: pipe(): %m", __func__);
		*status = 127;
		resp = xstrdup("System error");
		return resp;
	}

	if ((cpid = fork()) == 0) {
		cc = sysconf(_SC_OPEN_MAX);
		dup2(pfd[1], STDERR_FILENO);
		dup2(pfd[1], STDOUT_FILENO);
		for (i = 0; i < cc; i++) {
			if ((i != STDERR_FILENO) && (i != STDOUT_FILENO))
				close(i);
		}
		setpgid(0, 0);
		execv(cmd_path, script_argv);
		error("%s: execv(%s): %m", __func__, cmd_path);
		exit(127);
	} else if (cpid < 0) {
		close(pfd[0]);
		close(pfd[1]);
		error("%s: fork(): %m", __func__);
	} else {
		struct pollfd fds;
		struct timeval tstart;
		resp_size = 1024;
		resp = xmalloc(resp_size);
		close(pfd[1]);
		gettimeofday(&tstart, NULL);
		while (1) {
			if (slurmctld_config.shutdown_time) {
				error("%s: killing %s operation on shutdown",
				      __func__, script_argv[1]);
				break;
			}
			fds.fd = pfd[0];
			fds.events = POLLIN | POLLHUP | POLLRDHUP;
			fds.revents = 0;
			new_wait = SYSCFG_TIMEOUT - _tot_wait(&tstart);
			if (new_wait <= 0) {
				error("%s: %s poll timeout @ %d msec",
				      __func__, script_argv[1], SYSCFG_TIMEOUT);
				break;
			}
			new_wait = MIN(new_wait, MAX_POLL_WAIT);
			i = poll(&fds, 1, new_wait);
			if (i == 0) {
				continue;
			} else if (i < 0) {
				error("%s: %s poll:%m", __func__,
				      script_argv[1]);
				break;
			}
			if ((fds.revents & POLLIN) == 0)
				break;
			i = read(pfd[0], resp + resp_offset,
				 resp_size - resp_offset);
			if (i == 0) {
				break;
			} else if (i < 0) {
				if (errno == EAGAIN)
					continue;
				error("%s: read(%s): %m", __func__, syscfg_path);
				break;
			} else {
				resp_offset += i;
				if (resp_offset + 1024 >= resp_size) {
					resp_size *= 2;
					resp = xrealloc(resp, resp_size);
				}
			}
		}
		killpg(cpid, SIGTERM);
		usleep(10000);
		killpg(cpid, SIGKILL);
		waitpid(cpid, status, 0);
		close(pfd[0]);
	}
	return resp;
}

static void _make_uid_array(char *uid_str)
{
	char *save_ptr = NULL, *tmp_str, *tok;
	int i, uid_cnt = 0;

	if (!uid_str)
		return;

	/* Count the number of users */
	for (i = 0; uid_str[i]; i++) {
		if (uid_str[i] == ',')
			uid_cnt++;
	}
	uid_cnt++;

	allowed_uid = xmalloc(sizeof(uid_t) * uid_cnt);
	allowed_uid_cnt = 0;
	tmp_str = xstrdup(uid_str);
	tok = strtok_r(tmp_str, ",", &save_ptr);
	while (tok) {
		if (uid_from_string(tok, &allowed_uid[allowed_uid_cnt++]) < 0)
			error("knl_generic.conf: Invalid AllowUserBoot: %s", tok);
		tok = strtok_r(NULL, ",", &save_ptr);
	}
	xfree(tmp_str);
}

static char *_make_uid_str(uid_t *uid_array, int uid_cnt)
{
	char *sep = "", *tmp_str = NULL, *uid_str = NULL;
	int i;

	if (allowed_uid_cnt == 0) {
		uid_str = xstrdup("ALL");
		return uid_str;
	}

	for (i = 0; i < uid_cnt; i++) {
		tmp_str = uid_to_string(uid_array[i]);
		xstrfmtcat(uid_str, "%s%s(%d)", sep, tmp_str, uid_array[i]);
		xfree(tmp_str);
		sep = ",";
	}

	return uid_str;
}

/* Load configuration */
extern int init(void)
{
	char *allow_mcdram_str, *allow_numa_str, *allow_user_str;
	char *default_mcdram_str, *default_numa_str;
	char *knl_conf_file, *tmp_str = NULL, *resume_program;
	s_p_hashtbl_t *tbl;
	struct stat stat_buf;
	int rc = SLURM_SUCCESS;

	/* Set default values */
	allow_mcdram = KNL_MCDRAM_FLAG;
	allow_numa = KNL_NUMA_FLAG;
	xfree(allowed_uid);
	allowed_uid_cnt = 0;
	debug_flag = false;
	default_mcdram = KNL_CACHE;
	default_numa = KNL_ALL2ALL;

//FIXME: Need better mechanism to get MCDRAM percentages
//	for (i = 0; i < KNL_MCDRAM_CNT; i++)
//		mcdram_pct[i] = -1;
	mcdram_pct[0] = 100;	// KNL_CACHE
	mcdram_pct[1] = 50;	// KNL_EQUAL
	mcdram_pct[2] = 50;	// KNL_HYBRID
	mcdram_pct[3] = 0;	// KNL_FLAT
	mcdram_pct[4] = 0;	// KNL_AUTO

	knl_conf_file = get_extra_conf_path("knl_generic.conf");
	if ((stat(knl_conf_file, &stat_buf) == 0) &&
	    (tbl = _config_make_tbl(knl_conf_file))) {
		if (s_p_get_string(&tmp_str, "AllowMCDRAM", tbl)) {
			allow_mcdram = _knl_mcdram_parse(tmp_str, ",");
			if (_knl_mcdram_bits_cnt(allow_mcdram) < 1) {
				fatal("knl_generic.conf: Invalid AllowMCDRAM=%s",
				      tmp_str);
			}
			xfree(tmp_str);
		}
		if (s_p_get_string(&tmp_str, "AllowNUMA", tbl)) {
			allow_numa = _knl_numa_parse(tmp_str, ",");
			if (_knl_numa_bits_cnt(allow_numa) < 1) {
				fatal("knl_generic.conf: Invalid AllowNUMA=%s",
				      tmp_str);
			}
			xfree(tmp_str);
		}
		if (s_p_get_string(&tmp_str, "AllowUserBoot", tbl)) {
			_make_uid_array(tmp_str);
			xfree(tmp_str);
		}
		if (s_p_get_string(&tmp_str, "DefaultMCDRAM", tbl)) {
			default_mcdram = _knl_mcdram_parse(tmp_str, ",");
			if (_knl_mcdram_bits_cnt(default_mcdram) != 1) {
				fatal("knl_generic.conf: Invalid DefaultMCDRAM=%s",
				      tmp_str);
			}
			xfree(tmp_str);
		}
		if (s_p_get_string(&tmp_str, "DefaultNUMA", tbl)) {
			default_numa = _knl_numa_parse(tmp_str, ",");
			if (_knl_numa_bits_cnt(default_numa) != 1) {
				fatal("knl_generic.conf: Invalid DefaultNUMA=%s",
				      tmp_str);
			}
			xfree(tmp_str);
		}
		(void) s_p_get_string(&syscfg_path, "SyscfgPath", tbl);
		s_p_hashtbl_destroy(tbl);
	} else if (errno != ENOENT) {
		error("Error opening/reading knl_generic.conf: %m");
		rc = SLURM_ERROR;
	}
	xfree(knl_conf_file);
	if (!syscfg_path)
		syscfg_path = xstrdup("/usr/bin/syscfg");

	if ((resume_program = slurm_get_resume_program())) {
		error("Use of ResumeProgram with %s not currently supported",
		      plugin_name);
		xfree(resume_program);
		rc = SLURM_ERROR;
	}

	if (slurm_get_debug_flags() & DEBUG_FLAG_NODE_FEATURES)
		debug_flag = true;

	if (slurm_get_debug_flags() & DEBUG_FLAG_NODE_FEATURES) {
		allow_mcdram_str = _knl_mcdram_str(allow_mcdram);
		allow_numa_str = _knl_numa_str(allow_numa);
		allow_user_str = _make_uid_str(allowed_uid, allowed_uid_cnt);
		default_mcdram_str = _knl_mcdram_str(default_mcdram);
		default_numa_str = _knl_numa_str(default_numa);
		info("AllowMCDRAM=%s AllowNUMA=%s",
		     allow_mcdram_str, allow_numa_str);
		info("AllowUserBoot=%s", allow_user_str);
		info("DefaultMCDRAM=%s DefaultNUMA=%s",
		     default_mcdram_str, default_numa_str);
		info("SyscfgPath=%s", syscfg_path);
		xfree(allow_mcdram_str);
		xfree(allow_numa_str);
		xfree(allow_user_str);
		xfree(default_mcdram_str);
		xfree(default_numa_str);
	}
	gres_plugin_add("hbm");

	return rc;
}

/* Release allocated memory */
extern int fini(void)
{
	xfree(allowed_uid);
	allowed_uid_cnt = 0;
	debug_flag = false;
	xfree(mcdram_per_node);
	xfree(syscfg_path);
	return SLURM_SUCCESS;
}

/* Reload configuration */
extern int node_features_p_reconfig(void)
{
	slurm_mutex_lock(&config_mutex);
	reconfig = true;
	slurm_mutex_unlock(&config_mutex);
	return SLURM_SUCCESS;
}

/* Update active and available features on specified nodes,
 * sets features on all nodes if node_list is NULL */
extern int node_features_p_get_node(char *node_list)
{
	slurm_mutex_lock(&config_mutex);
	if (reconfig) {
		(void) init();
		reconfig = false;
	}
	slurm_mutex_unlock(&config_mutex);
	return SLURM_SUCCESS;
}

/* Get this node's current and available MCDRAM and NUMA settings from BIOS.
 * avail_modes IN/OUT - append available modes, must be xfreed
 * current_mode IN/OUT - append current modes, must be xfreed
 *
 * NOTE: Not applicable on Cray systems; can be used on other systems.
 *
 * NOTES about syscfg (from Intel):
 * To display the BIOS Parameters:
 * >> syscfg /d biossettings <"BIOS variable Name">
 *
 * To Set the BIOS Parameters:
 * >> syscfg /bcs <AdminPw> <"BIOS variable Name"> <Value>
 * Note: If AdminPw is not set use ""
 */
extern void node_features_p_node_state(char **avail_modes, char **current_mode)
{
	char *avail_states = NULL, *cur_state = NULL;
	char *resp_msg, *argv[10], *avail_sep = "", *cur_sep = "", *tok;
	int status = 0;

	if (!syscfg_path || !avail_modes || !current_mode)
		return;

	argv[0] = "syscfg";
	argv[1] = "/d";
	argv[2] = "BIOSSETTINGS";
	argv[3] = "Cluster Mode";
	argv[4] = NULL;
	resp_msg = _run_script(syscfg_path, argv, &status);
	if (!WIFEXITED(status) || (WEXITSTATUS(status) != 0)) {
		error("%s: syscfg (get cluster mode) status:%u response:%s",
		      __func__, status, resp_msg);
	}
	if (resp_msg == NULL) {
		info("%s: syscfg returned no information", __func__);
	} else {
		_log_script_argv(argv, resp_msg);
		tok = strstr(resp_msg, "Current Value : ");
		if (tok) {
			tok += 16;
			if (!strncasecmp(tok, "All2All", 3)) {
				cur_state = xstrdup("a2a");
				cur_sep = ",";
			} else if (!strncasecmp(tok, "Hemisphere", 3)) {
				cur_state = xstrdup("hemi");
				cur_sep = ",";
			} else if (!strncasecmp(tok, "Quadrant", 3)) {
				cur_state = xstrdup("quad");
				cur_sep = ",";
			} else if (!strncasecmp(tok, "SNC-2", 5)) {
				cur_state = xstrdup("snc2");
				cur_sep = ",";
			} else if (!strncasecmp(tok, "SNC-4", 5)) {
				cur_state = xstrdup("snc4");
				cur_sep = ",";
			}
		}
		if (xstrcasestr(resp_msg, "All2All")) {
			xstrfmtcat(avail_states, "%s%s", avail_sep, "a2a");
			avail_sep = ",";
		}
		if (xstrcasestr(resp_msg, "Hemisphere")) {
			xstrfmtcat(avail_states, "%s%s", avail_sep, "hemi");
			avail_sep = ",";
		}
		if (xstrcasestr(resp_msg, "Quadrant")) {
			xstrfmtcat(avail_states, "%s%s", avail_sep, "quad");
			avail_sep = ",";
		}
		if (xstrcasestr(resp_msg, "SNC-2")) {
			xstrfmtcat(avail_states, "%s%s", avail_sep, "snc2");
			avail_sep = ",";
		}
		if (xstrcasestr(resp_msg, "SNC-4")) {
			xstrfmtcat(avail_states, "%s%s", avail_sep, "snc4");
			avail_sep = ",";
		}
		xfree(resp_msg);
	}

	argv[0] = "syscfg";
	argv[1] = "/d";
	argv[2] = "BIOSSETTINGS";
	argv[3] = "Memory Mode";
	argv[4] = NULL;
	resp_msg = _run_script(syscfg_path, argv, &status);
	if (!WIFEXITED(status) || (WEXITSTATUS(status) != 0)) {
		error("%s: syscfg (get memory mode) status:%u response:%s",
		      __func__, status, resp_msg);
	}
	if (resp_msg == NULL) {
		info("%s: syscfg returned no information", __func__);
	} else {
		_log_script_argv(argv, resp_msg);
		tok = strstr(resp_msg, "Current Value : ");
		if (tok) {
			tok += 16;
			if (!strncasecmp(tok, "Cache", 3)) {
				xstrfmtcat(cur_state, "%s%s", cur_sep, "cache");
			} else if (!strncasecmp(tok, "Flat", 3)) {
				xstrfmtcat(cur_state, "%s%s", cur_sep, "flat");
			} else if (!strncasecmp(tok, "Hybrid", 3)) {
				xstrfmtcat(cur_state, "%s%s", cur_sep, "hybrid");
			} else if (!strncasecmp(tok, "Equal", 3)) {
				xstrfmtcat(cur_state, "%s%s", cur_sep, "equal");
			} else if (!strncasecmp(tok, "Auto", 3)) {
				xstrfmtcat(cur_state, "%s%s", cur_sep, "auto");
			}
		}
		if (xstrcasestr(resp_msg, "Cache")) {
			xstrfmtcat(avail_states, "%s%s", avail_sep, "cache");
			avail_sep = ",";
		}
		if (xstrcasestr(resp_msg, "Flat")) {
			xstrfmtcat(avail_states, "%s%s", avail_sep, "flat");
			avail_sep = ",";
		}
		if (xstrcasestr(resp_msg, "Hybrid")) {
			xstrfmtcat(avail_states, "%s%s", avail_sep, "hybrid");
			avail_sep = ",";
		}
		if (xstrcasestr(resp_msg, "Equal")) {
			xstrfmtcat(avail_states, "%s%s", avail_sep, "equal");
			avail_sep = ",";
		}
		if (xstrcasestr(resp_msg, "Auto")) {
			xstrfmtcat(avail_states, "%s%s", avail_sep, "auto");
			/* avail_sep = ",";	CLANG error: Dead assignment */
		}
		xfree(resp_msg);
	}

	if (*avail_modes) {	/* Append for multiple node_features plugins */
		if (*avail_modes[0])
			avail_sep = ",";
		else
			avail_sep = "";
		xstrfmtcat(*avail_modes, "%s%s", avail_sep, avail_states);
		xfree(avail_states);
	} else {
		*avail_modes = avail_states;
	}

	if (*current_mode) {	/* Append for multiple node_features plugins */
		if (*current_mode[0])
			cur_sep = ",";
		else
			cur_sep = "";
		xstrfmtcat(*current_mode, "%s%s", cur_sep, cur_state);
		xfree(cur_state);
	} else {
		*current_mode = cur_state;
	}
}

/* Test if a job's feature specification is valid */
extern int node_features_p_job_valid(char *job_features)
{
	uint16_t job_mcdram, job_numa;
	int mcdram_cnt, numa_cnt;

	if ((job_features == NULL) || (job_features[0] == '\0'))
		return SLURM_SUCCESS;

	if (strchr(job_features, '[') ||	/* Unsupported operator */
	    strchr(job_features, ']') ||
	    strchr(job_features, '|') ||
	    strchr(job_features, '*'))
		return ESLURM_INVALID_KNL;
	
	job_mcdram = _knl_mcdram_parse(job_features, "&,");
	mcdram_cnt = _knl_mcdram_bits_cnt(job_mcdram);
	if (mcdram_cnt > 1)			/* Multiple MCDRAM options */
		return ESLURM_INVALID_KNL;

	job_numa = _knl_numa_parse(job_features, "&,");
	numa_cnt = _knl_numa_bits_cnt(job_numa);
	if (numa_cnt > 1)			/* Multiple NUMA options */
		return ESLURM_INVALID_KNL;

	return SLURM_SUCCESS;
}

/* Translate a job's feature request to the node features needed at boot time */
extern char *node_features_p_job_xlate(char *job_features)
{
	char *node_features = NULL;
	char *tmp, *save_ptr = NULL, *sep = "", *tok;
	bool has_numa = false, has_mcdram = false;

	if ((job_features == NULL) || (job_features[0] ==  '\0'))
		return node_features;

	tmp = xstrdup(job_features);
	tok = strtok_r(tmp, "&", &save_ptr);
	while (tok) {
		bool knl_opt = false;
		if (_knl_mcdram_token(tok)) {
			if (!has_mcdram) {
				has_mcdram = true;
				knl_opt = true;
			}
		}
		if (_knl_numa_token(tok)) {
			if (!has_numa) {
				has_numa = true;
				knl_opt = true;
			}
		}
		if (knl_opt) {
			xstrfmtcat(node_features, "%s%s", sep, tok);
			sep = ",";
		}
		tok = strtok_r(NULL, "&", &save_ptr);
	}
	xfree(tmp);

	/* Add default options */
	if (!has_mcdram) {
		tmp = _knl_mcdram_str(default_mcdram);
		xstrfmtcat(node_features, "%s%s", sep, tmp);
		sep = ",";
		xfree(tmp);
	}
	if (!has_numa) {
		tmp = _knl_numa_str(default_numa);
		xstrfmtcat(node_features, "%s%s", sep, tmp);
		// sep = ",";		Removed to avoid CLANG error
		xfree(tmp);
	}

	return node_features;
}

static char *_find_key_val(char *key, char *resp_msg)
{
	char *sep = NULL, *tok, *val = NULL;
	int i;

	if ((key == NULL) || (resp_msg == NULL))
		return NULL;

	if ((tok = strstr(resp_msg, "Possible Values")))
		tok += 15;
	else
		tok = resp_msg;
	if ((tok = strstr(tok, key)))
		sep = strchr(tok, ':');
	if (sep) {
		sep++;
		while ((sep[0] != '\0')&& !isdigit(sep[0]))
			sep++;
		if (isdigit(sep[0])) {
			val = xstrdup(sep);
			for (i = 1 ; val[i]; i++) {
				if (!isdigit(val[i])) {
					val[i] = '\0';
					break;
				}
			}
		}
	}

	return val;
}

/* Set's the node's active features based upon job constraints.
 * NOTE: Executed by the slurmd daemon.
 * IN active_features - New active features
 * RET error code */
extern int node_features_p_node_set(char *active_features)
{
	char *resp_msg, *argv[10];
	char *key;
	int error_code = SLURM_SUCCESS, status = 0;
	char *mcdram_mode = NULL, *numa_mode = NULL;

	if ((active_features == NULL) || (active_features[0] == '\0'))
		return SLURM_SUCCESS;

	if (!syscfg_path) {
		error("%s: SyscfgPath not configured", __func__);
		return SLURM_ERROR;
	}

	/* Identify available Cluster/NUMA modes */
	argv[0] = "syscfg";
	argv[1] = "/d";
	argv[2] = "BIOSSETTINGS";
	argv[3] = "Cluster Mode";
	argv[4] = NULL;
	resp_msg = _run_script(syscfg_path, argv, &status);
	if (!WIFEXITED(status) || (WEXITSTATUS(status) != 0)) {
		error("%s: syscfg (get cluster mode) status:%u response:%s",
		      __func__, status, resp_msg);
		error_code = SLURM_ERROR;
	}
	if (resp_msg == NULL) {
		info("%s: syscfg returned no information", __func__);
	} else {
		_log_script_argv(argv, resp_msg);
		if (strstr(active_features, "a2a"))
			key = "All2All";
		else if (strstr(active_features, "hemi"))
			key = "Hemisphere";
		else if (strstr(active_features, "quad"))
			key = "Quadrant";
		else if (strstr(active_features, "snc2"))
			key = "SNC-2";
		else if (strstr(active_features, "snc4"))
			key = "SNC-4";
		else
			key = NULL;
		numa_mode = _find_key_val(key, resp_msg);
		xfree(resp_msg);
	}

	/* Reset current Cluster/NUMA mode */
	if (numa_mode) {
		argv[0] = "syscfg";
		argv[1] = "/bcs";
		argv[2] = "";
		argv[3] = "BIOSSETTINGS";
		argv[4] = "Cluster Mode";
		argv[5] = numa_mode;
		argv[6] = NULL;
		resp_msg = _run_script(syscfg_path, argv, &status);
		if (!WIFEXITED(status) || (WEXITSTATUS(status) != 0)) {
			error("%s: syscfg (set cluster mode) status:%u response:%s",
			      __func__, status, resp_msg);
			error_code = SLURM_ERROR;
		}  else {
			_log_script_argv(argv, resp_msg);
		}
		xfree(resp_msg);
		xfree(numa_mode);
	}

	/* Identify available Memory/MCDRAM modes */
	argv[0] = "syscfg";
	argv[1] = "/d";
	argv[2] = "BIOSSETTINGS";
	argv[3] = "Memory Mode";
	argv[4] = NULL;
	resp_msg = _run_script(syscfg_path, argv, &status);
	if (!WIFEXITED(status) || (WEXITSTATUS(status) != 0)) {
		error("%s: syscfg (get memory mode) status:%u response:%s",
		      __func__, status, resp_msg);
		error_code = SLURM_ERROR;
	}
	if (resp_msg == NULL) {
		info("%s: syscfg returned no information", __func__);
	} else {
		_log_script_argv(argv, resp_msg);
		if (strstr(active_features, "cache"))
			key = "Cache";
		else if (strstr(active_features, "flat"))
			key = "Flat";
		else if (strstr(active_features, "hybrid"))
			key = "Hybrid";
		else if (strstr(active_features, "equal"))
			key = "Equal";
		else if (strstr(active_features, "auto"))
			key = "Auto";
		else
			key = NULL;
		mcdram_mode = _find_key_val(key, resp_msg);
		xfree(resp_msg);
	}

	/* Reset current Memory/MCDRAM mode */
	if (mcdram_mode) {
		argv[0] = "syscfg";
		argv[1] = "/bcs";
		argv[2] = "";
		argv[3] = "BIOSSETTINGS";
		argv[4] = "Memory Mode";
		argv[5] = mcdram_mode;
		argv[6] = NULL;
		resp_msg = _run_script(syscfg_path, argv, &status);
		if (!WIFEXITED(status) || (WEXITSTATUS(status) != 0)) {
			error("%s: syscfg (set memory mode) status:%u response:%s",
			      __func__, status, resp_msg);
			error_code = SLURM_ERROR;
		} else {
			_log_script_argv(argv, resp_msg);
		}
		xfree(resp_msg);
		xfree(mcdram_mode);
	}

	/* Clear features, do not pass as argument to reboot program
	 * (assuming we are calling /sbin/reboot). */
	active_features[0] = '\0';

	return error_code;
}

/* Return true if the plugin requires PowerSave mode for booting nodes */
extern bool node_features_p_node_power(void)
{
	return false;
}

/* Note the active features associated with a set of nodes have been updated.
 * Specifically update the node's "hbm" GRES value as needed.
 * IN active_features - New active features
 * IN node_bitmap - bitmap of nodes changed
 * RET error code */
extern int node_features_p_node_update(char *active_features,
				       bitstr_t *node_bitmap)
{
	int i, i_first, i_last;
	int rc = SLURM_SUCCESS;
	uint16_t mcdram_inx;
	uint64_t mcdram_size;
	struct node_record *node_ptr;

	if (mcdram_per_node == NULL) {
//FIXME: Additional logic is needed to determine the available MCDRAM space
//FIXME: Additional logic will also be required to handle heterogeneous sizes
		mcdram_per_node = xmalloc(sizeof(uint64_t) * node_record_count);
		for (i = 0; i < node_record_count; i++)
			mcdram_per_node[i] = DEFAULT_MCDRAM_SIZE;
	}
	mcdram_inx = _knl_mcdram_parse(active_features, ",");
	if (mcdram_inx == 0)
		return rc;
	for (i = 0; i < KNL_MCDRAM_CNT; i++) {
		if ((KNL_CACHE << i) == mcdram_inx)
			break;
	}
	if ((i >= KNL_MCDRAM_CNT) || (mcdram_pct[i] == -1))
		return rc;
	mcdram_inx = i;

	xassert(node_bitmap);
	i_first = bit_ffs(node_bitmap);
	if (i_first >= 0)
		i_last = bit_fls(node_bitmap);
	else
		i_last = i_first - 1;
	for (i = i_first; i <= i_last; i++) {
		if (!bit_test(node_bitmap, i))
			continue;
		if (i >= node_record_count) {
			error("%s: Invalid node index (%d >= %d)",
			      __func__, i, node_record_count);
			rc = SLURM_ERROR;
			break;
		}
		mcdram_size = mcdram_per_node[i] *
			      (100 - mcdram_pct[mcdram_inx]) / 100;
		node_ptr = node_record_table_ptr + i;
		gres_plugin_node_feature(node_ptr->name, "hbm",
					 mcdram_size, &node_ptr->gres,
					 &node_ptr->gres_list);
	}

	return rc;
}

/* Translate a node's feature specification by replacing any features associated
 * with this plugin in the original value with the new values, preserving any
 * features that are not associated with this plugin
 * RET node's new merged features, must be xfreed */
extern char *node_features_p_node_xlate(char *new_features, char *orig_features)
{
	char *node_features = NULL;
	char *tmp, *save_ptr = NULL, *sep = "", *tok;

	if (new_features) {
		tmp = xstrdup(new_features);
		tok = strtok_r(tmp, ",", &save_ptr);
		while (tok) {
			if ((_knl_mcdram_token(tok) != 0) ||
			    (_knl_numa_token(tok)   != 0)) {
				xstrfmtcat(node_features, "%s%s", sep, tok);
				sep = ",";
			}
			tok = strtok_r(NULL, ",", &save_ptr);
		}
		xfree(tmp);
	}

	if (!node_features) {	/* No new info from compute node */
		node_features = xstrdup(orig_features);
		return node_features;
	}

	tmp = xstrdup(orig_features);
	tok = strtok_r(tmp, ",", &save_ptr);
	while (tok) {
		if ((_knl_mcdram_token(tok) == 0) &&
		    (_knl_numa_token(tok)   == 0)) {
			xstrfmtcat(node_features, "%s%s", sep, tok);
			sep = ",";
		}
		tok = strtok_r(NULL, ",", &save_ptr);
	}
	xfree(tmp);

	return node_features;
}

/* Perform set up for step launch
 * mem_sort IN - Trigger sort of memory pages (KNL zonesort)
 * numa_bitmap IN - NUMA nodes allocated to this job */
extern void node_features_p_step_config(bool mem_sort, bitstr_t *numa_bitmap)
{
#ifdef HAVE_NUMA
	if (mem_sort && (numa_available() != -1)) {
//FIXME: after reboot of SchedMD KNL nodes, run:
// insmod /home/tim/kmod/xppsl-addons/zonesort_module.ko
		int buf_len, fd, i, len;
		char buf[8];
		(void) system(MODPROBE_PATH " zonesort_module");
		if ((fd = open(ZONE_SORT_PATH, O_WRONLY | O_SYNC)) == -1) {
			error("%s: Could not open file %s: %m",
			      __func__, ZONE_SORT_PATH);
		} else {
			len = numa_max_node() + 1;
			for (i = 0; i < len; i++) {
				if (numa_bitmap && !bit_test(numa_bitmap, i))
					continue;
				snprintf(buf, sizeof(buf), "%d", i);
				buf_len = strlen(buf) + 1;
				// info("SORT NUMA %s", buf);
				if (write(fd, buf, buf_len) != buf_len) {
					error("%s: Could not write file %s: %m",
					      __func__, ZONE_SORT_PATH);
				}
			}
			(void) close(fd);
		}
	}
#endif
}

/* Determine if the specified user can modify the currently available node
 * features */
extern bool node_features_p_user_update(uid_t uid)
{
	int i;

	if (allowed_uid_cnt == 0)   /* Default is ALL users allowed to update */
		return true;

	for (i = 0; i < allowed_uid_cnt; i++) {
		if (allowed_uid[i] == uid)
			return true;
	}

	return false;
}<|MERGE_RESOLUTION|>--- conflicted
+++ resolved
@@ -97,17 +97,15 @@
 #define KNL_FLAT	0x0800
 #define KNL_AUTO	0x1000
 
-<<<<<<< HEAD
 #ifndef MODPROBE_PATH
 #define MODPROBE_PATH	"/sbin/modprobe"
 #endif
 #define ZONE_SORT_PATH	"/sys/kernel/zone_sort_free_pages/nodeid"
 //#define ZONE_SORT_PATH	"/tmp/nodeid"	/* For testing */
-=======
+
 #ifndef DEFAULT_MCDRAM_SIZE
 #define DEFAULT_MCDRAM_SIZE ((uint64_t) 16 * 1024 * 1024 * 1024)
 #endif
->>>>>>> 3712bf37
 
 /* These are defined here so when we link with something other than
  * the slurmctld we will have these symbols defined.  They will get
