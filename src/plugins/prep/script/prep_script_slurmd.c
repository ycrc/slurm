--- conflicted
+++ resolved
@@ -90,11 +90,7 @@
 	 *   If both "script" mechanisms fail, prefer to return the "real"
 	 *   prolog/epilog status.
 	 */
-<<<<<<< HEAD
-	if (slurm_conf.plugstack && !stat(slurm_conf.plugstack, &stat_buf))
-=======
 	if (spank_plugin_count())
->>>>>>> 246ccd10
 		status = _run_spank_job_script(name, env, jobid);
 	if ((rc = run_script(name, path, jobid, timeout, env, job_env->uid)))
 		status = rc;
