/*****************************************************************************\
 *  src/slurmd/slurmd/req.c - slurmd request handling
 *****************************************************************************
 *  Copyright (C) 2002-2007 The Regents of the University of California.
 *  Copyright (C) 2008-2010 Lawrence Livermore National Security.
 *  Portions Copyright (C) 2010-2016 SchedMD LLC.
 *  Portions copyright (C) 2015 Mellanox Technologies Inc.
 *  Produced at Lawrence Livermore National Laboratory (cf, DISCLAIMER).
 *  Written by Mark Grondona <mgrondona@llnl.gov>.
 *  CODE-OCEC-09-009. All rights reserved.
 *
 *  This file is part of Slurm, a resource management program.
 *  For details, see <https://slurm.schedmd.com/>.
 *  Please also read the included file: DISCLAIMER.
 *
 *  Slurm is free software; you can redistribute it and/or modify it under
 *  the terms of the GNU General Public License as published by the Free
 *  Software Foundation; either version 2 of the License, or (at your option)
 *  any later version.
 *
 *  In addition, as a special exception, the copyright holders give permission
 *  to link the code of portions of this program with the OpenSSL library under
 *  certain conditions as described in each individual source file, and
 *  distribute linked combinations including the two. You must obey the GNU
 *  General Public License in all respects for all of the code used other than
 *  OpenSSL. If you modify file(s) with this exception, you may extend this
 *  exception to your version of the file(s), but you are not obligated to do
 *  so. If you do not wish to do so, delete this exception statement from your
 *  version.  If you delete this exception statement from all source files in
 *  the program, then also delete it here.
 *
 *  Slurm is distributed in the hope that it will be useful, but WITHOUT ANY
 *  WARRANTY; without even the implied warranty of MERCHANTABILITY or FITNESS
 *  FOR A PARTICULAR PURPOSE.  See the GNU General Public License for more
 *  details.
 *
 *  You should have received a copy of the GNU General Public License along
 *  with Slurm; if not, write to the Free Software Foundation, Inc.,
 *  51 Franklin Street, Fifth Floor, Boston, MA 02110-1301  USA.
\*****************************************************************************/

#include "config.h"

#include <ctype.h>
#include <fcntl.h>
#include <grp.h>
#ifdef HAVE_NUMA
#undef NUMA_VERSION1_COMPATIBILITY
#include <numa.h>
#endif
#include <poll.h>
#include <pthread.h>
#include <sched.h>
#include <signal.h>
#include <stdlib.h>
#include <string.h>
#include <sys/param.h>
#include <sys/stat.h>
#include <sys/types.h>
#include <sys/un.h>
#include <sys/wait.h>
#include <time.h>
#include <unistd.h>
#include <utime.h>

#include "src/common/assoc_mgr.h"
#include "src/common/callerid.h"
#include "src/common/cpu_frequency.h"
#include "src/common/env.h"
#include "src/common/fd.h"
#include "src/common/fetch_config.h"
#include "src/common/forward.h"
#include "src/common/gres.h"
#include "src/common/group_cache.h"
#include "src/common/hostlist.h"
#include "src/common/list.h"
#include "src/common/log.h"
#include "src/common/macros.h"
#include "src/common/node_features.h"
#include "src/common/node_select.h"
#include "src/common/plugstack.h"
#include "src/common/prep.h"
#include "src/common/read_config.h"
#include "src/common/slurm_auth.h"
#include "src/common/slurm_cred.h"
#include "src/common/slurm_acct_gather_energy.h"
#include "src/common/slurm_jobacct_gather.h"
#include "src/common/slurm_protocol_defs.h"
#include "src/common/slurm_protocol_api.h"
#include "src/common/slurm_protocol_interface.h"
#include "src/common/stepd_api.h"
#include "src/common/uid.h"
#include "src/common/util-net.h"
#include "src/common/xcgroup_read_config.h"
#include "src/common/xstring.h"
#include "src/common/xmalloc.h"

#include "src/bcast/file_bcast.h"

#include "src/slurmd/slurmd/get_mach_stat.h"
#include "src/slurmd/slurmd/slurmd.h"

#include "src/slurmd/common/fname.h"
#include "src/slurmd/common/job_container_plugin.h"
#include "src/slurmd/common/proctrack.h"
#include "src/slurmd/common/run_script.h"
#include "src/slurmd/common/reverse_tree_math.h"
#include "src/slurmd/common/slurmstepd_init.h"
#include "src/slurmd/common/task_plugin.h"

#define _LIMIT_INFO 0

#define RETRY_DELAY 15		/* retry every 15 seconds */
#define MAX_RETRY   240		/* retry 240 times (one hour max) */

#ifndef MAXHOSTNAMELEN
#define MAXHOSTNAMELEN	64
#endif

#define MAX_CPU_CNT 1024
#define MAX_NUMA_CNT 128

typedef struct {
	uint64_t job_mem;
	slurm_step_id_t step_id;
	uint64_t step_mem;
} job_mem_limits_t;

typedef struct {
	uint32_t job_id;
	uint16_t msg_timeout;
	bool *prolog_fini;
	pthread_cond_t *timer_cond;
	pthread_mutex_t *timer_mutex;
} timer_struct_t;

static void _delay_rpc(int host_inx, int host_cnt, int usec_per_rpc);
static void _free_job_env(job_env_t *env_ptr);
static bool _is_batch_job_finished(uint32_t job_id);
static int  _job_limits_match(void *x, void *key);
static bool _job_still_running(uint32_t job_id);
static int  _kill_all_active_steps(uint32_t jobid, int sig,
				   int flags, bool batch, uid_t req_uid);
static void _launch_complete_add(uint32_t job_id);
static void _launch_complete_log(char *type, uint32_t job_id);
static void _launch_complete_rm(uint32_t job_id);
static void _launch_complete_wait(uint32_t job_id);
static int  _launch_job_fail(uint32_t job_id, uint32_t slurm_rc);
static bool _launch_job_test(uint32_t job_id);
static void _note_batch_job_finished(uint32_t job_id);
static int  _prolog_is_running (uint32_t jobid);
static int  _step_limits_match(void *x, void *key);
static int  _terminate_all_steps(uint32_t jobid, bool batch);
static void _rpc_launch_tasks(slurm_msg_t *);
static void _rpc_abort_job(slurm_msg_t *);
static void _rpc_batch_job(slurm_msg_t *msg);
static void _rpc_prolog(slurm_msg_t *msg);
static void _rpc_job_notify(slurm_msg_t *);
static void _rpc_signal_tasks(slurm_msg_t *);
static void _rpc_terminate_tasks(slurm_msg_t *);
static void _rpc_timelimit(slurm_msg_t *);
static void _rpc_reattach_tasks(slurm_msg_t *);
static void _rpc_suspend_job(slurm_msg_t *msg);
static void _rpc_terminate_job(slurm_msg_t *);
static void _rpc_shutdown(slurm_msg_t *msg);
static void _rpc_reconfig(slurm_msg_t *msg);
static void _rpc_reconfig_with_config(slurm_msg_t *msg);
static void _rpc_reboot(slurm_msg_t *msg);
static void _rpc_pid2jid(slurm_msg_t *msg);
static void _rpc_file_bcast(slurm_msg_t *msg);
static void _file_bcast_cleanup(void);
static int  _file_bcast_register_file(slurm_msg_t *msg,
				      sbcast_cred_arg_t *cred_arg,
				      file_bcast_info_t *key);
static void _rpc_ping(slurm_msg_t *);
static void _rpc_health_check(slurm_msg_t *);
static void _rpc_acct_gather_update(slurm_msg_t *);
static void _rpc_acct_gather_energy(slurm_msg_t *);
static void _rpc_step_complete(slurm_msg_t *msg);
static void _rpc_stat_jobacct(slurm_msg_t *msg);
static void _rpc_list_pids(slurm_msg_t *msg);
static void _rpc_daemon_status(slurm_msg_t *msg);
static int  _run_epilog(job_env_t *job_env);
static int  _run_prolog(job_env_t *job_env, slurm_cred_t *cred,
			bool remove_running);
static void _rpc_forward_data(slurm_msg_t *msg);
static void _rpc_network_callerid(slurm_msg_t *msg);

static bool _pause_for_job_completion(uint32_t jobid, char *nodes,
				      int maxtime);
static bool _slurm_authorized_user(uid_t uid);
static void _sync_messages_kill(kill_job_msg_t *req);
static int  _waiter_init (uint32_t jobid);
static int  _waiter_complete (uint32_t jobid);

static bool _steps_completed_now(uint32_t jobid);
static sbcast_cred_arg_t *_valid_sbcast_cred(file_bcast_msg_t *req,
					     uid_t req_uid,
					     gid_t req_gid,
					     uint16_t protocol_version);
static void _wait_state_completed(uint32_t jobid, int max_delay);
static uid_t _get_job_uid(uint32_t jobid);

static int  _add_starting_step(uint16_t type, void *req);
static int  _remove_starting_step(uint16_t type, void *req);
static int  _compare_starting_steps(void *s0, void *s1);
static int  _wait_for_starting_step(slurm_step_id_t *step_id);
static bool _step_is_starting(slurm_step_id_t *step_id);

static void _add_job_running_prolog(uint32_t job_id);
static void _remove_job_running_prolog(uint32_t job_id);
static int  _match_jobid(void *s0, void *s1);
static void _wait_for_job_running_prolog(uint32_t job_id);
static bool _requeue_setup_env_fail(void);

/*
 *  List of threads waiting for jobs to complete
 */
static List waiters;

static pthread_mutex_t launch_mutex = PTHREAD_MUTEX_INITIALIZER;
static time_t startup = 0;		/* daemon startup time */
static time_t last_slurmctld_msg = 0;

static pthread_mutex_t job_limits_mutex = PTHREAD_MUTEX_INITIALIZER;
static List job_limits_list = NULL;
static bool job_limits_loaded = false;

static int next_fini_job_inx = 0;

/* NUM_PARALLEL_SUSP_JOBS controls the number of jobs that can be suspended or
 * resumed at one time. */
#define NUM_PARALLEL_SUSP_JOBS 64
/* NUM_PARALLEL_SUSP_STEPS controls the number of steps per job that can be
 * suspended at one time. */
#define NUM_PARALLEL_SUSP_STEPS 8
static pthread_mutex_t suspend_mutex = PTHREAD_MUTEX_INITIALIZER;
static uint32_t job_suspend_array[NUM_PARALLEL_SUSP_JOBS] = {0};
static int job_suspend_size = 0;

#define JOB_STATE_CNT 64
static pthread_mutex_t job_state_mutex   = PTHREAD_MUTEX_INITIALIZER;
static pthread_cond_t  job_state_cond    = PTHREAD_COND_INITIALIZER;
static uint32_t active_job_id[JOB_STATE_CNT] = {0};

static pthread_mutex_t prolog_mutex = PTHREAD_MUTEX_INITIALIZER;
static pthread_mutex_t prolog_serial_mutex = PTHREAD_MUTEX_INITIALIZER;

#define FILE_BCAST_TIMEOUT 300
static pthread_mutex_t file_bcast_mutex = PTHREAD_MUTEX_INITIALIZER;
static pthread_cond_t  file_bcast_cond  = PTHREAD_COND_INITIALIZER;
static int fb_read_lock = 0, fb_write_wait_lock = 0, fb_write_lock = 0;
static List file_bcast_list = NULL;

static pthread_mutex_t waiter_mutex = PTHREAD_MUTEX_INITIALIZER;

void
slurmd_req(slurm_msg_t *msg)
{
	if (msg == NULL) {
		if (startup == 0)
			startup = time(NULL);
		slurm_mutex_lock(&waiter_mutex);
		FREE_NULL_LIST(waiters);
		slurm_mutex_unlock(&waiter_mutex);
		slurm_mutex_lock(&job_limits_mutex);
		if (job_limits_list) {
			FREE_NULL_LIST(job_limits_list);
			job_limits_loaded = false;
		}
		slurm_mutex_unlock(&job_limits_mutex);
		return;
	}

	debug2("Processing RPC: %s", rpc_num2string(msg->msg_type));
	switch (msg->msg_type) {
	case REQUEST_LAUNCH_PROLOG:
		_rpc_prolog(msg);
		last_slurmctld_msg = time(NULL);
		break;
	case REQUEST_BATCH_JOB_LAUNCH:
		_rpc_batch_job(msg);
		last_slurmctld_msg = time(NULL);
		break;
	case REQUEST_LAUNCH_TASKS:
		_rpc_launch_tasks(msg);
		break;
	case REQUEST_SIGNAL_TASKS:
		_rpc_signal_tasks(msg);
		break;
	case REQUEST_TERMINATE_TASKS:
		_rpc_terminate_tasks(msg);
		break;
	case REQUEST_KILL_PREEMPTED:
		last_slurmctld_msg = time(NULL);
		_rpc_timelimit(msg);
		break;
	case REQUEST_KILL_TIMELIMIT:
		last_slurmctld_msg = time(NULL);
		_rpc_timelimit(msg);
		break;
	case REQUEST_REATTACH_TASKS:
		_rpc_reattach_tasks(msg);
		break;
	case REQUEST_SUSPEND_INT:
		_rpc_suspend_job(msg);
		last_slurmctld_msg = time(NULL);
		break;
	case REQUEST_ABORT_JOB:
		last_slurmctld_msg = time(NULL);
		_rpc_abort_job(msg);
		break;
	case REQUEST_TERMINATE_JOB:
		last_slurmctld_msg = time(NULL);
		_rpc_terminate_job(msg);
		break;
	case REQUEST_SHUTDOWN:
		_rpc_shutdown(msg);
		break;
	case REQUEST_RECONFIGURE:
		_rpc_reconfig(msg);
		last_slurmctld_msg = time(NULL);
		break;
	case REQUEST_RECONFIGURE_WITH_CONFIG:
		_rpc_reconfig_with_config(msg);
		last_slurmctld_msg = time(NULL);
		break;
	case REQUEST_REBOOT_NODES:
		_rpc_reboot(msg);
		break;
	case REQUEST_NODE_REGISTRATION_STATUS:
		/* Treat as ping (for slurmctld agent, just return SUCCESS) */
		_rpc_ping(msg);
		last_slurmctld_msg = time(NULL);
		break;
	case REQUEST_PING:
		_rpc_ping(msg);
		last_slurmctld_msg = time(NULL);
		break;
	case REQUEST_HEALTH_CHECK:
		_rpc_health_check(msg);
		last_slurmctld_msg = time(NULL);
		break;
	case REQUEST_ACCT_GATHER_UPDATE:
		_rpc_acct_gather_update(msg);
		last_slurmctld_msg = time(NULL);
		break;
	case REQUEST_ACCT_GATHER_ENERGY:
		_rpc_acct_gather_energy(msg);
		break;
	case REQUEST_JOB_ID:
		_rpc_pid2jid(msg);
		break;
	case REQUEST_FILE_BCAST:
		_rpc_file_bcast(msg);
		break;
	case REQUEST_STEP_COMPLETE:
		_rpc_step_complete(msg);
		break;
	case REQUEST_JOB_STEP_STAT:
		_rpc_stat_jobacct(msg);
		break;
	case REQUEST_JOB_STEP_PIDS:
		_rpc_list_pids(msg);
		break;
	case REQUEST_DAEMON_STATUS:
		_rpc_daemon_status(msg);
		break;
	case REQUEST_JOB_NOTIFY:
		_rpc_job_notify(msg);
		break;
	case REQUEST_FORWARD_DATA:
		_rpc_forward_data(msg);
		break;
	case REQUEST_NETWORK_CALLERID:
		_rpc_network_callerid(msg);
		break;
	default:
		error("slurmd_req: invalid request msg type %d",
		      msg->msg_type);
		slurm_send_rc_msg(msg, EINVAL);
		break;
	}
	return;
}

extern int send_slurmd_conf_lite(int fd, slurmd_conf_t *cf)
{
	int len;

	/*
	 * Wait for the registration to come back from the slurmctld so we have
	 * a TRES list to work with.
	 */
	if (!assoc_mgr_tres_list) {
		slurm_mutex_lock(&tres_mutex);
		slurm_cond_wait(&tres_cond, &tres_mutex);
		slurm_mutex_unlock(&tres_mutex);
	}

	slurm_mutex_lock(&cf->config_mutex);

	xassert(cf->buf);
	if (!tres_packed) {
		assoc_mgr_lock_t locks = { .tres = READ_LOCK };
		assoc_mgr_lock(&locks);
		if (assoc_mgr_tres_list) {
			slurm_pack_list(assoc_mgr_tres_list,
					slurmdb_pack_tres_rec, cf->buf,
					SLURM_PROTOCOL_VERSION);
		} else {
			fatal("%s: assoc_mgr_tres_list is NULL when trying to start a slurmstepd. This should never happen.",
			      __func__);
		}
		assoc_mgr_unlock(&locks);
		tres_packed = true;
	}

	len = get_buf_offset(cf->buf);
	safe_write(fd, &len, sizeof(int));
	safe_write(fd, get_buf_data(cf->buf), len);

	slurm_mutex_unlock(&cf->config_mutex);

	return (0);

rwfail:
	slurm_mutex_unlock(&cf->config_mutex);
	return (-1);
}

static int
_send_slurmstepd_init(int fd, int type, void *req,
		      slurm_addr_t *cli, slurm_addr_t *self,
		      hostset_t step_hset, uint16_t protocol_version)
{
	int len = 0;
	Buf buffer = NULL;
	slurm_msg_t msg;

	int rank;
	int parent_rank, children, depth, max_depth;
	char *parent_alias = NULL;
	slurm_addr_t parent_addr = {0};

	slurm_msg_t_init(&msg);

	/* send conf over to slurmstepd */
	if (send_slurmd_conf_lite(fd, conf) < 0)
		goto rwfail;

	/* send cgroup conf over to slurmstepd */
	if (xcgroup_write_conf(fd) < 0)
		goto rwfail;

	/* send acct_gather.conf over to slurmstepd */
	if (acct_gather_write_conf(fd) < 0)
		goto rwfail;

	/* send type over to slurmstepd */
	safe_write(fd, &type, sizeof(int));

	/* step_hset can be NULL for batch scripts OR if the job was submitted
	 * by SlurmUser or root using the --no-allocate/-Z option and the job
	 * job credential validation by _check_job_credential() failed. If the
	 * job credential did not validate, then it did not come from slurmctld
	 * and there is no reason to send step completion messages to slurmctld.
	 */
	if (step_hset == NULL) {
		bool send_error = false;
		if (type == LAUNCH_TASKS) {
			launch_tasks_request_msg_t *launch_req;
			launch_req = (launch_tasks_request_msg_t *) req;
			if (launch_req->step_id.step_id != SLURM_EXTERN_CONT)
				send_error = true;
		}
		if (send_error) {
			info("task rank unavailable due to invalid job "
			     "credential, step completion RPC impossible");
		}
		rank = -1;
		parent_rank = -1;
		children = 0;
		depth = 0;
		max_depth = 0;
	} else if ((type == LAUNCH_TASKS) &&
		   (((launch_tasks_request_msg_t *)req)->alias_list)) {
		/*
		 * In the cloud, each task talks directly to the slurmctld
		 * since node addressing is abnormal. Setting parent_rank = -1
		 * is sufficient to force slurmstepd to talk directly to the
		 * slurmctld - see _one_step_complete_msg. We need to make sure
		 * to set rank to the actual rank so that the slurmctld will
		 * properly clean up all nodes.
		 */
		rank = hostset_find(step_hset, conf->node_name);
		parent_rank = -1;
		children = 0;
		depth = 0;
		max_depth = 0;
	} else {
#ifndef HAVE_FRONT_END
		int count;
		count = hostset_count(step_hset);
		rank = hostset_find(step_hset, conf->node_name);
		reverse_tree_info(rank, count, REVERSE_TREE_WIDTH,
				  &parent_rank, &children,
				  &depth, &max_depth);

		if (children == -1) {
			error("reverse_tree_info: Sanity check fail, can't start job");
			goto rwfail;
		}
		if (rank > 0) { /* rank 0 talks directly to the slurmctld */
			int rc;
			/* Find the slurm_addr_t of this node's parent slurmd
			 * in the step host list */
			parent_alias = hostset_nth(step_hset, parent_rank);
			rc = slurm_conf_get_addr(parent_alias, &parent_addr, 0);
			if (rc != SLURM_SUCCESS) {
				error("Failed looking up address for "
				      "NodeName %s", parent_alias);
				/* parent_rank = -1; */
			}
		}
#else
		/* In FRONT_END mode, one slurmd pretends to be all
		 * NodeNames, so we can't compare conf->node_name
		 * to the NodeNames in step_hset.  Just send step complete
		 * RPC directly to the controller.
		 */
		rank = 0;
		parent_rank = -1;
		children = 0;
		depth = 0;
		max_depth = 0;
#endif
	}
	debug3("slurmstepd rank %d (%s), parent rank %d (%s), "
	       "children %d, depth %d, max_depth %d",
	       rank, conf->node_name,
	       parent_rank, parent_alias ? parent_alias : "NONE",
	       children, depth, max_depth);
	if (parent_alias)
		free(parent_alias);

	/* send reverse-tree info to the slurmstepd */
	safe_write(fd, &rank, sizeof(int));
	safe_write(fd, &parent_rank, sizeof(int));
	safe_write(fd, &children, sizeof(int));
	safe_write(fd, &depth, sizeof(int));
	safe_write(fd, &max_depth, sizeof(int));
	safe_write(fd, &parent_addr, sizeof(slurm_addr_t));

	/* send cli address over to slurmstepd */
	buffer = init_buf(0);
	slurm_pack_addr(cli, buffer);
	len = get_buf_offset(buffer);
	safe_write(fd, &len, sizeof(int));
	safe_write(fd, get_buf_data(buffer), len);
	free_buf(buffer);
	buffer = NULL;

	/* send self address over to slurmstepd */
	if (self) {
		buffer = init_buf(0);
		slurm_pack_addr(self, buffer);
		len = get_buf_offset(buffer);
		safe_write(fd, &len, sizeof(int));
		safe_write(fd, get_buf_data(buffer), len);
		free_buf(buffer);
		buffer = NULL;

	} else {
		len = 0;
		safe_write(fd, &len, sizeof(int));
	}

	/* send cpu_frequency info to slurmstepd */
	cpu_freq_send_info(fd);

	/* send req over to slurmstepd */
	switch (type) {
	case LAUNCH_BATCH_JOB:
		msg.msg_type = REQUEST_BATCH_JOB_LAUNCH;
		break;
	case LAUNCH_TASKS:
		msg.msg_type = REQUEST_LAUNCH_TASKS;
		break;
	default:
		error("Was sent a task I didn't understand");
		break;
	}
	buffer = init_buf(0);
	msg.data = req;

	/* always force the RPC format to the latest */
	msg.protocol_version = SLURM_PROTOCOL_VERSION;
	pack_msg(&msg, buffer);
	len = get_buf_offset(buffer);

	/* send the srun protocol_version over, which may be older */
	safe_write(fd, &protocol_version, sizeof(uint16_t));

	safe_write(fd, &len, sizeof(int));
	safe_write(fd, get_buf_data(buffer), len);
	free_buf(buffer);
	buffer = NULL;

	/* Send GRES information to slurmstepd */
	gres_plugin_send_stepd(fd, &msg);

	/*
	 * Send configured node name - may be dictated by slurmctld due to
	 * Dynamic Future node mapping.
	 */
	len = strlen(conf->node_name) + 1;
	safe_write(fd, &len, sizeof(int));
	safe_write(fd, conf->node_name, len);

	return 0;

rwfail:
	if (buffer)
		free_buf(buffer);
	error("_send_slurmstepd_init failed");
	return errno;
}


/*
 * Fork and exec the slurmstepd, then send the slurmstepd its
 * initialization data.  Then wait for slurmstepd to send an "ok"
 * message before returning.  When the "ok" message is received,
 * the slurmstepd has created and begun listening on its unix
 * domain socket.
 *
 * Note that this code forks twice and it is the grandchild that
 * becomes the slurmstepd process, so the slurmstepd's parent process
 * will be init, not slurmd.
 */
static int
_forkexec_slurmstepd(uint16_t type, void *req,
		     slurm_addr_t *cli, slurm_addr_t *self,
		     const hostset_t step_hset, uint16_t protocol_version)
{
	pid_t pid;
	int to_stepd[2] = {-1, -1};
	int to_slurmd[2] = {-1, -1};

	if (pipe(to_stepd) < 0 || pipe(to_slurmd) < 0) {
		error("%s: pipe failed: %m", __func__);
		return SLURM_ERROR;
	}

	if (_add_starting_step(type, req)) {
		error("%s: failed in _add_starting_step: %m", __func__);
		return SLURM_ERROR;
	}

	if ((pid = fork()) < 0) {
		error("%s: fork: %m", __func__);
		close(to_stepd[0]);
		close(to_stepd[1]);
		close(to_slurmd[0]);
		close(to_slurmd[1]);
		_remove_starting_step(type, req);
		return SLURM_ERROR;
	} else if (pid > 0) {
		int rc = SLURM_SUCCESS;
#if (SLURMSTEPD_MEMCHECK == 0)
		int i;
		time_t start_time = time(NULL);
#endif
		/*
		 * Parent sends initialization data to the slurmstepd
		 * over the to_stepd pipe, and waits for the return code
		 * reply on the to_slurmd pipe.
		 */
		if (close(to_stepd[0]) < 0)
			error("Unable to close read to_stepd in parent: %m");
		if (close(to_slurmd[1]) < 0)
			error("Unable to close write to_slurmd in parent: %m");

		if ((rc = _send_slurmstepd_init(to_stepd[1], type,
						req, cli, self,
						step_hset,
						protocol_version)) != 0) {
			error("Unable to init slurmstepd");
			goto done;
		}

		/* If running under valgrind/memcheck, this pipe doesn't work
		 * correctly so just skip it. */
#if (SLURMSTEPD_MEMCHECK == 0)
		i = read(to_slurmd[0], &rc, sizeof(int));
		if (i < 0) {
			error("%s: Can not read return code from slurmstepd "
			      "got %d: %m", __func__, i);
			rc = SLURM_ERROR;
		} else if (i != sizeof(int)) {
			error("%s: slurmstepd failed to send return code "
			      "got %d: %m", __func__, i);
			rc = SLURM_ERROR;
		} else {
			int delta_time = time(NULL) - start_time;
			int cc;
			if (delta_time > 5) {
				info("Warning: slurmstepd startup took %d sec, "
				     "possible file system problem or full "
				     "memory", delta_time);
			}
			if (rc != SLURM_SUCCESS)
				error("slurmstepd return code %d", rc);

			cc = SLURM_SUCCESS;
			cc = write(to_stepd[1], &cc, sizeof(int));
			if (cc != sizeof(int)) {
				error("%s: failed to send ack to stepd %d: %m",
				      __func__, cc);
			}
		}
#endif
	done:
		if (_remove_starting_step(type, req))
			error("Error cleaning up starting_step list");

		/* Reap child */
		if (waitpid(pid, NULL, 0) < 0)
			error("Unable to reap slurmd child process");
		if (close(to_stepd[1]) < 0)
			error("close write to_stepd in parent: %m");
		if (close(to_slurmd[0]) < 0)
			error("close read to_slurmd in parent: %m");
		return rc;
	} else {
#if (SLURMSTEPD_MEMCHECK == 1)
		/* memcheck test of slurmstepd, option #1 */
		char *const argv[3] = {"memcheck",
				       (char *)conf->stepd_loc, NULL};
#elif (SLURMSTEPD_MEMCHECK == 2)
		/* valgrind test of slurmstepd, option #2 */
		uint32_t job_id = 0, step_id = 0;
		char log_file[256];
		char *const argv[13] = {"valgrind", "--tool=memcheck",
					"--error-limit=no",
					"--leak-check=summary",
					"--show-reachable=yes",
					"--max-stackframe=16777216",
					"--num-callers=20",
					"--child-silent-after-fork=yes",
					"--track-origins=yes",
					log_file, (char *)conf->stepd_loc,
					NULL};
		if (type == LAUNCH_BATCH_JOB) {
			job_id = ((batch_job_launch_msg_t *)req)->job_id;
			step_id = SLURM_BATCH_SCRIPT;
		} else if (type == LAUNCH_TASKS) {
			job_id = ((launch_tasks_request_msg_t *)req)->step_id.job_id;
			step_id = ((launch_tasks_request_msg_t *)req)->step_id.step_id;
		}
		snprintf(log_file, sizeof(log_file),
			 "--log-file=/tmp/slurmstepd_valgrind_%u.%u",
			 job_id, step_id);
#elif (SLURMSTEPD_MEMCHECK == 3)
		/* valgrind/drd test of slurmstepd, option #3 */
		uint32_t job_id = 0, step_id = 0;
		char log_file[256];
		char *const argv[10] = {"valgrind", "--tool=drd",
					"--error-limit=no",
					"--max-stackframe=16777216",
					"--num-callers=20",
					"--child-silent-after-fork=yes",
					log_file, (char *)conf->stepd_loc,
					NULL};
		if (type == LAUNCH_BATCH_JOB) {
			job_id = ((batch_job_launch_msg_t *)req)->job_id;
			step_id = SLURM_BATCH_SCRIPT;
		} else if (type == LAUNCH_TASKS) {
			job_id = ((launch_tasks_request_msg_t *)req)->step_id.job_id;
			step_id = ((launch_tasks_request_msg_t *)req)->step_id.step_id;
		}
		snprintf(log_file, sizeof(log_file),
			 "--log-file=/tmp/slurmstepd_valgrind_%u.%u",
			 job_id, step_id);
#elif (SLURMSTEPD_MEMCHECK == 4)
		/* valgrind/helgrind test of slurmstepd, option #4 */
		uint32_t job_id = 0, step_id = 0;
		char log_file[256];
		char *const argv[10] = {"valgrind", "--tool=helgrind",
					"--error-limit=no",
					"--max-stackframe=16777216",
					"--num-callers=20",
					"--child-silent-after-fork=yes",
					log_file, (char *)conf->stepd_loc,
					NULL};
		if (type == LAUNCH_BATCH_JOB) {
			job_id = ((batch_job_launch_msg_t *)req)->job_id;
			step_id = SLURM_BATCH_SCRIPT;
		} else if (type == LAUNCH_TASKS) {
			job_id = ((launch_tasks_request_msg_t *)req)->step_id.job_id;
			step_id = ((launch_tasks_request_msg_t *)req)->step_id.step_id;
		}
		snprintf(log_file, sizeof(log_file),
			 "--log-file=/tmp/slurmstepd_valgrind_%u.%u",
			 job_id, step_id);
#else
		/* no memory checking, default */
		char *const argv[2] = { (char *)conf->stepd_loc, NULL};
#endif
		int i;
		int failed = 0;

		/*
		 * Child forks and exits
		 */
		if (setsid() < 0) {
			error("%s: setsid: %m", __func__);
			failed = 1;
		}
		if ((pid = fork()) < 0) {
			error("%s: Unable to fork grandchild: %m", __func__);
			failed = 2;
		} else if (pid > 0) { /* child */
			_exit(0);
		}

		/*
		 * Just in case we (or someone we are linking to)
		 * opened a file and didn't do a close on exec.  This
		 * is needed mostly to protect us against libs we link
		 * to that don't set the flag as we should already be
		 * setting it for those that we open.  The number 256
		 * is an arbitrary number based off test7.9.
		 */
		for (i=3; i<256; i++) {
			(void) fcntl(i, F_SETFD, FD_CLOEXEC);
		}

		/*
		 * Grandchild exec's the slurmstepd
		 *
		 * If the slurmd is being shutdown/restarted before
		 * the pipe happens the old conf->lfd could be reused
		 * and if we close it the dup2 below will fail.
		 */
		if ((to_stepd[0] != conf->lfd)
		    && (to_slurmd[1] != conf->lfd))
			close(conf->lfd);

		if (close(to_stepd[1]) < 0)
			error("close write to_stepd in grandchild: %m");
		if (close(to_slurmd[0]) < 0)
			error("close read to_slurmd in parent: %m");

		(void) close(STDIN_FILENO); /* ignore return */
		if (dup2(to_stepd[0], STDIN_FILENO) == -1) {
			error("dup2 over STDIN_FILENO: %m");
			_exit(1);
		}
		fd_set_close_on_exec(to_stepd[0]);
		(void) close(STDOUT_FILENO); /* ignore return */
		if (dup2(to_slurmd[1], STDOUT_FILENO) == -1) {
			error("dup2 over STDOUT_FILENO: %m");
			_exit(1);
		}
		fd_set_close_on_exec(to_slurmd[1]);
		(void) close(STDERR_FILENO); /* ignore return */
		if (dup2(devnull, STDERR_FILENO) == -1) {
			error("dup2 /dev/null to STDERR_FILENO: %m");
			_exit(1);
		}
		fd_set_noclose_on_exec(STDERR_FILENO);
		log_fini();
		if (!failed) {
			execvp(argv[0], argv);
			error("exec of slurmstepd failed: %m");
		}
		_exit(2);
	}
}

static void _setup_x11_display(uint32_t job_id, uint32_t step_id_in,
			       char ***env, uint32_t *envc)
{
	int display = 0, fd;
	char *xauthority = NULL;
	uint16_t protocol_version;
	slurm_step_id_t step_id = { .job_id = job_id,
				    .step_id = SLURM_EXTERN_CONT,
				    .step_het_comp = NO_VAL,
	};

	fd = stepd_connect(conf->spooldir, conf->node_name,
			   &step_id,
			   &protocol_version);

	if (fd == -1) {
		error("could not get x11 forwarding display for job %u step %u,"
		      " x11 forwarding disabled", job_id, step_id_in);
		return;
	}

	display = stepd_get_x11_display(fd, protocol_version, &xauthority);
	close(fd);

	if (!display) {
		error("could not get x11 forwarding display for job %u step %u,"
		      " x11 forwarding disabled", job_id, step_id_in);
		env_array_overwrite(env, "DISPLAY", "SLURM_X11_SETUP_FAILED");
		*envc = envcount(*env);
		return;
	}

	debug2("%s: setting DISPLAY=localhost:%d:0 for job %u step %u",
	       __func__, display, job_id, step_id_in);
	env_array_overwrite_fmt(env, "DISPLAY", "localhost:%d.0", display);

	if (xauthority) {
		env_array_overwrite(env, "XAUTHORITY", xauthority);
		xfree(xauthority);
	}

	*envc = envcount(*env);
}

/*
 * The job(step) credential is the only place to get a definitive
 * list of the nodes allocated to a job step.  We need to return
 * a hostset_t of the nodes. Validate the incoming RPC, updating
 * job_mem needed.
 */
static int _check_job_credential(launch_tasks_request_msg_t *req,
				 uid_t auth_uid, gid_t auth_gid,
				 int node_id, hostset_t *step_hset,
				 uint16_t protocol_version)
{
	slurm_cred_arg_t arg;
	hostset_t	s_hset = NULL;
	bool		user_ok = _slurm_authorized_user(auth_uid);
	int		host_index = -1;
	slurm_cred_t    *cred = req->cred;
	uint32_t	jobid = req->step_id.job_id;
	uint32_t	stepid = req->step_id.step_id;
	int		tasks_to_launch = req->tasks_to_launch[node_id];
	uint32_t	job_cpus = 0, step_cpus = 0;

	if (user_ok && (req->flags & LAUNCH_NO_ALLOC)) {
		/* If we didn't allocate then the cred isn't valid, just skip
		 * checking.  This is only cool for root or SlurmUser */
		debug("%s: FYI, user %d is an authorized user running outside of an allocation.",
		      __func__, auth_uid);
		return SLURM_SUCCESS;
	}

	/*
	 * First call slurm_cred_verify() so that all credentials are checked
	 */
	if (slurm_cred_verify(conf->vctx, cred, &arg, protocol_version) < 0)
		return SLURM_ERROR;

	if ((arg.step_id.job_id != jobid) || (arg.step_id.step_id != stepid)) {
		error("job credential for %ps, expected %ps",
		      &arg.step_id, &req->step_id);
		goto fail;
	}

	if (arg.uid != req->uid) {
		error("job %u credential created for uid %u, expected %u",
		      arg.step_id.job_id, arg.uid, req->uid);
		goto fail;
	}

	if (arg.gid != req->gid) {
		error("job %u credential created for gid %u, expected %u",
		      arg.step_id.job_id, arg.gid, req->gid);
		goto fail;
	}

	xfree(req->user_name);
	if (arg.pw_name)
		req->user_name = xstrdup(arg.pw_name);
	else
		req->user_name = uid_to_string(req->uid);

	xfree(req->gids);
	if (arg.ngids) {
		req->ngids = arg.ngids;
		req->gids = copy_gids(arg.ngids, arg.gids);
	} else {
		/*
		 * The gids were not sent in the cred, or dealing with an older
		 * RPC format, so retrieve from cache instead.
		 */
		req->ngids = group_cache_lookup(req->uid, req->gid,
						req->user_name, &req->gids);
	}

	/*
	 * Check that credential is valid for this host
	 */
	if (!(s_hset = hostset_create(arg.step_hostlist))) {
		error("Unable to parse credential hostlist: `%s'",
		      arg.step_hostlist);
		goto fail;
	}

	if (!hostset_within(s_hset, conf->node_name)) {
		error("Invalid %ps credential for user %u: "
		      "host %s not in hostset %s",
		      &arg.step_id, arg.uid,
		      conf->node_name, arg.step_hostlist);
		goto fail;
	}

	if ((arg.job_nhosts > 0) && (tasks_to_launch > 0)) {
		uint32_t hi, i, i_first_bit=0, i_last_bit=0, j;
		bool cpu_log = slurm_conf.debug_flags & DEBUG_FLAG_CPU_BIND;
		bool setup_x11 = false;

#ifdef HAVE_FRONT_END
		host_index = 0;	/* It is always 0 for front end systems */
#else
		hostset_t j_hset;
		/* Determine the CPU count based upon this node's index into
		 * the _job's_ allocation (job's hostlist and core_bitmap) */
		if (!(j_hset = hostset_create(arg.job_hostlist))) {
			error("Unable to parse credential hostlist: `%s'",
			      arg.job_hostlist);
			goto fail;
		}
		host_index = hostset_find(j_hset, conf->node_name);
		hostset_destroy(j_hset);

		if ((host_index < 0) || (host_index >= arg.job_nhosts)) {
			error("job cr credential invalid host_index %d for "
			      "job %u", host_index, arg.step_id.job_id);
			goto fail;
		}
#endif

		/*
		 * handle the x11 flag bit here since we have access to the
		 * host_index already.
		 *
		 */
		if (!arg.x11)
			setup_x11 = false;
		else if (arg.x11 & X11_FORWARD_ALL)
			setup_x11 = true;
		/* assumes that the first node is the batch host */
		else if (((arg.x11 & X11_FORWARD_FIRST) ||
			  (arg.x11 & X11_FORWARD_BATCH))
			 && (host_index == 0))
			setup_x11 = true;
		else if ((arg.x11 & X11_FORWARD_LAST)
			 && (host_index == (req->nnodes - 1)))
			setup_x11 = true;

		/*
		 * Cannot complete x11 forwarding setup until after the prolog
		 * has completed. But we need to make a decision while we
		 * have convenient access to the credential args. So use
		 * the x11 field to signal the remaining setup is needed.
		 */
		if (setup_x11)
			req->x11 = X11_FORWARD_ALL;
		else
			req->x11 = 0;

		if (cpu_log) {
			char *per_job = "", *per_step = "";
			uint64_t job_mem  = arg.job_mem_limit;
			uint64_t step_mem = arg.step_mem_limit;
			if (job_mem & MEM_PER_CPU) {
				job_mem &= (~MEM_PER_CPU);
				per_job = "_per_CPU";
			}
			if (step_mem & MEM_PER_CPU) {
				step_mem &= (~MEM_PER_CPU);
				per_step = "_per_CPU";
			}
			info("====================");
			info("%ps job_mem:%"PRIu64"MB%s "
			     "step_mem:%"PRIu64"MB%s",
			     &arg.step_id, job_mem, per_job,
			     step_mem, per_step);
		}

		hi = host_index + 1;	/* change from 0-origin to 1-origin */
		for (i=0; hi; i++) {
			if (hi > arg.sock_core_rep_count[i]) {
				i_first_bit += arg.sockets_per_node[i] *
					arg.cores_per_socket[i] *
					arg.sock_core_rep_count[i];
				hi -= arg.sock_core_rep_count[i];
			} else {
				i_first_bit += arg.sockets_per_node[i] *
					arg.cores_per_socket[i] *
					(hi - 1);
				i_last_bit = i_first_bit +
					arg.sockets_per_node[i] *
					arg.cores_per_socket[i];
				break;
			}
		}
		/* Now count the allocated processors */
		for (i=i_first_bit, j=0; i<i_last_bit; i++, j++) {
			char *who_has = NULL;
			if (bit_test(arg.job_core_bitmap, i)) {
				job_cpus++;
				who_has = "Job";
			}
			if (bit_test(arg.step_core_bitmap, i)) {
				step_cpus++;
				who_has = "Step";
			}
			if (cpu_log && who_has) {
				info("JobNode[%u] CPU[%u] %s alloc",
				     host_index, j, who_has);
			}
		}
		if (cpu_log)
			info("====================");
		if (step_cpus == 0) {
			error("cons_res: zero processors allocated to step");
			step_cpus = 1;
		}
		/* NOTE: step_cpus is the count of allocated resources
		 * (typically cores). Convert to CPU count as needed */
		if (i_last_bit <= i_first_bit)
			error("step credential has no CPUs selected");
		else {
			i = conf->cpus / (i_last_bit - i_first_bit);
			if (i > 1) {
				if (cpu_log)
					info("Scaling CPU count by factor of "
					     "%d (%u/(%u-%u))",
					     i, conf->cpus,
					     i_last_bit, i_first_bit);
				step_cpus *= i;
				job_cpus *= i;
			}
		}
		if (tasks_to_launch > step_cpus) {
			/* This is expected with the --overcommit option
			 * or hyperthreads */
			debug("cons_res: More than one tasks per logical "
			      "processor (%d > %u) on host [%ps %ld %s] ",
			      tasks_to_launch, step_cpus, &arg.step_id,
			      (long) arg.uid, arg.step_hostlist);
		}
	} else {
		step_cpus = 1;
		job_cpus  = 1;
	}

	/* Overwrite any memory limits in the RPC with contents of the
	 * memory limit within the credential.
	 * Reset the CPU count on this node to correct value. */
	if (arg.step_mem_limit) {
		if (arg.step_mem_limit & MEM_PER_CPU) {
			req->step_mem_lim  = arg.step_mem_limit &
				(~MEM_PER_CPU);
			req->step_mem_lim *= step_cpus;
		} else
			req->step_mem_lim  = arg.step_mem_limit;
	} else {
		if (arg.job_mem_limit & MEM_PER_CPU) {
			req->step_mem_lim  = arg.job_mem_limit &
				(~MEM_PER_CPU);
			req->step_mem_lim *= job_cpus;
		} else
			req->step_mem_lim  = arg.job_mem_limit;
	}
	if (arg.job_mem_limit & MEM_PER_CPU) {
		req->job_mem_lim  = arg.job_mem_limit & (~MEM_PER_CPU);
		req->job_mem_lim *= job_cpus;
	} else
		req->job_mem_lim  = arg.job_mem_limit;
	req->job_core_spec = arg.job_core_spec;
	req->node_cpus = step_cpus;
#if 0
	info("%ps node_id:%d mem orig:%"PRIu64" cpus:%u limit:%"PRIu64"",
	     &req->step_id, node_id, arg.job_mem_limit,
	     step_cpus, req->job_mem_lim);
#endif

	*step_hset = s_hset;
	slurm_cred_free_args(&arg);
	return SLURM_SUCCESS;

fail:
	if (s_hset)
		hostset_destroy(s_hset);
	*step_hset = NULL;
	slurm_cred_free_args(&arg);
	slurm_seterrno_ret(ESLURMD_INVALID_JOB_CREDENTIAL);
}

static int _str_to_memset(bitstr_t *mask, char *str)
{
	int len = strlen(str);
	const char *ptr = str + len - 1;
	int base = 0;

	while (ptr >= str) {
		char val = slurm_char_to_hex(*ptr);
		if (val == (char) -1)
			return -1;
		if ((val & 1) && (base < MAX_NUMA_CNT))
			bit_set(mask, base);
		base++;
		if ((val & 2) && (base < MAX_NUMA_CNT))
			bit_set(mask, base);
		base++;
		if ((val & 4) && (base < MAX_NUMA_CNT))
			bit_set(mask, base);
		base++;
		if ((val & 8) && (base < MAX_NUMA_CNT))
			bit_set(mask, base);
		base++;
		len--;
		ptr--;
	}

	return 0;
}

static bitstr_t *_build_cpu_bitmap(uint16_t cpu_bind_type, char *cpu_bind,
				   int task_cnt_on_node)
{
	bitstr_t *cpu_bitmap = NULL;
	char *tmp_str, *tok, *save_ptr = NULL;
	int cpu_id;

	if (cpu_bind_type & CPU_BIND_NONE) {
		/* Return NULL bitmap, sort all NUMA */
	} else if ((cpu_bind_type & CPU_BIND_RANK) &&
		   (task_cnt_on_node > 0)) {
		cpu_bitmap = bit_alloc(MAX_CPU_CNT);
		if (task_cnt_on_node >= MAX_CPU_CNT)
			task_cnt_on_node = MAX_CPU_CNT;
		for (cpu_id = 0; cpu_id < task_cnt_on_node; cpu_id++) {
			bit_set(cpu_bitmap, cpu_id);
		}
	} else if (cpu_bind_type & CPU_BIND_MAP) {
		cpu_bitmap = bit_alloc(MAX_CPU_CNT);
		tmp_str = xstrdup(cpu_bind);
		tok = strtok_r(tmp_str, ",", &save_ptr);
		while (tok) {
			if (!xstrncmp(tok, "0x", 2))
				cpu_id = strtoul(tok + 2, NULL, 16);
			else
				cpu_id = strtoul(tok, NULL, 10);
			if (cpu_id < MAX_CPU_CNT)
				bit_set(cpu_bitmap, cpu_id);
			tok = strtok_r(NULL, ",", &save_ptr);
		}
		xfree(tmp_str);
	} else if (cpu_bind_type & CPU_BIND_MASK) {
		cpu_bitmap = bit_alloc(MAX_CPU_CNT);
		tmp_str = xstrdup(cpu_bind);
		tok = strtok_r(tmp_str, ",", &save_ptr);
		while (tok) {
			if (!xstrncmp(tok, "0x", 2))
				tok += 2;	/* Skip "0x", always hex */
			(void) _str_to_memset(cpu_bitmap, tok);
			tok = strtok_r(NULL, ",", &save_ptr);
		}
		xfree(tmp_str);
	}
	return cpu_bitmap;
}

static bitstr_t *_xlate_cpu_to_numa_bitmap(bitstr_t *cpu_bitmap)
{
	bitstr_t *numa_bitmap = NULL;
#ifdef HAVE_NUMA
	struct bitmask *numa_bitmask = NULL;
	char cpu_str[10240];
	int i, max_numa;

	if (numa_available() != -1) {
		bit_fmt(cpu_str, sizeof(cpu_str), cpu_bitmap);
		numa_bitmask = numa_parse_cpustring(cpu_str);
		if (numa_bitmask) {
			max_numa = numa_max_node();
			numa_bitmap = bit_alloc(MAX_NUMA_CNT);
			for (i = 0; i <= max_numa; i++) {
				if (numa_bitmask_isbitset(numa_bitmask, i))
					bit_set(numa_bitmap, i);
			}
			numa_bitmask_free(numa_bitmask);
		}
	}
#endif
	return numa_bitmap;

}

static bitstr_t *_build_numa_bitmap(uint16_t mem_bind_type, char *mem_bind,
				    uint16_t cpu_bind_type, char *cpu_bind,
				    int task_cnt_on_node)
{
	bitstr_t *cpu_bitmap = NULL, *numa_bitmap = NULL;
	char *tmp_str, *tok, *save_ptr = NULL;
	int numa_id;

	if (mem_bind_type & MEM_BIND_NONE) {
		/* Return NULL bitmap, sort all NUMA */
	} else if ((mem_bind_type & MEM_BIND_RANK) &&
		   (task_cnt_on_node > 0)) {
		numa_bitmap = bit_alloc(MAX_NUMA_CNT);
		if (task_cnt_on_node >= MAX_NUMA_CNT)
			task_cnt_on_node = MAX_NUMA_CNT;
		for (numa_id = 0; numa_id < task_cnt_on_node; numa_id++) {
			bit_set(numa_bitmap, numa_id);
		}
	} else if (mem_bind_type & MEM_BIND_MAP) {
		numa_bitmap = bit_alloc(MAX_NUMA_CNT);
		tmp_str = xstrdup(mem_bind);
		tok = strtok_r(tmp_str, ",", &save_ptr);
		while (tok) {
			if (!xstrncmp(tok, "0x", 2))
				numa_id = strtoul(tok + 2, NULL, 16);
			else
				numa_id = strtoul(tok, NULL, 10);
			if (numa_id < MAX_NUMA_CNT)
				bit_set(numa_bitmap, numa_id);
			tok = strtok_r(NULL, ",", &save_ptr);
		}
		xfree(tmp_str);
	} else if (mem_bind_type & MEM_BIND_MASK) {
		numa_bitmap = bit_alloc(MAX_NUMA_CNT);
		tmp_str = xstrdup(mem_bind);
		tok = strtok_r(tmp_str, ",", &save_ptr);
		while (tok) {
			if (!xstrncmp(tok, "0x", 2))
				tok += 2;	/* Skip "0x", always hex */
			(void) _str_to_memset(numa_bitmap, tok);
			tok = strtok_r(NULL, ",", &save_ptr);
		}
		xfree(tmp_str);
	} else if (mem_bind_type & MEM_BIND_LOCAL) {
		cpu_bitmap = _build_cpu_bitmap(cpu_bind_type, cpu_bind,
					       task_cnt_on_node);
		if (cpu_bitmap) {
			numa_bitmap = _xlate_cpu_to_numa_bitmap(cpu_bitmap);
			FREE_NULL_BITMAP(cpu_bitmap);
		}
	}

	return numa_bitmap;
}

static void
_rpc_launch_tasks(slurm_msg_t *msg)
{
	int      errnum = SLURM_SUCCESS;
	uint16_t port;
	char     host[MAXHOSTNAMELEN];
	uid_t req_uid = g_slurm_auth_get_uid(msg->auth_cred);
	gid_t req_gid = g_slurm_auth_get_gid(msg->auth_cred);
	launch_tasks_request_msg_t *req = msg->data;
	bool     super_user = false;
	bool     mem_sort = false;
#ifndef HAVE_FRONT_END
	bool     first_job_run;
#endif
	slurm_addr_t self;
	slurm_addr_t *cli = &msg->orig_addr;
	hostset_t step_hset = NULL;
	job_mem_limits_t *job_limits_ptr;
	int node_id = 0;
	bitstr_t *numa_bitmap = NULL;

	slurm_mutex_lock(&launch_mutex);

#ifndef HAVE_FRONT_END
	/* It is always 0 for front end systems */
	node_id = nodelist_find(req->complete_nodelist, conf->node_name);
#endif
	memcpy(&req->orig_addr, &msg->orig_addr, sizeof(slurm_addr_t));

	super_user = _slurm_authorized_user(req_uid);

	if ((super_user == false) && (req_uid != req->uid)) {
		error("launch task request from uid %u",
		      (unsigned int) req_uid);
		errnum = ESLURM_USER_ID_MISSING;	/* or invalid user */
		goto done;
	}
	if (node_id < 0) {
		info("%s: Invalid node list (%s not in %s)", __func__,
		     conf->node_name, req->complete_nodelist);
		errnum = ESLURM_INVALID_NODE_NAME;
		goto done;
	}

	slurm_get_ip_str(cli, host, sizeof(host));
	port = slurm_get_port(cli);
	if (req->het_job_id && (req->het_job_id != NO_VAL)) {
		info("launch task %u+%u.%u (%ps) request from UID:%u GID:%u HOST:%s PORT:%hu",
		     req->het_job_id, req->het_job_offset, req->step_id.step_id,
		     &req->step_id, req->uid, req->gid,
		     host, port);
	} else {
		info("launch task %ps request from UID:%u GID:%u HOST:%s PORT:%hu",
		     &req->step_id, req->uid, req->gid,
		     host, port);
	}

	/* this could be set previously and needs to be overwritten by
	 * this call for messages to work correctly for the new call */
	env_array_overwrite(&req->env, "SLURM_SRUN_COMM_HOST", host);
	req->envc = envcount(req->env);

#ifndef HAVE_FRONT_END
	slurm_mutex_lock(&prolog_mutex);
	first_job_run = !slurm_cred_jobid_cached(conf->vctx, req->step_id.job_id);
#endif
	if (_check_job_credential(req, req_uid, req_gid, node_id, &step_hset,
				  msg->protocol_version) < 0) {
		errnum = errno;
		error("Invalid job credential from %ld@%s: %m",
		      (long) req_uid, host);
#ifndef HAVE_FRONT_END
		slurm_mutex_unlock(&prolog_mutex);
#endif
		goto done;
	}

	/* Must follow _check_job_credential(), which sets some req fields */
	task_g_slurmd_launch_request(req, node_id);

#ifndef HAVE_FRONT_END
	if (first_job_run) {
		int rc;
		job_env_t job_env;
		List job_gres_list, epi_env_gres_list;
		uint32_t jobid;

		slurm_cred_insert_jobid(conf->vctx, req->step_id.job_id);
		_add_job_running_prolog(req->step_id.job_id);
		slurm_mutex_unlock(&prolog_mutex);

#ifdef HAVE_NATIVE_CRAY
		if (req->het_job_id && (req->het_job_id != NO_VAL))
			jobid = req->het_job_id;
		else
			jobid = req->step_id.job_id;
#else
		jobid = req->step_id.job_id;
#endif
		if (container_g_create(jobid))
			error("container_g_create(%u): %m", req->step_id.job_id);

		memset(&job_env, 0, sizeof(job_env));
		job_gres_list = (List) slurm_cred_get_arg(req->cred,
							CRED_ARG_JOB_GRES_LIST);
		epi_env_gres_list = gres_plugin_epilog_build_env(job_gres_list,
							req->complete_nodelist);
		gres_plugin_epilog_set_env(&job_env.gres_job_env,
					   epi_env_gres_list, node_id);
		FREE_NULL_LIST(epi_env_gres_list);

		job_env.jobid = req->step_id.job_id;
		job_env.step_id = req->step_id.step_id;
		job_env.node_list = req->complete_nodelist;
		job_env.het_job_id = req->het_job_id;
		job_env.partition = req->partition;
		job_env.spank_job_env = req->spank_job_env;
		job_env.spank_job_env_size = req->spank_job_env_size;
		job_env.uid = req->uid;
		job_env.gid = req->gid;
		job_env.user_name = req->user_name;
		rc =  _run_prolog(&job_env, req->cred, true);
		_free_job_env(&job_env);
		if (rc) {
			int term_sig = 0, exit_status = 0;
			if (WIFSIGNALED(rc))
				term_sig    = WTERMSIG(rc);
			else if (WIFEXITED(rc))
				exit_status = WEXITSTATUS(rc);
			error("[job %u] prolog failed status=%d:%d",
			      req->step_id.job_id, exit_status, term_sig);
			errnum = ESLURMD_PROLOG_FAILED;
			goto done;
		}
	} else {
		slurm_mutex_unlock(&prolog_mutex);
		_wait_for_job_running_prolog(req->step_id.job_id);

		if (req->x11)
			_setup_x11_display(req->step_id.job_id,
					   req->step_id.step_id,
					   &req->env, &req->envc);
	}

	/*
	 * Since the job could have been killed while the prolog was running,
	 * test if the credential has since been revoked and exit as needed.
	 */
	if (slurm_cred_revoked(conf->vctx, req->cred)) {
		info("Job %u already killed, do not launch %ps",
		     req->step_id.job_id, &req->step_id);
		errnum = ESLURMD_CREDENTIAL_REVOKED;
		goto done;
	}
#endif

	if (req->mem_bind_type & MEM_BIND_SORT) {
		int task_cnt = -1;
		if (req->tasks_to_launch)
			task_cnt = (int) req->tasks_to_launch[node_id];
		mem_sort = true;
		numa_bitmap = _build_numa_bitmap(req->mem_bind_type,
						 req->mem_bind,
						 req->cpu_bind_type,
						 req->cpu_bind, task_cnt);
	}
	node_features_g_step_config(mem_sort, numa_bitmap);
	FREE_NULL_BITMAP(numa_bitmap);

	if (req->job_mem_lim || req->step_mem_lim) {
		step_loc_t step_info;
		slurm_mutex_lock(&job_limits_mutex);
		if (!job_limits_list)
			job_limits_list = list_create(xfree_ptr);
		memcpy(&step_info.step_id, &req->step_id,
		       sizeof(step_info.step_id));
		job_limits_ptr = list_find_first(job_limits_list,
						 _step_limits_match,
						 &step_info);
		if (!job_limits_ptr) {
			job_limits_ptr = xmalloc(sizeof(job_mem_limits_t));
			memcpy(&job_limits_ptr->step_id, &req->step_id,
			       sizeof(job_limits_ptr->step_id));
			job_limits_ptr->job_mem  = req->job_mem_lim;
			job_limits_ptr->step_mem = req->step_mem_lim;
#if _LIMIT_INFO
			info("AddLim %ps job_mem:%"PRIu64" "
			     "step_mem:%"PRIu64"",
			     &job_limits_ptr->step_id,
			     job_limits_ptr->job_mem,
			     job_limits_ptr->step_mem);
#endif
			list_append(job_limits_list, job_limits_ptr);
		}
		slurm_mutex_unlock(&job_limits_mutex);
	}

	if (slurm_get_stream_addr(msg->conn_fd, &self)) {
		error("%s: slurm_get_stream_addr(): %m", __func__);
		errnum = errno;
		goto done;
	}

	debug3("%s: call to _forkexec_slurmstepd", __func__);
	errnum = _forkexec_slurmstepd(LAUNCH_TASKS, (void *)req, cli, &self,
				      step_hset, msg->protocol_version);
	debug3("%s: return from _forkexec_slurmstepd", __func__);
	_launch_complete_add(req->step_id.job_id);

done:
	if (step_hset)
		hostset_destroy(step_hset);

	if (slurm_send_rc_msg(msg, errnum) < 0) {
		error("%s: unable to send return code to address:port=%pA msg_type=%u: %m",
		      __func__, &msg->address, msg->msg_type);

		/*
		 * Rewind credential so that srun may perform retry
		 */
		slurm_cred_rewind(conf->vctx, req->cred); /* ignore errors */

	} else if (errnum == SLURM_SUCCESS) {
		save_cred_state(conf->vctx);
	}

	/*
	 *  If job prolog failed, indicate failure to slurmctld
	 */
	if (errnum == ESLURMD_PROLOG_FAILED)
		send_registration_msg(errnum, false);

	slurm_mutex_unlock(&launch_mutex);
}

/*
 * Open file based upon permissions of a different user
 * IN path_name - name of file to open
 * IN flags - flags to open() call
 * IN mode - mode to open() call
 * IN jobid - (optional) job id
 * IN uid - User ID to use for file access check
 * IN gid - Group ID to use for file access check
 * OUT fd - File descriptor
 * RET error or SLURM_SUCCESS
 * */
static int _open_as_other(char *path_name, int flags, int mode,
			  uint32_t jobid, uid_t uid, gid_t gid,
			  int ngids, gid_t *gids, int *fd)
{
	pid_t child;
	int pipe[2];
	int rc = 0;

	*fd = -1;

	if ((rc = container_g_create(jobid))) {
		error("%s: container_g_create(%u): %m", __func__, jobid);
		return SLURM_ERROR;
	}

	/* child process will setuid to the user, register the process
	 * with the container, and open the file for us. */
	if (socketpair(AF_UNIX, SOCK_DGRAM, 0, pipe) != 0) {
		error("%s: Failed to open pipe: %m", __func__);
		return SLURM_ERROR;
	}

	child = fork();
	if (child == -1) {
		error("%s: fork failure", __func__);
		close(pipe[0]);
		close(pipe[1]);
		return SLURM_ERROR;
	} else if (child > 0) {
		int exit_status = -1;
		close(pipe[0]);
		(void) waitpid(child, &rc, 0);
		if (WIFEXITED(rc) && (WEXITSTATUS(rc) == 0))
			*fd = receive_fd_over_pipe(pipe[1]);
		exit_status = WEXITSTATUS(rc);
		close(pipe[1]);
		return exit_status;
	}

	/* child process below here */

	close(pipe[1]);

	/* container_g_join needs to be called in the
	 * forked process part of the fork to avoid a race
	 * condition where if this process makes a file or
	 * detacts itself from a child before we add the pid
	 * to the container in the parent of the fork. */
	if (container_g_join(jobid, uid)) {
		error("%s container_g_join(%u): %m", __func__, jobid);
		_exit(SLURM_ERROR);
	}

	/* The child actually performs the I/O and exits with
	 * a return code, do not return! */

	/*********************************************************************\
	 * NOTE: It would be best to do an exec() immediately after the fork()
	 * in order to help prevent a possible deadlock in the child process
	 * due to locks being set at the time of the fork and being freed by
	 * the parent process, but not freed by the child process. Performing
	 * the work inline is done for simplicity. Note that the logging
	 * performed by error() should be safe due to the use of
	 * atfork_install_handlers() as defined in src/common/log.c.
	 * Change the code below with caution.
	\*********************************************************************/

	if (setgroups(ngids, gids) < 0) {
		error("%s: uid: %u setgroups failed: %m", __func__, uid);
		_exit(errno);
	}

	if (setgid(gid) < 0) {
		error("%s: uid:%u setgid(%u): %m", __func__, uid, gid);
		_exit(errno);
	}
	if (setuid(uid) < 0) {
		error("%s: getuid(%u): %m", __func__, uid);
		_exit(errno);
	}

	*fd = open(path_name, flags, mode);
	if (*fd == -1) {
		error("%s: uid:%u can't open `%s` code %d: %m",
		      __func__, uid, path_name, errno);
		_exit(errno);
	}
	send_fd_over_pipe(pipe[0], *fd);
	close(*fd);
	exit(SLURM_SUCCESS);
}


static void
_prolog_error(batch_job_launch_msg_t *req, int rc)
{
	char *err_name = NULL, *path_name = NULL;
	int fd, rc2;
	int flags = (O_CREAT|O_APPEND|O_WRONLY);
	uint32_t jobid;

#ifdef HAVE_NATIVE_CRAY
	if (req->het_job_id && (req->het_job_id != NO_VAL))
		jobid = req->het_job_id;
	else
		jobid = req->job_id;
#else
	jobid = req->job_id;
#endif

	path_name = fname_create2(req);
	rc2 = _open_as_other(path_name, flags, 0644, jobid, req->uid, req->gid,
			     req->ngids, req->gids, &fd);
	if (rc2 != SLURM_SUCCESS) {
		error("Unable to open %s: %s", path_name, strerror(rc2));
		xfree(path_name);
		return;
	}
	xfree(path_name);

	xstrfmtcat(err_name, "Error running slurm prolog: %d\n",
		   WEXITSTATUS(rc));
	safe_write(fd, err_name, strlen(err_name));

rwfail:
	xfree(err_name);
	close(fd);
}

/* load the user's environment on this machine if requested
 * SLURM_GET_USER_ENV environment variable is set */
static int
_get_user_env(batch_job_launch_msg_t *req)
{
	char **new_env;
	int i;
	static time_t config_update = 0;
	static bool no_env_cache = false;

	if (config_update != slurm_conf.last_update) {
		char *sched_params = slurm_get_sched_params();
		no_env_cache = (xstrcasestr(sched_params, "no_env_cache"));
		xfree(sched_params);
		config_update = slurm_conf.last_update;
	}

	for (i=0; i<req->envc; i++) {
		if (xstrcmp(req->environment[i], "SLURM_GET_USER_ENV=1") == 0)
			break;
	}
	if (i >= req->envc)
		return 0;		/* don't need to load env */

	verbose("%s: get env for user %s here", __func__, req->user_name);

	/* Permit up to 120 second delay before using cache file */
	new_env = env_array_user_default(req->user_name, 120, 0, no_env_cache);
	if (! new_env) {
		error("%s: Unable to get user's local environment%s",
		      __func__, no_env_cache ?
		      "" : ", running only with passed environment");
		return -1;
	}

	env_array_merge(&new_env,
			(const char **) req->environment);
	env_array_free(req->environment);
	req->environment = new_env;
	req->envc = envcount(new_env);

	return 0;
}

/* The RPC currently contains a memory size limit, but we load the
 * value from the job credential to be certain it has not been
 * altered by the user */
static void
_set_batch_job_limits(slurm_msg_t *msg)
{
	int i;
	uint32_t alloc_lps = 0, last_bit = 0;
	bool cpu_log = slurm_conf.debug_flags & DEBUG_FLAG_CPU_BIND;
	slurm_cred_arg_t arg;
	batch_job_launch_msg_t *req = (batch_job_launch_msg_t *)msg->data;

	if (slurm_cred_get_args(req->cred, &arg) != SLURM_SUCCESS)
		return;
	req->job_core_spec = arg.job_core_spec;	/* Prevent user reset */

	if (cpu_log) {
		char *per_job = "";
		uint64_t job_mem  = arg.job_mem_limit;
		if (job_mem & MEM_PER_CPU) {
			job_mem &= (~MEM_PER_CPU);
			per_job = "_per_CPU";
		}
		info("====================");
		info("batch_job:%u job_mem:%"PRIu64"MB%s", req->job_id,
		     job_mem, per_job);
	}
	if (cpu_log || (arg.job_mem_limit & MEM_PER_CPU)) {
		if (arg.job_nhosts > 0) {
			last_bit = arg.sockets_per_node[0] *
				arg.cores_per_socket[0];
			for (i=0; i<last_bit; i++) {
				if (!bit_test(arg.job_core_bitmap, i))
					continue;
				if (cpu_log)
					info("JobNode[0] CPU[%u] Job alloc",i);
				alloc_lps++;
			}
		}
		if (cpu_log)
			info("====================");
		if (alloc_lps == 0) {
			error("_set_batch_job_limit: alloc_lps is zero");
			alloc_lps = 1;
		}

		/* NOTE: alloc_lps is the count of allocated resources
		 * (typically cores). Convert to CPU count as needed */
		if (last_bit < 1)
			error("Batch job credential allocates no CPUs");
		else {
			i = conf->cpus / last_bit;
			if (i > 1)
				alloc_lps *= i;
		}
	}

	if (arg.job_mem_limit & MEM_PER_CPU) {
		req->job_mem = arg.job_mem_limit & (~MEM_PER_CPU);
		req->job_mem *= alloc_lps;
	} else
		req->job_mem = arg.job_mem_limit;

	/*
	 * handle x11 settings here since this is the only access to the cred
	 * on the batch step.
	 */
	if ((arg.x11 & X11_FORWARD_ALL) || (arg.x11 & X11_FORWARD_BATCH))
		_setup_x11_display(req->job_id, SLURM_BATCH_SCRIPT,
				   &req->environment, &req->envc);

	slurm_cred_free_args(&arg);
}

/* These functions prevent a possible race condition if the batch script's
 * complete RPC is processed before it's launch_successful response. This
 *  */
static bool _is_batch_job_finished(uint32_t job_id)
{
	bool found_job = false;
	int i;

	slurm_mutex_lock(&fini_job_mutex);
	for (i = 0; i < fini_job_cnt; i++) {
		if (fini_job_id[i] == job_id) {
			found_job = true;
			break;
		}
	}
	slurm_mutex_unlock(&fini_job_mutex);

	return found_job;
}
static void _note_batch_job_finished(uint32_t job_id)
{
	slurm_mutex_lock(&fini_job_mutex);
	fini_job_id[next_fini_job_inx] = job_id;
	if (++next_fini_job_inx >= fini_job_cnt)
		next_fini_job_inx = 0;
	slurm_mutex_unlock(&fini_job_mutex);
}

/* Send notification to slurmctld we are finished running the prolog.
 * This is needed on system that don't use srun to launch their tasks.
 */
static int _notify_slurmctld_prolog_fini(
	uint32_t job_id, uint32_t prolog_return_code)
{
	int rc, ret_c;
	slurm_msg_t req_msg;
	complete_prolog_msg_t req;

	slurm_msg_t_init(&req_msg);
	memset(&req, 0, sizeof(req));
	req.job_id	= job_id;
	req.prolog_rc	= prolog_return_code;

	req_msg.msg_type= REQUEST_COMPLETE_PROLOG;
	req_msg.data	= &req;

	/*
	 * Here we only care about the return code of
	 * slurm_send_recv_controller_rc_msg since it means there was a
	 * communication failure and we may need to try again.
	 */
	if ((ret_c = slurm_send_recv_controller_rc_msg(
		     &req_msg, &rc, working_cluster_rec)))
		error("Error sending prolog completion notification: %m");

	return ret_c;
}

/* Convert memory limits from per-CPU to per-node */
static int _convert_job_mem(slurm_msg_t *msg)
{
	prolog_launch_msg_t *req = (prolog_launch_msg_t *)msg->data;
	slurm_cred_arg_t arg;
	hostset_t j_hset = NULL;
	int rc, hi, host_index, job_cpus;
	int i, i_first_bit = 0, i_last_bit = 0;

	rc = slurm_cred_verify(conf->vctx, req->cred, &arg,
			       msg->protocol_version);
	if (rc < 0) {
		error("%s: slurm_cred_verify failed: %m", __func__);
		return errno;
	}

	if (req->nnodes > arg.job_nhosts) {
		error("%s: request node count:%u is larger than cred job node count:%u",
		      __func__, req->nnodes, arg.job_nhosts);
		return ESLURM_INVALID_NODE_COUNT;
	}

	req->nnodes = arg.job_nhosts;

	if (arg.job_mem_limit == 0)
		goto fini;
	if ((arg.job_mem_limit & MEM_PER_CPU) == 0) {
		req->job_mem_limit = arg.job_mem_limit;
		goto fini;
	}

	/* Assume 1 CPU on error */
	req->job_mem_limit = arg.job_mem_limit & (~MEM_PER_CPU);

	if (!(j_hset = hostset_create(arg.job_hostlist))) {
		error("%s: Unable to parse credential hostlist: `%s'",
		      __func__, arg.step_hostlist);
		goto fini;
	}
	host_index = hostset_find(j_hset, conf->node_name);
	hostset_destroy(j_hset);

	hi = host_index + 1;	/* change from 0-origin to 1-origin */
	for (i = 0; hi; i++) {
		if (hi > arg.sock_core_rep_count[i]) {
			i_first_bit += arg.sockets_per_node[i] *
				arg.cores_per_socket[i] *
				arg.sock_core_rep_count[i];
			i_last_bit = i_first_bit +
				arg.sockets_per_node[i] *
				arg.cores_per_socket[i] *
				arg.sock_core_rep_count[i];
			hi -= arg.sock_core_rep_count[i];
		} else {
			i_first_bit += arg.sockets_per_node[i] *
				arg.cores_per_socket[i] * (hi - 1);
			i_last_bit = i_first_bit +
				arg.sockets_per_node[i] *
				arg.cores_per_socket[i];
			break;
		}
	}

	/* Now count the allocated processors on this node */
	job_cpus = 0;
	for (i = i_first_bit; i < i_last_bit; i++) {
		if (bit_test(arg.job_core_bitmap, i))
			job_cpus++;
	}

	/* NOTE: alloc_lps is the count of allocated resources
	 * (typically cores). Convert to CPU count as needed */
	if (i_last_bit > i_first_bit) {
		i = conf->cpus / (i_last_bit - i_first_bit);
		if (i > 1)
			job_cpus *= i;
	}

	req->job_mem_limit *= job_cpus;

fini:	slurm_cred_free_args(&arg);
	return SLURM_SUCCESS;
}

static int _make_prolog_mem_container(slurm_msg_t *msg)
{
	prolog_launch_msg_t *req = (prolog_launch_msg_t *)msg->data;
	job_mem_limits_t *job_limits_ptr;
	step_loc_t step_info;
	int rc = SLURM_SUCCESS;

	/* Convert per-CPU mem limit */
	if ((rc = _convert_job_mem(msg)) != SLURM_SUCCESS)
		return rc;

	if (req->job_mem_limit) {
		slurm_mutex_lock(&job_limits_mutex);
		if (!job_limits_list)
			job_limits_list = list_create(xfree_ptr);
		step_info.step_id.job_id  = req->job_id;
		step_info.step_id.step_id = SLURM_EXTERN_CONT;
		step_info.step_id.step_het_comp = NO_VAL;
		job_limits_ptr = list_find_first(job_limits_list,
						 _step_limits_match,
						 &step_info);
		if (!job_limits_ptr) {
			job_limits_ptr = xmalloc(sizeof(job_mem_limits_t));
			job_limits_ptr->step_id.job_id   = req->job_id;
			job_limits_ptr->job_mem  = req->job_mem_limit;
			job_limits_ptr->step_id.step_id  = SLURM_EXTERN_CONT;
			job_limits_ptr->step_id.step_het_comp = NO_VAL;
			job_limits_ptr->step_mem = req->job_mem_limit;
#if _LIMIT_INFO
			info("AddLim %ps job_mem:%"PRIu64""
			     " step_mem:%"PRIu64"",
			     &job_limits_ptr->step_id,
			     job_limits_ptr->job_mem,
			     job_limits_ptr->step_mem);
#endif
			list_append(job_limits_list, job_limits_ptr);
		}
		slurm_mutex_unlock(&job_limits_mutex);
	}

	return rc;
}

static int _spawn_prolog_stepd(slurm_msg_t *msg)
{
	prolog_launch_msg_t *req = (prolog_launch_msg_t *)msg->data;
	launch_tasks_request_msg_t *launch_req;
	slurm_addr_t self;
	slurm_addr_t *cli = &msg->orig_addr;
	int rc = SLURM_SUCCESS;
	int i;

	launch_req = xmalloc(sizeof(launch_tasks_request_msg_t));
	launch_req->alias_list		= req->alias_list;
	launch_req->complete_nodelist	= req->nodes;
	launch_req->cpus_per_task	= 1;
	launch_req->cred		= req->cred;
	launch_req->cwd			= req->work_dir;
	launch_req->efname		= "/dev/null";
	launch_req->gid			= req->gid;
	launch_req->global_task_ids	= xcalloc(req->nnodes,
						  sizeof(uint32_t *));
	launch_req->ifname		= "/dev/null";
	launch_req->step_id.job_id      = req->job_id;
	launch_req->job_mem_lim		= req->job_mem_limit;
	launch_req->step_id.step_id	= SLURM_EXTERN_CONT;
	launch_req->step_id.step_het_comp = NO_VAL;
	launch_req->nnodes		= req->nnodes;
	launch_req->ntasks		= req->nnodes;
	launch_req->ofname		= "/dev/null";

	launch_req->het_job_id		= req->het_job_id;
	launch_req->het_job_nnodes	= NO_VAL;

	launch_req->partition		= req->partition;
	launch_req->spank_job_env_size	= req->spank_job_env_size;
	launch_req->spank_job_env	= req->spank_job_env;
	launch_req->step_mem_lim	= req->job_mem_limit;
	launch_req->tasks_to_launch	= xcalloc(req->nnodes,
						  sizeof(uint16_t));
	launch_req->uid			= req->uid;
	launch_req->user_name		= req->user_name;

	/*
	 * determine which node this is in the allocation and if
	 * it should setup the x11 forwarding or not
	 */
	if (req->x11) {
		bool setup_x11 = false;
		int host_index = -1;
#ifdef HAVE_FRONT_END
		host_index = 0;	/* It is always 0 for front end systems */
#else
		hostset_t j_hset;
		/*
		 * Determine need to setup X11 based upon this node's index into
		 * the _job's_ allocation
		 */
		if (req->x11 & X11_FORWARD_ALL) {
			;	/* Don't need host_index */
		} else if (!(j_hset = hostset_create(req->nodes))) {
			error("Unable to parse hostlist: `%s'", req->nodes);
		} else {
			host_index = hostset_find(j_hset, conf->node_name);
			hostset_destroy(j_hset);
		}
#endif

		if (req->x11 & X11_FORWARD_ALL)
			setup_x11 = true;
		/* assumes that the first node is the batch host */
		else if (((req->x11 & X11_FORWARD_FIRST) ||
			  (req->x11 & X11_FORWARD_BATCH))
			 && (host_index == 0))
			setup_x11 = true;
		else if ((req->x11 & X11_FORWARD_LAST)
			 && (host_index == (req->nnodes - 1)))
			setup_x11 = true;

		if (setup_x11) {
			launch_req->x11 = req->x11;
			launch_req->x11_alloc_host = req->x11_alloc_host;
			launch_req->x11_alloc_port = req->x11_alloc_port;
			launch_req->x11_magic_cookie = req->x11_magic_cookie;
			launch_req->x11_target = req->x11_target;
			launch_req->x11_target_port = req->x11_target_port;
		}
	}

	for (i = 0; i < req->nnodes; i++) {
		uint32_t *tmp32 = xmalloc(sizeof(uint32_t));
		*tmp32 = i;
		launch_req->global_task_ids[i] = tmp32;
		launch_req->tasks_to_launch[i] = 1;
	}

	/*
	 * Since job could have been killed while the prolog was
	 * running (especially on BlueGene, which can take minutes
	 * for partition booting). Test if the credential has since
	 * been revoked and exit as needed.
	 */
	if (slurm_get_stream_addr(msg->conn_fd, &self)) {
		error("%s: slurm_get_stream_addr(): %m", __func__);
		rc = SLURM_ERROR;
	} else if (slurm_cred_revoked(conf->vctx, req->cred)) {
		info("Job %u already killed, do not launch extern step",
		     req->job_id);
		/*
		 * Don't set the rc to SLURM_ERROR at this point.
		 * The job's already been killed, and returning a prolog
		 * failure will just add more confusion. Better to just
		 * silently terminate.
		 */
	} else {
		hostset_t step_hset = hostset_create(req->nodes);
		int rc;

		debug3("%s: call to _forkexec_slurmstepd", __func__);
		rc =  _forkexec_slurmstepd(LAUNCH_TASKS, (void *)launch_req,
					   cli, &self, step_hset,
					   msg->protocol_version);
		debug3("%s: return from _forkexec_slurmstepd %d",
		       __func__, rc);

		if (rc != SLURM_SUCCESS)
			_launch_job_fail(req->job_id, rc);

		if (step_hset)
			hostset_destroy(step_hset);
	}

	for (i = 0; i < req->nnodes; i++)
		xfree(launch_req->global_task_ids[i]);
	xfree(launch_req->global_task_ids);
	xfree(launch_req->tasks_to_launch);
	xfree(launch_req);

	return rc;
}

static void _rpc_prolog(slurm_msg_t *msg)
{
	int rc = SLURM_SUCCESS, alt_rc = SLURM_ERROR, node_id = 0;
	prolog_launch_msg_t *req = (prolog_launch_msg_t *)msg->data;
	job_env_t job_env;
	bool     first_job_run;
	uid_t req_uid = g_slurm_auth_get_uid(msg->auth_cred);
	uint32_t jobid;

	if (req == NULL)
		return;

	if (!_slurm_authorized_user(req_uid)) {
		error("REQUEST_LAUNCH_PROLOG request from uid %u",
		      (unsigned int) req_uid);
		return;
	}

	if (!req->user_name)
		req->user_name = uid_to_string(req->uid);
	/*
	 * Send message back to the slurmctld so it knows we got the rpc.  A
	 * prolog could easily run way longer than a MessageTimeout or we would
	 * just wait.
	 */
	if (slurm_send_rc_msg(msg, rc) < 0) {
		error("%s: Error talking to slurmctld: %m", __func__);
	}

	slurm_cred_handle_reissue(conf->vctx, req->cred, false);

	slurm_mutex_lock(&prolog_mutex);
	first_job_run = !slurm_cred_jobid_cached(conf->vctx, req->job_id);
	if (first_job_run) {
#ifndef HAVE_FRONT_END
		/* It is always 0 for front end systems */
		node_id = nodelist_find(req->nodes, conf->node_name);
#endif
		if (slurm_conf.prolog_flags & PROLOG_FLAG_CONTAIN &&
		    ((rc = _make_prolog_mem_container(msg)) != SLURM_SUCCESS)) {
			error("%s: aborting prolog due to _make_prolog_mem_container failure: %s. Consider increasing cred_expire window if job prologs take large amount of time.",
			      __func__, slurm_strerror(rc));
			slurm_mutex_unlock(&prolog_mutex);
			goto notify_result;
		}

		slurm_cred_insert_jobid(conf->vctx, req->job_id);
		_add_job_running_prolog(req->job_id);
		/* signal just in case the batch rpc got here before we did */
		slurm_cond_broadcast(&conf->prolog_running_cond);
		slurm_mutex_unlock(&prolog_mutex);
		memset(&job_env, 0, sizeof(job_env));
		gres_plugin_epilog_set_env(&job_env.gres_job_env,
					   req->job_gres_info, node_id);

		job_env.jobid = req->job_id;
		job_env.step_id = 0;	/* not available */
		job_env.node_list = req->nodes;
		job_env.het_job_id = req->het_job_id;
		job_env.partition = req->partition;
		job_env.spank_job_env = req->spank_job_env;
		job_env.spank_job_env_size = req->spank_job_env_size;
		job_env.uid = req->uid;
		job_env.gid = req->gid;
		job_env.user_name = req->user_name;

#ifdef HAVE_NATIVE_CRAY
		if (req->het_job_id && (req->het_job_id != NO_VAL))
			jobid = req->het_job_id;
		else
			jobid = req->job_id;
#else
		jobid = req->job_id;
#endif

		if ((rc = container_g_create(jobid)))
			error("container_g_create(%u): %m", req->job_id);
		else
			rc = _run_prolog(&job_env, req->cred, false);
		_free_job_env(&job_env);
		if (rc) {
			int term_sig = 0, exit_status = 0;
			if (WIFSIGNALED(rc))
				term_sig    = WTERMSIG(rc);
			else if (WIFEXITED(rc))
				exit_status = WEXITSTATUS(rc);
			error("[job %u] prolog failed status=%d:%d",
			      req->job_id, exit_status, term_sig);
			rc = ESLURMD_PROLOG_FAILED;
		}

		if ((rc == SLURM_SUCCESS) &&
		    (slurm_conf.prolog_flags & PROLOG_FLAG_CONTAIN))
			rc = _spawn_prolog_stepd(msg);

		/*
		 * Revoke cred so that the slurmd won't launch tasks if the
		 * prolog failed. The slurmd waits for the prolog to finish but
		 * can't check the return code.
		 */
		if (rc)
			slurm_cred_revoke(conf->vctx, req->job_id, time(NULL),
					  time(NULL));

		_remove_job_running_prolog(req->job_id);
	} else
		slurm_mutex_unlock(&prolog_mutex);

notify_result:
	/*
	 * We need the slurmctld to know we are done or we can get into a
	 * situation where nothing from the job will ever launch because the
	 * prolog will never appear to stop running.
	 */
	while (alt_rc != SLURM_SUCCESS) {
		if (!(slurm_conf.prolog_flags & PROLOG_FLAG_NOHOLD))
			alt_rc = _notify_slurmctld_prolog_fini(
				req->job_id, rc);
		else
			alt_rc = SLURM_SUCCESS;

		if (rc != SLURM_SUCCESS) {
			alt_rc = _launch_job_fail(req->job_id, rc);
			send_registration_msg(rc, false);
		}

		if (alt_rc != SLURM_SUCCESS) {
			info("%s: Retrying prolog complete RPC for JobId=%u [sleeping %us]",
			     __func__, req->job_id, RETRY_DELAY);
			sleep(RETRY_DELAY);
		}
	}
}

static void _rpc_batch_job(slurm_msg_t *msg)
{
	batch_job_launch_msg_t *req = (batch_job_launch_msg_t *)msg->data;
	bool     first_job_run;
	int      rc = SLURM_SUCCESS, node_id = 0;
	bool	 replied = false, revoked;
	slurm_addr_t *cli = &msg->orig_addr;
	uid_t req_uid = g_slurm_auth_get_uid(msg->auth_cred);

	if (!_slurm_authorized_user(req_uid)) {
		error("Security violation, batch launch RPC from uid %d",
		      req_uid);
		rc = ESLURM_USER_ID_MISSING;  /* or bad in this case */
		goto done;
	}

	if (_launch_job_test(req->job_id)) {
		error("Job %u already running, do not launch second copy",
		      req->job_id);
		rc = ESLURM_DUPLICATE_JOB_ID;	/* job already running */
		_launch_job_fail(req->job_id, rc);
		goto done;
	}

	slurm_cred_handle_reissue(conf->vctx, req->cred, false);
	if (slurm_cred_revoked(conf->vctx, req->cred)) {
		error("Job %u already killed, do not launch batch job",
		      req->job_id);
		rc = ESLURMD_CREDENTIAL_REVOKED;	/* job already ran */
		goto done;
	}

	/* lookup user_name if not provided by slurmctld */
	if (!req->user_name)
		req->user_name = uid_to_string(req->uid);

	/* lookup gids if they weren't sent by slurmctld */
	if (!req->ngids)
		req->ngids = group_cache_lookup(req->uid, req->gid,
						req->user_name, &req->gids);

	task_g_slurmd_batch_request(req);	/* determine task affinity */

	slurm_mutex_lock(&prolog_mutex);
	first_job_run = !slurm_cred_jobid_cached(conf->vctx, req->job_id);

	/* BlueGene prolog waits for partition boot and is very slow.
	 * On any system we might need to load environment variables
	 * for Moab (see --get-user-env), which could also be slow.
	 * Just reply now and send a separate kill job request if the
	 * prolog or launch fail. */
	replied = true;
	if (slurm_send_rc_msg(msg, rc) < 1) {
		/* The slurmctld is no longer waiting for a reply.
		 * This typically indicates that the slurmd was
		 * blocked from memory and/or CPUs and the slurmctld
		 * has requeued the batch job request. */
		error("Could not confirm batch launch for job %u, "
		      "aborting request", req->job_id);
		rc = SLURM_COMMUNICATIONS_SEND_ERROR;
		slurm_mutex_unlock(&prolog_mutex);
		goto done;
	}

	if (slurm_conf.prolog_flags & PROLOG_FLAG_ALLOC) {
		struct timespec ts = {0, 0};
		struct timeval now;
		int retry_cnt = 0;
		/*
		 * We want to wait until the rpc_prolog is ran before
		 * continuing. Since we are already locked on prolog_mutex here
		 * we don't have to unlock to wait on the
		 * conf->prolog_running_cond.
		 */
		while (first_job_run) {
			retry_cnt++;
			/*
			 * This race should only happen for at most a second as
			 * we are only waiting for the other rpc to get here.
			 * We should wait here for msg_timeout * 2, in case of
			 * REQUEST_LAUNCH_PROLOG lost in forwarding tree the
			 * direct retry from slurmctld will happen after
			 * MessageTimeout.
			 */
			if (retry_cnt > (slurm_conf.msg_timeout * 2)) {
				rc = ESLURMD_PROLOG_FAILED;
				slurm_mutex_unlock(&prolog_mutex);
				error("Waiting for JobId=%u REQUEST_LAUNCH_PROLOG notification failed, giving up after %u sec",
				      req->job_id,
				      slurm_conf.msg_timeout * 2);
				goto done;
			}

			gettimeofday(&now, NULL);
			ts.tv_sec = now.tv_sec + 1;
			ts.tv_nsec = now.tv_usec * 1000;

			slurm_cond_timedwait(&conf->prolog_running_cond,
					     &prolog_mutex, &ts);
			first_job_run = !slurm_cred_jobid_cached(conf->vctx,
								 req->job_id);
		}
	}

	/*
	 * Insert jobid into credential context to denote that
	 * we've now "seen" an instance of the job
	 */
	if (first_job_run) {
		job_env_t job_env;
		List job_gres_list, epi_env_gres_list;
		uint32_t jobid;

		slurm_cred_insert_jobid(conf->vctx, req->job_id);
		_add_job_running_prolog(req->job_id);
		slurm_mutex_unlock(&prolog_mutex);

#ifndef HAVE_FRONT_END
		/* It is always 0 for front end systems */
		node_id = nodelist_find(req->nodes, conf->node_name);
#endif
		memset(&job_env, 0, sizeof(job_env));
		job_gres_list = (List) slurm_cred_get_arg(req->cred,
							CRED_ARG_JOB_GRES_LIST);
		epi_env_gres_list = gres_plugin_epilog_build_env(job_gres_list,
								 req->nodes);
		gres_plugin_epilog_set_env(&job_env.gres_job_env,
					   epi_env_gres_list, node_id);
		FREE_NULL_LIST(epi_env_gres_list);
		job_env.jobid = req->job_id;
		job_env.step_id = SLURM_BATCH_SCRIPT;
		job_env.node_list = req->nodes;
		job_env.het_job_id = req->het_job_id;
		job_env.partition = req->partition;
		job_env.spank_job_env = req->spank_job_env;
		job_env.spank_job_env_size = req->spank_job_env_size;
		job_env.uid = req->uid;
		job_env.gid = req->gid;
		job_env.user_name = req->user_name;
		/*
	 	 * Run job prolog on this node
	 	 */

#ifdef HAVE_NATIVE_CRAY
		if (req->het_job_id && (req->het_job_id != NO_VAL))
			jobid = req->het_job_id;
		else
			jobid = req->job_id;
#else
		jobid = req->job_id;
#endif

		if ((rc = container_g_create(jobid)))
			error("container_g_create(%u): %m", req->job_id);
		else
			rc = _run_prolog(&job_env, req->cred, true);
		_free_job_env(&job_env);
		if (rc) {
			int term_sig = 0, exit_status = 0;
			if (WIFSIGNALED(rc))
				term_sig    = WTERMSIG(rc);
			else if (WIFEXITED(rc))
				exit_status = WEXITSTATUS(rc);
			error("[job %u] prolog failed status=%d:%d",
			      req->job_id, exit_status, term_sig);

			_prolog_error(req, rc);
			rc = ESLURMD_PROLOG_FAILED;
			goto done;
		}
	} else {
		slurm_mutex_unlock(&prolog_mutex);
		_wait_for_job_running_prolog(req->job_id);
	}

	if (_get_user_env(req) < 0) {
		bool requeue = _requeue_setup_env_fail();
		if (requeue) {
			rc = ESLURMD_SETUP_ENVIRONMENT_ERROR;
			goto done;
		}
	}
	_set_batch_job_limits(msg);

	/* Since job could have been killed while the prolog was
	 * running (especially on BlueGene, which can take minutes
	 * for partition booting). Test if the credential has since
	 * been revoked and exit as needed. */
	if (slurm_cred_revoked(conf->vctx, req->cred)) {
		info("Job %u already killed, do not launch batch job",
		     req->job_id);
		rc = ESLURMD_CREDENTIAL_REVOKED;     /* job already ran */
		goto done;
	}

	slurm_mutex_lock(&launch_mutex);
	info("Launching batch job %u for UID %u", req->job_id, req->uid);

	debug3("_rpc_batch_job: call to _forkexec_slurmstepd");
	rc = _forkexec_slurmstepd(LAUNCH_BATCH_JOB, (void *)req, cli, NULL,
				  (hostset_t)NULL, SLURM_PROTOCOL_VERSION);
	debug3("_rpc_batch_job: return from _forkexec_slurmstepd: %d", rc);

	slurm_mutex_unlock(&launch_mutex);
	_launch_complete_add(req->job_id);

	/* On a busy system, slurmstepd may take a while to respond,
	 * if the job was cancelled in the interim, run through the
	 * abort logic below. */
	revoked = slurm_cred_revoked(conf->vctx, req->cred);
	if (revoked)
		_launch_complete_rm(req->job_id);
	if (revoked && _is_batch_job_finished(req->job_id)) {
		/* If configured with select/serial and the batch job already
		 * completed, consider the job successfully launched and do
		 * not repeat termination logic below, which in the worst case
		 * just slows things down with another message. */
		revoked = false;
	}
	if (revoked) {
		info("Job %u killed while launch was in progress",
		     req->job_id);
		sleep(1);	/* give slurmstepd time to create
				 * the communication socket */
		_terminate_all_steps(req->job_id, true);
		rc = ESLURMD_CREDENTIAL_REVOKED;
		goto done;
	}

done:
	if (!replied) {
		if (slurm_send_rc_msg(msg, rc) < 1) {
			/* The slurmctld is no longer waiting for a reply.
			 * This typically indicates that the slurmd was
			 * blocked from memory and/or CPUs and the slurmctld
			 * has requeued the batch job request. */
			error("Could not confirm batch launch for job %u, "
			      "aborting request", req->job_id);
			rc = SLURM_COMMUNICATIONS_SEND_ERROR;
		} else {
			/* No need to initiate separate reply below */
			rc = SLURM_SUCCESS;
		}
	}
	if (rc != SLURM_SUCCESS) {
		/* prolog or job launch failure,
		 * tell slurmctld that the job failed */
		_launch_job_fail(req->job_id, rc);
	}

	/*
	 *  If job prolog failed or we could not reply,
	 *  initiate message to slurmctld with current state
	 */
	if ((rc == ESLURMD_PROLOG_FAILED)
	    || (rc == SLURM_COMMUNICATIONS_SEND_ERROR)
	    || (rc == ESLURMD_SETUP_ENVIRONMENT_ERROR)) {
		send_registration_msg(rc, false);
	}
}

/*
 * Send notification message to batch job
 */
static void
_rpc_job_notify(slurm_msg_t *msg)
{
	job_notify_msg_t *req = msg->data;
	uid_t req_uid = g_slurm_auth_get_uid(msg->auth_cred);
	uid_t job_uid;
	List steps;
	ListIterator i;
	step_loc_t *stepd = NULL;
	int step_cnt  = 0;
	int fd;

	debug("_rpc_job_notify, uid = %d, %ps", req_uid, &req->step_id);
	job_uid = _get_job_uid(req->step_id.job_id);
	if ((int)job_uid < 0)
		goto no_job;

	/*
	 * check that requesting user ID is the Slurm UID or root
	 */
	if ((req_uid != job_uid) && (!_slurm_authorized_user(req_uid))) {
		error("Security violation: job_notify(%u) from uid %d",
		      req->step_id.job_id, req_uid);
		return;
	}

	steps = stepd_available(conf->spooldir, conf->node_name);
	i = list_iterator_create(steps);
	while ((stepd = list_next(i))) {
		if ((stepd->step_id.job_id  != req->step_id.job_id) ||
		    (stepd->step_id.step_id != SLURM_BATCH_SCRIPT)) {
			continue;
		}

		step_cnt++;

		fd = stepd_connect(stepd->directory, stepd->nodename,
				   &stepd->step_id, &stepd->protocol_version);
		if (fd == -1) {
			debug3("Unable to connect to %ps", &stepd->step_id);
			continue;
		}

		info("send notification to %ps", &stepd->step_id);
		if (stepd_notify_job(fd, stepd->protocol_version,
				     req->message) < 0)
			debug("notify jobid=%u failed: %m",
			      stepd->step_id.job_id);
		close(fd);
	}
	list_iterator_destroy(i);
	FREE_NULL_LIST(steps);

no_job:
	if (step_cnt == 0) {
		debug2("No steps running for jobid %u to send notification message",
		       req->step_id.job_id);
	}
}

static int
_launch_job_fail(uint32_t job_id, uint32_t slurm_rc)
{
	complete_batch_script_msg_t comp_msg = {0};
	struct requeue_msg req_msg = {0};
	slurm_msg_t resp_msg;
	int rc = 0, rpc_rc;
	static time_t config_update = 0;
	static bool requeue_no_hold = false;

	if (config_update != slurm_conf.last_update) {
		char *sched_params = slurm_get_sched_params();
		requeue_no_hold = (xstrcasestr(sched_params,
					       "nohold_on_prolog_fail"));
		xfree(sched_params);
		config_update = slurm_conf.last_update;
	}

	slurm_msg_t_init(&resp_msg);

	if (slurm_rc == ESLURMD_CREDENTIAL_REVOKED) {
		comp_msg.job_id = job_id;
		comp_msg.job_rc = INFINITE;
		comp_msg.slurm_rc = slurm_rc;
		comp_msg.node_name = conf->node_name;
		comp_msg.jobacct = NULL; /* unused */
		resp_msg.msg_type = REQUEST_COMPLETE_BATCH_SCRIPT;
		resp_msg.data = &comp_msg;
	} else {
		req_msg.job_id = job_id;
		req_msg.job_id_str = NULL;
		if (requeue_no_hold)
			req_msg.flags = JOB_PENDING;
		else
			req_msg.flags = (JOB_REQUEUE_HOLD | JOB_LAUNCH_FAILED);
		resp_msg.msg_type = REQUEST_JOB_REQUEUE;
		resp_msg.data = &req_msg;
	}

	rpc_rc = slurm_send_recv_controller_rc_msg(&resp_msg, &rc,
						   working_cluster_rec);
	if ((resp_msg.msg_type == REQUEST_JOB_REQUEUE) &&
	    ((rc == ESLURM_DISABLED) || (rc == ESLURM_BATCH_ONLY))) {
		info("Could not launch job %u and not able to requeue it, "
		     "cancelling job", job_id);

		if ((slurm_rc == ESLURMD_PROLOG_FAILED) &&
		    (rc == ESLURM_BATCH_ONLY)) {
			char *buf = NULL;
			xstrfmtcat(buf, "Prolog failure on node %s",
				   conf->node_name);
			slurm_notify_job(job_id, buf);
			xfree(buf);
		}

		comp_msg.job_id = job_id;
		comp_msg.job_rc = INFINITE;
		comp_msg.slurm_rc = slurm_rc;
		comp_msg.node_name = conf->node_name;
		comp_msg.jobacct = NULL; /* unused */
		resp_msg.msg_type = REQUEST_COMPLETE_BATCH_SCRIPT;
		resp_msg.data = &comp_msg;
		rpc_rc = slurm_send_recv_controller_rc_msg(&resp_msg, &rc,
							   working_cluster_rec);
	}

	return rpc_rc;
}

static void
_rpc_reconfig(slurm_msg_t *msg)
{
	uid_t req_uid = g_slurm_auth_get_uid(msg->auth_cred);

	if (!_slurm_authorized_user(req_uid))
		error("Security violation, reconfig RPC from uid %d",
		      req_uid);
	else
		kill(conf->pid, SIGHUP);
	forward_wait(msg);
	/* Never return a message, slurmctld does not expect one */
}

static void _rpc_reconfig_with_config(slurm_msg_t *msg)
{
	uid_t req_uid = g_slurm_auth_get_uid(msg->auth_cred);

	if (!_slurm_authorized_user(req_uid))
		error("Security violation, reconfig RPC from uid %d",
		      req_uid);
	else {
		if (conf->conf_cache) {
			config_response_msg_t *configs =
				(config_response_msg_t *) msg->data;
			/*
			 * Running in "configless" mode as indicated by the
			 * cache directory's existance. Update those so
			 * our reconfigure picks up the changes, and so
			 * client commands see the changes as well.
			 */
			write_configs_to_conf_cache(configs, conf->conf_cache);
		}
		kill(conf->pid, SIGHUP);
	}
	forward_wait(msg);
	/* Never return a message, slurmctld does not expect one */
}

static void
_rpc_shutdown(slurm_msg_t *msg)
{
	uid_t req_uid = g_slurm_auth_get_uid(msg->auth_cred);

	forward_wait(msg);
	if (!_slurm_authorized_user(req_uid))
		error("Security violation, shutdown RPC from uid %d",
		      req_uid);
	else {
		if (kill(conf->pid, SIGTERM) != 0)
			error("kill(%u,SIGTERM): %m", conf->pid);
	}

	/* Never return a message, slurmctld does not expect one */
}

static void
_rpc_reboot(slurm_msg_t *msg)
{
	char *reboot_program, *cmd = NULL, *sp;
	reboot_msg_t *reboot_msg;
	slurm_conf_t *cfg;
	uid_t req_uid = g_slurm_auth_get_uid(msg->auth_cred);
	int exit_code;

	if (!_slurm_authorized_user(req_uid))
		error("Security violation, reboot RPC from uid %d",
		      req_uid);
	else {
		cfg = slurm_conf_lock();
		reboot_program = cfg->reboot_program;
		if (reboot_program) {
			sp = strchr(reboot_program, ' ');
			if (sp)
				sp = xstrndup(reboot_program,
					      (sp - reboot_program));
			else
				sp = xstrdup(reboot_program);
			reboot_msg = (reboot_msg_t *) msg->data;
			if (reboot_msg && reboot_msg->features) {
				/*
				 * Run reboot_program with only arguments given
				 * in reboot_msg->features.
				 */
				info("Node reboot request with features %s being processed",
				     reboot_msg->features);
				(void) node_features_g_node_set(
					reboot_msg->features);
				if (reboot_msg->features[0]) {
					xstrfmtcat(cmd, "%s %s",
						   sp, reboot_msg->features);
				} else {
					cmd = xstrdup(sp);
				}
			} else {
				/* Run reboot_program verbatim */
				cmd = xstrdup(reboot_program);
				info("Node reboot request being processed");
			}
			if (access(sp, R_OK | X_OK) < 0)
				error("Cannot run RebootProgram [%s]: %m", sp);
			else if ((exit_code = system(cmd)))
				error("system(%s) returned %d", reboot_program,
				      exit_code);
			xfree(sp);
			xfree(cmd);

			/*
			 * Explicitly shutdown the slurmd. This is usually
			 * taken care of by calling reboot_program, but in
			 * case that fails to shut things down this will at
			 * least offline this node until someone intervenes.
			 */
			if (xstrcasestr(cfg->slurmd_params,
					"shutdown_on_reboot"))
				slurmd_shutdown(SIGTERM);
		} else
			error("RebootProgram isn't defined in config");
		slurm_conf_unlock();
	}

	/* Never return a message, slurmctld does not expect one */
	/* slurm_send_rc_msg(msg, rc); */
}

static int _job_limits_match(void *x, void *key)
{
	job_mem_limits_t *job_limits_ptr = (job_mem_limits_t *) x;
	uint32_t *job_id = (uint32_t *) key;
	if (job_limits_ptr->step_id.job_id == *job_id)
		return 1;
	return 0;
}

static int _step_limits_match(void *x, void *key)
{
	job_mem_limits_t *job_limits_ptr = (job_mem_limits_t *) x;
	step_loc_t *step_ptr = (step_loc_t *) key;

	if ((job_limits_ptr->step_id.job_id  == step_ptr->step_id.job_id) &&
	    (job_limits_ptr->step_id.step_id == step_ptr->step_id.step_id))
		return 1;
	return 0;
}

static int _find_step_loc(void *x, void *key)
{
	step_loc_t *step_loc = (step_loc_t *) x;
	slurm_step_id_t *step_id = (slurm_step_id_t *) key;

	return verify_step_id(&step_loc->step_id, step_id);
}

/* Call only with job_limits_mutex locked */
static void
_load_job_limits(void)
{
	List steps;
	ListIterator step_iter;
	step_loc_t *stepd;
	int fd;
	job_mem_limits_t *job_limits_ptr;
	slurmstepd_mem_info_t stepd_mem_info;

	if (!job_limits_list)
		job_limits_list = list_create(xfree_ptr);
	job_limits_loaded = true;

	steps = stepd_available(conf->spooldir, conf->node_name);
	step_iter = list_iterator_create(steps);
	while ((stepd = list_next(step_iter))) {
		job_limits_ptr = list_find_first(job_limits_list,
						 _step_limits_match, stepd);
		if (job_limits_ptr)	/* already processed */
			continue;
		fd = stepd_connect(stepd->directory, stepd->nodename,
				   &stepd->step_id, &stepd->protocol_version);
		if (fd == -1)
			continue;	/* step completed */

		if (stepd_get_mem_limits(fd, stepd->protocol_version,
					 &stepd_mem_info) != SLURM_SUCCESS) {
			error("Error reading %ps memory limits from slurmstepd",
			      &stepd->step_id);
			close(fd);
			continue;
		}


		if ((stepd_mem_info.job_mem_limit
		     || stepd_mem_info.step_mem_limit)) {
			/* create entry for this job */
			job_limits_ptr = xmalloc(sizeof(job_mem_limits_t));
			memcpy(&job_limits_ptr->step_id, &stepd->step_id,
			       sizeof(job_limits_ptr->step_id));
			job_limits_ptr->job_mem  =
				stepd_mem_info.job_mem_limit;
			job_limits_ptr->step_mem =
				stepd_mem_info.step_mem_limit;
#if _LIMIT_INFO
			info("RecLim %ps job_mem:%"PRIu64""
			     " step_mem:%"PRIu64"",
			     &job_limits_ptr->step_id,
			     job_limits_ptr->job_mem,
			     job_limits_ptr->step_mem);
#endif
			list_append(job_limits_list, job_limits_ptr);
		}
		close(fd);
	}
	list_iterator_destroy(step_iter);
	FREE_NULL_LIST(steps);
}

static void
_cancel_step_mem_limit(uint32_t job_id, uint32_t step_id)
{
	slurm_msg_t msg;
	job_notify_msg_t notify_req;
	job_step_kill_msg_t kill_req;

	/* NOTE: Batch jobs may have no srun to get this message */
	slurm_msg_t_init(&msg);
	memset(&notify_req, 0, sizeof(notify_req));
	notify_req.step_id.job_id = job_id;
	notify_req.step_id.step_id = step_id;
	notify_req.step_id.step_het_comp = NO_VAL;
	notify_req.message     = "Exceeded job memory limit";
	msg.msg_type    = REQUEST_JOB_NOTIFY;
	msg.data        = &notify_req;
	slurm_send_only_controller_msg(&msg, working_cluster_rec);

	memset(&kill_req, 0, sizeof(kill_req));
	memcpy(&kill_req.step_id, &notify_req, sizeof(kill_req.step_id));
	kill_req.signal      = SIGKILL;
	kill_req.flags       = KILL_OOM;
	msg.msg_type    = REQUEST_CANCEL_JOB_STEP;
	msg.data        = &kill_req;
	slurm_send_only_controller_msg(&msg, working_cluster_rec);
}

/* Enforce job memory limits here in slurmd. Step memory limits are
 * enforced within slurmstepd (using jobacct_gather plugin). */
static void
_enforce_job_mem_limit(void)
{
	List steps;
	ListIterator step_iter, job_limits_iter;
	job_mem_limits_t *job_limits_ptr;
	step_loc_t *stepd;
	int fd, i, job_inx, job_cnt;
	uint64_t step_rss, step_vsize;
	slurm_step_id_t step_id;
	job_step_stat_t *resp = NULL;
	struct job_mem_info {
		uint32_t job_id;
		uint64_t mem_limit;	/* MB */
		uint64_t mem_used;	/* MB */
		uint64_t vsize_limit;	/* MB */
		uint64_t vsize_used;	/* MB */
	};
	struct job_mem_info *job_mem_info_ptr = NULL;

	if (!slurm_conf.job_acct_oom_kill)
		return;

	slurm_mutex_lock(&job_limits_mutex);
	if (!job_limits_loaded)
		_load_job_limits();
	if (list_count(job_limits_list) == 0) {
		slurm_mutex_unlock(&job_limits_mutex);
		return;
	}

	/* Build table of job limits, use highest mem limit recorded */
	job_mem_info_ptr = xmalloc((list_count(job_limits_list) + 1) *
				   sizeof(struct job_mem_info));
	job_cnt = 0;
	job_limits_iter = list_iterator_create(job_limits_list);
	while ((job_limits_ptr = list_next(job_limits_iter))) {
		if (job_limits_ptr->job_mem == 0) 	/* no job limit */
			continue;
		for (i=0; i<job_cnt; i++) {
			if (job_mem_info_ptr[i].job_id !=
			    job_limits_ptr->step_id.job_id)
				continue;
			job_mem_info_ptr[i].mem_limit = MAX(
				job_mem_info_ptr[i].mem_limit,
				job_limits_ptr->job_mem);
			break;
		}
		if (i < job_cnt)	/* job already found & recorded */
			continue;
		job_mem_info_ptr[job_cnt].job_id =
			job_limits_ptr->step_id.job_id;
		job_mem_info_ptr[job_cnt].mem_limit = job_limits_ptr->job_mem;
		job_cnt++;
	}
	list_iterator_destroy(job_limits_iter);
	slurm_mutex_unlock(&job_limits_mutex);

	for (i=0; i<job_cnt; i++) {
		job_mem_info_ptr[i].vsize_limit = job_mem_info_ptr[i].
			mem_limit;
		job_mem_info_ptr[i].vsize_limit *=
			(slurm_conf.vsize_factor / 100.0);
	}

	steps = stepd_available(conf->spooldir, conf->node_name);
	step_iter = list_iterator_create(steps);
	while ((stepd = list_next(step_iter))) {
		for (job_inx=0; job_inx<job_cnt; job_inx++) {
			if (job_mem_info_ptr[job_inx].job_id ==
			    stepd->step_id.job_id)
				break;
		}
		if (job_inx >= job_cnt)
			continue;	/* job/step not being tracked */

		fd = stepd_connect(stepd->directory, stepd->nodename,
				   &stepd->step_id, &stepd->protocol_version);
		if (fd == -1)
			continue;	/* step completed */

		memcpy(&step_id, &stepd->step_id, sizeof(step_id));

		resp = xmalloc(sizeof(job_step_stat_t));

		if ((!stepd_stat_jobacct(fd, stepd->protocol_version,
					 &step_id, resp)) &&
		    (resp->jobacct)) {
			/* resp->jobacct is NULL if account is disabled */
			jobacctinfo_getinfo((struct jobacctinfo *)
					    resp->jobacct,
					    JOBACCT_DATA_TOT_RSS,
					    &step_rss,
					    stepd->protocol_version);
			jobacctinfo_getinfo((struct jobacctinfo *)
					    resp->jobacct,
					    JOBACCT_DATA_TOT_VSIZE,
					    &step_vsize,
					    stepd->protocol_version);
#if _LIMIT_INFO
			info("%ps RSS:%"PRIu64" B VSIZE:%"PRIu64" B",
			     &stepd->step_id, step_rss, step_vsize);
#endif
			if (step_rss != INFINITE64) {
				step_rss /= 1048576;	/* B to MB */
				step_rss = MAX(step_rss, 1);
				job_mem_info_ptr[job_inx].mem_used += step_rss;
			}
			if (step_vsize != INFINITE64) {
				step_vsize /= 1048576;	/* B to MB */
				step_vsize = MAX(step_vsize, 1);
				job_mem_info_ptr[job_inx].vsize_used +=
					step_vsize;
			}
		}
		slurm_free_job_step_stat(resp);
		close(fd);
	}
	list_iterator_destroy(step_iter);
	FREE_NULL_LIST(steps);

	for (i=0; i<job_cnt; i++) {
		if (job_mem_info_ptr[i].mem_used == 0) {
			/* no steps found,
			 * purge records for all steps of this job */
			slurm_mutex_lock(&job_limits_mutex);
			list_delete_all(job_limits_list, _job_limits_match,
					&job_mem_info_ptr[i].job_id);
			slurm_mutex_unlock(&job_limits_mutex);
			break;
		}

		if ((job_mem_info_ptr[i].mem_limit != 0) &&
		    (job_mem_info_ptr[i].mem_used >
		     job_mem_info_ptr[i].mem_limit)) {
			info("Job %u exceeded memory limit "
			     "(%"PRIu64">%"PRIu64"), cancelling it",
			     job_mem_info_ptr[i].job_id,
			     job_mem_info_ptr[i].mem_used,
			     job_mem_info_ptr[i].mem_limit);
			_cancel_step_mem_limit(job_mem_info_ptr[i].job_id,
					       NO_VAL);
		} else if ((job_mem_info_ptr[i].vsize_limit != 0) &&
			   (job_mem_info_ptr[i].vsize_used >
			    job_mem_info_ptr[i].vsize_limit)) {
			info("Job %u exceeded virtual memory limit "
			     "(%"PRIu64">%"PRIu64"), cancelling it",
			     job_mem_info_ptr[i].job_id,
			     job_mem_info_ptr[i].vsize_used,
			     job_mem_info_ptr[i].vsize_limit);
			_cancel_step_mem_limit(job_mem_info_ptr[i].job_id,
					       NO_VAL);
		}
	}
	xfree(job_mem_info_ptr);
}

static void _rpc_ping(slurm_msg_t *msg)
{
	int        rc = SLURM_SUCCESS;
	uid_t req_uid = g_slurm_auth_get_uid(msg->auth_cred);
	static bool first_msg = true;

	if (!_slurm_authorized_user(req_uid)) {
		error("Security violation, ping RPC from uid %d",
		      req_uid);
		if (first_msg) {
			error("Do you have SlurmUser configured as uid %d?",
			      req_uid);
		}
		rc = ESLURM_USER_ID_MISSING;	/* or bad in this case */
	}
	first_msg = false;

	if (rc != SLURM_SUCCESS) {
		/* Return result. If the reply can't be sent this indicates
		 * 1. The network is broken OR
		 * 2. slurmctld has died    OR
		 * 3. slurmd was paged out due to full memory
		 * If the reply request fails, we send an registration message
		 * to slurmctld in hopes of avoiding having the node set DOWN
		 * due to slurmd paging and not being able to respond in a
		 * timely fashion. */
		if (slurm_send_rc_msg(msg, rc) < 0) {
			error("Error responding to ping: %m");
			send_registration_msg(SLURM_SUCCESS, false);
		}
	} else {
		slurm_msg_t resp_msg;
		ping_slurmd_resp_msg_t ping_resp;
		get_cpu_load(&ping_resp.cpu_load);
		get_free_mem(&ping_resp.free_mem);
		slurm_msg_t_copy(&resp_msg, msg);
		resp_msg.msg_type = RESPONSE_PING_SLURMD;
		resp_msg.data     = &ping_resp;

		slurm_send_node_msg(msg->conn_fd, &resp_msg);

		/* Take this opportunity to enforce any job memory limits */
		_enforce_job_mem_limit();
		/* Clear up any stalled file transfers as well */
		_file_bcast_cleanup();

		if (msg->msg_type == REQUEST_NODE_REGISTRATION_STATUS) {
			get_reg_resp = true;
			send_registration_msg(SLURM_SUCCESS, true);
		}
	}
}

static void _rpc_health_check(slurm_msg_t *msg)
{
	int        rc = SLURM_SUCCESS;
	uid_t req_uid = g_slurm_auth_get_uid(msg->auth_cred);

	if (!_slurm_authorized_user(req_uid)) {
		error("Security violation, health check RPC from uid %d",
		      req_uid);
		rc = ESLURM_USER_ID_MISSING;	/* or bad in this case */
	}

	/* Return result. If the reply can't be sent this indicates that
	 * 1. The network is broken OR
	 * 2. slurmctld has died    OR
	 * 3. slurmd was paged out due to full memory
	 * If the reply request fails, we send an registration message to
	 * slurmctld in hopes of avoiding having the node set DOWN due to
	 * slurmd paging and not being able to respond in a timely fashion. */
	if (slurm_send_rc_msg(msg, rc) < 0) {
		error("Error responding to health check: %m");
		send_registration_msg(SLURM_SUCCESS, false);
	}

	if (rc == SLURM_SUCCESS)
		rc = run_script_health_check();

	/* Take this opportunity to enforce any job memory limits */
	_enforce_job_mem_limit();
	/* Clear up any stalled file transfers as well */
	_file_bcast_cleanup();
}


static void _rpc_acct_gather_update(slurm_msg_t *msg)
{
	int        rc = SLURM_SUCCESS;
	uid_t req_uid = g_slurm_auth_get_uid(msg->auth_cred);
	static bool first_msg = true;

	if (!_slurm_authorized_user(req_uid)) {
		error("Security violation, acct_gather_update RPC from uid %d",
		      req_uid);
		if (first_msg) {
			error("Do you have SlurmUser configured as uid %d?",
			      req_uid);
		}
		rc = ESLURM_USER_ID_MISSING;	/* or bad in this case */
	}
	first_msg = false;

	if (rc != SLURM_SUCCESS) {
		/* Return result. If the reply can't be sent this indicates
		 * 1. The network is broken OR
		 * 2. slurmctld has died    OR
		 * 3. slurmd was paged out due to full memory
		 * If the reply request fails, we send an registration message
		 * to slurmctld in hopes of avoiding having the node set DOWN
		 * due to slurmd paging and not being able to respond in a
		 * timely fashion. */
		if (slurm_send_rc_msg(msg, rc) < 0) {
			error("Error responding to account gather: %m");
			send_registration_msg(SLURM_SUCCESS, false);
		}
	} else {
		slurm_msg_t resp_msg;
		acct_gather_node_resp_msg_t acct_msg;

		/* Update node energy usage data */
		acct_gather_energy_g_update_node_energy();

		memset(&acct_msg, 0, sizeof(acct_msg));
		acct_msg.node_name = conf->node_name;
		acct_msg.sensor_cnt = 1;
		acct_msg.energy = acct_gather_energy_alloc(acct_msg.sensor_cnt);
		(void) acct_gather_energy_g_get_sum(
			ENERGY_DATA_NODE_ENERGY, acct_msg.energy);

		slurm_msg_t_copy(&resp_msg, msg);
		resp_msg.msg_type = RESPONSE_ACCT_GATHER_UPDATE;
		resp_msg.data     = &acct_msg;

		slurm_send_node_msg(msg->conn_fd, &resp_msg);

		acct_gather_energy_destroy(acct_msg.energy);
	}
}

static void _rpc_acct_gather_energy(slurm_msg_t *msg)
{
	int        rc = SLURM_SUCCESS;
	uid_t req_uid = g_slurm_auth_get_uid(msg->auth_cred);
	static bool first_msg = true;

	if (!_slurm_authorized_user(req_uid)) {
		error("Security violation, acct_gather_update RPC from uid %d",
		      req_uid);
		if (first_msg) {
			error("Do you have SlurmUser configured as uid %d?",
			      req_uid);
		}
		rc = ESLURM_USER_ID_MISSING;	/* or bad in this case */
	}
	first_msg = false;

	if (rc != SLURM_SUCCESS) {
		if (slurm_send_rc_msg(msg, rc) < 0)
			error("Error responding to energy request: %m");
	} else {
		slurm_msg_t resp_msg;
		acct_gather_node_resp_msg_t acct_msg;
		time_t now = time(NULL), last_poll = 0;
		int data_type = ENERGY_DATA_STRUCT;
		uint16_t sensor_cnt;
		acct_gather_energy_req_msg_t *req = msg->data;

		if (req->context_id == NO_VAL16) {
			rc = SLURM_PROTOCOL_VERSION_ERROR;
			if (slurm_send_rc_msg(msg, rc) < 0)
				error("Error responding to energy request: %m");
			return;
		}

		acct_gather_energy_g_get_data(req->context_id,
					      ENERGY_DATA_LAST_POLL,
					      &last_poll);
		acct_gather_energy_g_get_data(req->context_id,
					      ENERGY_DATA_SENSOR_CNT,
					      &sensor_cnt);

		/* If we polled later than delta seconds then force a
		   new poll.
		*/
		if ((now - last_poll) > req->delta)
			data_type = ENERGY_DATA_JOULES_TASK;

		memset(&acct_msg, 0, sizeof(acct_msg));
		acct_msg.sensor_cnt = sensor_cnt;
		acct_msg.energy = acct_gather_energy_alloc(acct_msg.sensor_cnt);

		acct_gather_energy_g_get_data(req->context_id,
					      data_type,
					      acct_msg.energy);

		slurm_msg_t_copy(&resp_msg, msg);
		resp_msg.msg_type = RESPONSE_ACCT_GATHER_ENERGY;
		resp_msg.data     = &acct_msg;

		slurm_send_node_msg(msg->conn_fd, &resp_msg);

		acct_gather_energy_destroy(acct_msg.energy);
	}
}

static int
_signal_jobstep(slurm_step_id_t *step_id, uint16_t signal,
		uint16_t flags, uid_t req_uid)
{
	int fd, rc = SLURM_SUCCESS;
	uint16_t protocol_version;

	/*
	 * There will be no stepd if the prolog is still running
	 * Return failure so caller can retry.
	 */
	if (_prolog_is_running(step_id->job_id)) {
		info("signal %d req for %ps while prolog is running. Returning failure.",
		     signal, &step_id->job_id);
		return ESLURM_TRANSITION_STATE_NO_UPDATE;
	}

	fd = stepd_connect(conf->spooldir, conf->node_name,
			   step_id, &protocol_version);
	if (fd == -1) {
		debug("signal for nonexistent %ps stepd_connect failed: %m",
		      &step_id->job_id);
		return ESLURM_INVALID_JOB_ID;
	}

	debug2("container signal %d to %ps", signal, step_id);
	rc = stepd_signal_container(fd, protocol_version, signal, flags,
				    req_uid);
	if (rc == -1)
		rc = ESLURMD_JOB_NOTRUNNING;

	close(fd);
	return rc;
}

static void
_rpc_signal_tasks(slurm_msg_t *msg)
{
	int               rc = SLURM_SUCCESS;
	signal_tasks_msg_t *req = (signal_tasks_msg_t *) msg->data;
	uid_t job_uid;
	uid_t req_uid = g_slurm_auth_get_uid(msg->auth_cred);

	job_uid = _get_job_uid(req->step_id.job_id);
	if ((int)job_uid < 0) {
		debug("%s: failed to get job_uid for job %u",
		      __func__, req->step_id.job_id);
		rc = ESLURM_INVALID_JOB_ID;
		goto done;
	}

	if ((req_uid != job_uid) && (!_slurm_authorized_user(req_uid))) {
		debug("%s: from uid %ld for job %u owned by uid %ld",
		      __func__, (long)req_uid, req->step_id.job_id, (long)job_uid);
		rc = ESLURM_USER_ID_MISSING;     /* or bad in this case */
		goto done;
	}

	/* security is handled when communicating with the stepd */
	if ((req->flags & KILL_FULL_JOB) || (req->flags & KILL_JOB_BATCH)) {
		debug("%s: sending signal %u to entire job %u flag %u",
		      __func__, req->signal, req->step_id.job_id, req->flags);
		_kill_all_active_steps(req->step_id.job_id, req->signal,
				       req->flags, true, req_uid);
	} else if (req->flags & KILL_STEPS_ONLY) {
		debug("%s: sending signal %u to all steps job %u flag %u",
		      __func__, req->signal, req->step_id.job_id, req->flags);
		_kill_all_active_steps(req->step_id.job_id, req->signal,
				       req->flags, false, req_uid);
	} else {
		debug("%s: sending signal %u to %ps flag %u", __func__,
		      req->signal, &req->step_id, req->flags);
		rc = _signal_jobstep(&req->step_id,
				     req->signal, req->flags, req_uid);
	}
done:
	slurm_send_rc_msg(msg, rc);
}

static void
_rpc_terminate_tasks(slurm_msg_t *msg)
{
	signal_tasks_msg_t *req = (signal_tasks_msg_t *) msg->data;
	int               rc = SLURM_SUCCESS;
	int               fd;
	uint16_t protocol_version;
	uid_t uid;
	uid_t req_uid = g_slurm_auth_get_uid(msg->auth_cred);

	debug3("Entering _rpc_terminate_tasks");
	fd = stepd_connect(conf->spooldir, conf->node_name,
			   &req->step_id, &protocol_version);
	if (fd == -1) {
		debug("kill for nonexistent %ps stepd_connect "
		      "failed: %m", &req->step_id);
		rc = ESLURM_INVALID_JOB_ID;
		goto done;
	}

	if ((int)(uid = stepd_get_uid(fd, protocol_version)) < 0) {
		debug("terminate_tasks couldn't read from the %ps: %m",
		      &req->step_id);
		rc = ESLURM_INVALID_JOB_ID;
		goto done2;
	}

	if ((req_uid != uid)
	    && (!_slurm_authorized_user(req_uid))) {
		debug("kill req from uid %ld for %ps owned by uid %ld",
		      (long) req_uid, &req->step_id, (long) uid);
		rc = ESLURM_USER_ID_MISSING;     /* or bad in this case */
		goto done2;
	}

	rc = stepd_terminate(fd, protocol_version);
	if (rc == -1)
		rc = ESLURMD_JOB_NOTRUNNING;

done2:
	close(fd);
done:
	slurm_send_rc_msg(msg, rc);
}

static void _rpc_step_complete(slurm_msg_t *msg)
{
	step_complete_msg_t *req = (step_complete_msg_t *)msg->data;
	int               rc = SLURM_SUCCESS;
	int               fd;
	uint16_t protocol_version;
	uid_t req_uid = g_slurm_auth_get_uid(msg->auth_cred);

	debug3("Entering _rpc_step_complete");
	fd = stepd_connect(conf->spooldir, conf->node_name,
			   &req->step_id, &protocol_version);
	if (fd == -1) {
		error("stepd_connect to %ps failed: %m", &req->step_id);
		rc = ESLURM_INVALID_JOB_ID;
		goto done;
	}

	/* step completion messages are only allowed from other slurmstepd,
	   so only root or SlurmUser is allowed here */
	if (!_slurm_authorized_user(req_uid)) {
		debug("step completion from uid %ld for %ps",
		      (long) req_uid, &req->step_id);
		rc = ESLURM_USER_ID_MISSING;     /* or bad in this case */
		goto done2;
	}

	rc = stepd_completion(fd, protocol_version, req);
	if (rc == -1)
		rc = ESLURMD_JOB_NOTRUNNING;

done2:
	close(fd);
done:
	slurm_send_rc_msg(msg, rc);
}

/* Get list of active jobs and steps, xfree returned value */
static char *
_get_step_list(void)
{
	char tmp[64];
	char *step_list = NULL;
	List steps;
	ListIterator i;
	step_loc_t *stepd;

	steps = stepd_available(conf->spooldir, conf->node_name);
	i = list_iterator_create(steps);
	while ((stepd = list_next(i))) {
		int fd;
		fd = stepd_connect(stepd->directory, stepd->nodename,
				   &stepd->step_id, &stepd->protocol_version);
		if (fd == -1)
			continue;

		if (stepd_state(fd, stepd->protocol_version)
		    == SLURMSTEPD_NOT_RUNNING) {
			debug("stale domain socket for %ps", &stepd->step_id);
			close(fd);
			continue;
		}
		close(fd);

		if (step_list)
			xstrcat(step_list, ", ");
		if (stepd->step_id.step_id == SLURM_BATCH_SCRIPT) {
			snprintf(tmp, sizeof(tmp), "%u",
				 stepd->step_id.job_id);
			xstrcat(step_list, tmp);
		} else {
			xstrcat(step_list,
				log_build_step_id_str(&stepd->step_id,
						      tmp,
						      sizeof(tmp),
						      STEP_ID_FLAG_NO_PREFIX));
		}
	}
	list_iterator_destroy(i);
	FREE_NULL_LIST(steps);

	if (step_list == NULL)
		xstrcat(step_list, "NONE");
	return step_list;
}

static void _rpc_daemon_status(slurm_msg_t *msg)
{
	slurm_msg_t      resp_msg;
	slurmd_status_t *resp = NULL;

	resp = xmalloc(sizeof(slurmd_status_t));
	resp->actual_cpus        = conf->actual_cpus;
	resp->actual_boards      = conf->actual_boards;
	resp->actual_sockets     = conf->actual_sockets;
	resp->actual_cores       = conf->actual_cores;
	resp->actual_threads     = conf->actual_threads;
	resp->actual_real_mem    = conf->real_memory_size;
	resp->actual_tmp_disk    = conf->tmp_disk_space;
	resp->booted             = startup;
	resp->hostname           = xstrdup(conf->node_name);
	resp->step_list          = _get_step_list();
	resp->last_slurmctld_msg = last_slurmctld_msg;
	resp->pid                = conf->pid;
	resp->slurmd_debug       = conf->debug_level;
	resp->slurmd_logfile     = xstrdup(conf->logfile);
	resp->version            = xstrdup(SLURM_VERSION_STRING);

	slurm_msg_t_copy(&resp_msg, msg);
	resp_msg.msg_type = RESPONSE_SLURMD_STATUS;
	resp_msg.data     = resp;
	slurm_send_node_msg(msg->conn_fd, &resp_msg);
	slurm_free_slurmd_status(resp);
}

static void _rpc_stat_jobacct(slurm_msg_t *msg)
{
	slurm_step_id_t *req = (slurm_step_id_t *)msg->data;
	slurm_msg_t        resp_msg;
	job_step_stat_t *resp = NULL;
	int fd;
	uint16_t protocol_version;
	uid_t uid;
	uid_t req_uid = g_slurm_auth_get_uid(msg->auth_cred);

	debug3("Entering _rpc_stat_jobacct for %ps", req);
	/* step completion messages are only allowed from other slurmstepd,
	   so only root or SlurmUser is allowed here */

	fd = stepd_connect(conf->spooldir, conf->node_name,
			   req, &protocol_version);
	if (fd == -1) {
		error("stepd_connect to %ps failed: %m", req);
		slurm_send_rc_msg(msg, ESLURM_INVALID_JOB_ID);
		return;
	}

	if ((int)(uid = stepd_get_uid(fd, protocol_version)) < 0) {
		debug("stat_jobacct couldn't read from %ps: %m", req);
		close(fd);
		if (msg->conn_fd >= 0)
			slurm_send_rc_msg(msg, ESLURM_INVALID_JOB_ID);
		return;
	}

	/*
	 * check that requesting user ID is the Slurm UID or root
	 */
	if ((req_uid != uid) && (!_slurm_authorized_user(req_uid))) {
		error("stat_jobacct from uid %ld for job %u "
		      "owned by uid %ld",
		      (long) req_uid, req->job_id, (long) uid);

		if (msg->conn_fd >= 0) {
			slurm_send_rc_msg(msg, ESLURM_USER_ID_MISSING);
			/* or bad in this case */
			close(fd);
			return;
		}
	}

	resp = xmalloc(sizeof(job_step_stat_t));
	resp->step_pids = xmalloc(sizeof(job_step_pids_t));
	resp->step_pids->node_name = xstrdup(conf->node_name);
	slurm_msg_t_copy(&resp_msg, msg);
	resp->return_code = SLURM_SUCCESS;

	if (stepd_stat_jobacct(fd, protocol_version, req, resp)
	    == SLURM_ERROR) {
		debug("accounting for nonexistent %ps requested", req);
	}

	/* FIX ME: This should probably happen in the
	   stepd_stat_jobacct to get more information about the pids.
	*/
	if (stepd_list_pids(fd, protocol_version, &resp->step_pids->pid,
			    &resp->step_pids->pid_cnt) == SLURM_ERROR) {
		debug("No pids for nonexistent %ps requested", req);
	}

	close(fd);

	resp_msg.msg_type     = RESPONSE_JOB_STEP_STAT;
	resp_msg.data         = resp;

	slurm_send_node_msg(msg->conn_fd, &resp_msg);
	slurm_free_job_step_stat(resp);
}

static int
_callerid_find_job(callerid_conn_t conn, uint32_t *job_id)
{
	ino_t inode;
	pid_t pid;
	int rc;

	rc = callerid_find_inode_by_conn(conn, &inode);
	if (rc != SLURM_SUCCESS) {
		debug3("network_callerid inode not found");
		return ESLURM_INVALID_JOB_ID;
	}
	debug3("network_callerid found inode %lu", (long unsigned int)inode);

	rc = find_pid_by_inode(&pid, inode);
	if (rc != SLURM_SUCCESS) {
		debug3("network_callerid process not found");
		return ESLURM_INVALID_JOB_ID;
	}
	debug3("network_callerid found process %d", (pid_t)pid);

	rc = slurm_pid2jobid(pid, job_id);
	if (rc != SLURM_SUCCESS) {
		debug3("network_callerid job not found");
		return ESLURM_INVALID_JOB_ID;
	}
	debug3("network_callerid found job %u", *job_id);
	return SLURM_SUCCESS;
}

static void _rpc_network_callerid(slurm_msg_t *msg)
{
	network_callerid_msg_t *req = (network_callerid_msg_t *)msg->data;
	slurm_msg_t resp_msg;
	network_callerid_resp_t *resp = NULL;

	uid_t job_uid = -1;
	uint32_t job_id = NO_VAL;
	callerid_conn_t conn;
	int rc = ESLURM_INVALID_JOB_ID;
	char ip_src_str[INET6_ADDRSTRLEN];
	char ip_dst_str[INET6_ADDRSTRLEN];

	debug3("Entering _rpc_network_callerid");

	resp = xmalloc(sizeof(network_callerid_resp_t));
	slurm_msg_t_copy(&resp_msg, msg);

	/* Ideally this would be in an if block only when debug3 is enabled */
	inet_ntop(req->af, req->ip_src, ip_src_str, INET6_ADDRSTRLEN);
	inet_ntop(req->af, req->ip_dst, ip_dst_str, INET6_ADDRSTRLEN);
	debug3("network_callerid checking %s:%u => %s:%u",
	       ip_src_str, req->port_src, ip_dst_str, req->port_dst);

	/* My remote is the other's source */
	memcpy((void*)&conn.ip_dst, (void*)&req->ip_src, 16);
	memcpy((void*)&conn.ip_src, (void*)&req->ip_dst, 16);
	conn.port_src = req->port_dst;
	conn.port_dst = req->port_src;
	conn.af = req->af;

	/* Find the job id */
	rc = _callerid_find_job(conn, &job_id);
	if (rc == SLURM_SUCCESS) {
		/* We found the job */
		uid_t req_uid = g_slurm_auth_get_uid(msg->auth_cred);
		if (!_slurm_authorized_user(req_uid)) {
			/* Requestor is not root or SlurmUser */
			job_uid = _get_job_uid(job_id);
			if (job_uid != req_uid) {
				/* RPC call sent by non-root user who does not
				 * own this job. Do not send them the job ID. */
				error("Security violation, REQUEST_NETWORK_CALLERID from uid=%d",
				      req_uid);
				job_id = NO_VAL;
				rc = ESLURM_INVALID_JOB_ID;
			}
		}
	}

	resp->job_id = job_id;
	resp->node_name = xstrdup(conf->node_name);

	resp_msg.msg_type = RESPONSE_NETWORK_CALLERID;
	resp_msg.data     = resp;

	slurm_send_node_msg(msg->conn_fd, &resp_msg);
	slurm_free_network_callerid_resp(resp);
}

static void _rpc_list_pids(slurm_msg_t *msg)
{
	slurm_step_id_t *req = (slurm_step_id_t *)msg->data;
	slurm_msg_t        resp_msg;
	job_step_pids_t *resp = NULL;
	int fd;
	uint16_t protocol_version = 0;
	uid_t job_uid;
	uid_t req_uid = g_slurm_auth_get_uid(msg->auth_cred);

	debug3("Entering _rpc_list_pids");

	job_uid = _get_job_uid(req->job_id);

	if ((int)job_uid < 0) {
		error("stat_pid for invalid job_id: %u",
		      req->job_id);
		if (msg->conn_fd >= 0)
			slurm_send_rc_msg(msg, ESLURM_INVALID_JOB_ID);
		return;
	}

	/*
	 * check that requesting user ID is the Slurm UID or root
	 */
	if ((req_uid != job_uid)
	    && (!_slurm_authorized_user(req_uid))) {
		error("stat_pid from uid %ld for job %u "
		      "owned by uid %ld",
		      (long) req_uid, req->job_id, (long) job_uid);

		if (msg->conn_fd >= 0) {
			slurm_send_rc_msg(msg, ESLURM_USER_ID_MISSING);
			/* or bad in this case */
			return;
		}
	}

	resp = xmalloc(sizeof(job_step_pids_t));
	slurm_msg_t_copy(&resp_msg, msg);
	resp->node_name = xstrdup(conf->node_name);
	resp->pid_cnt = 0;
	resp->pid = NULL;
	fd = stepd_connect(conf->spooldir, conf->node_name,
			   req, &protocol_version);
	if (fd == -1) {
		error("stepd_connect to %ps failed: %m", req);
		slurm_send_rc_msg(msg, ESLURM_INVALID_JOB_ID);
		slurm_free_job_step_pids(resp);
		return;
	}

	if (stepd_list_pids(fd, protocol_version,
			    &resp->pid, &resp->pid_cnt) == SLURM_ERROR) {
		debug("No pids for nonexistent %ps requested", req);
	}

	close(fd);

	resp_msg.msg_type = RESPONSE_JOB_STEP_PIDS;
	resp_msg.data     = resp;

	slurm_send_node_msg(msg->conn_fd, &resp_msg);
	slurm_free_job_step_pids(resp);
}

/*
 *  For the specified job_id: reply to slurmctld,
 *   sleep(configured kill_wait), then send SIGKILL
 */
static void
_rpc_timelimit(slurm_msg_t *msg)
{
	uid_t uid = g_slurm_auth_get_uid(msg->auth_cred);
	kill_job_msg_t *req = msg->data;
	int             nsteps, rc;

	if (!_slurm_authorized_user(uid)) {
		error ("Security violation: rpc_timelimit req from uid %d",
		       uid);
		slurm_send_rc_msg(msg, ESLURM_USER_ID_MISSING);
		return;
	}

	/*
	 *  Indicate to slurmctld that we've received the message
	 */
	slurm_send_rc_msg(msg, SLURM_SUCCESS);
	close(msg->conn_fd);
	msg->conn_fd = -1;

	if (req->step_id.step_id != NO_VAL) {
		slurm_conf_t *cf;
		int delay;
		/* A jobstep has timed out:
		 * - send the container a SIG_TIME_LIMIT or SIG_PREEMPTED
		 *   to log the event
		 * - send a SIGCONT to resume any suspended tasks
		 * - send a SIGTERM to begin termination
		 * - sleep KILL_WAIT
		 * - send a SIGKILL to clean up
		 */
		if (msg->msg_type == REQUEST_KILL_TIMELIMIT) {
			rc = _signal_jobstep(&req->step_id,
					     SIG_TIME_LIMIT, 0, uid);
		} else {
			rc = _signal_jobstep(&req->step_id,
					     SIG_PREEMPTED, 0, uid);
		}
		if (rc != SLURM_SUCCESS)
			return;
		rc = _signal_jobstep(&req->step_id, SIGCONT, 0, uid);
		if (rc != SLURM_SUCCESS)
			return;
		rc = _signal_jobstep(&req->step_id, SIGTERM, 0, uid);
		if (rc != SLURM_SUCCESS)
			return;
		cf = slurm_conf_lock();
		delay = MAX(cf->kill_wait, 5);
		slurm_conf_unlock();
		sleep(delay);
		_signal_jobstep(&req->step_id, SIGKILL, 0, uid);
		return;
	}

	if (msg->msg_type == REQUEST_KILL_TIMELIMIT)
		_kill_all_active_steps(req->step_id.job_id, SIG_TIME_LIMIT, 0, true,
				       uid);
	else /* (msg->type == REQUEST_KILL_PREEMPTED) */
		_kill_all_active_steps(req->step_id.job_id, SIG_PREEMPTED, 0, true,
				       uid);
	nsteps = _kill_all_active_steps(req->step_id.job_id, SIGTERM, 0, false, uid);
	verbose("Job %u: timeout: sent SIGTERM to %d active steps",
		req->step_id.job_id, nsteps);

	/* Revoke credential, send SIGKILL, run epilog, etc. */
	_rpc_terminate_job(msg);
}

static void  _rpc_pid2jid(slurm_msg_t *msg)
{
	job_id_request_msg_t *req = (job_id_request_msg_t *) msg->data;
	slurm_msg_t           resp_msg;
	job_id_response_msg_t resp;
	bool         found = false;
	List         steps;
	ListIterator i;
	step_loc_t *stepd;

	steps = stepd_available(conf->spooldir, conf->node_name);
	i = list_iterator_create(steps);
	while ((stepd = list_next(i))) {
		int fd;
		fd = stepd_connect(stepd->directory, stepd->nodename,
				   &stepd->step_id, &stepd->protocol_version);
		if (fd == -1)
			continue;

		if (stepd_pid_in_container(
			    fd, stepd->protocol_version,
			    req->job_pid)
		    || req->job_pid == stepd_daemon_pid(
			    fd, stepd->protocol_version)) {
			slurm_msg_t_copy(&resp_msg, msg);
			resp.job_id = stepd->step_id.job_id;
			resp.return_code = SLURM_SUCCESS;
			found = true;
			close(fd);
			break;
		}
		close(fd);
	}
	list_iterator_destroy(i);
	FREE_NULL_LIST(steps);

	if (found) {
		debug3("_rpc_pid2jid: pid(%u) found in %u",
		       req->job_pid, resp.job_id);
		resp_msg.address      = msg->address;
		resp_msg.msg_type     = RESPONSE_JOB_ID;
		resp_msg.data         = &resp;

		slurm_send_node_msg(msg->conn_fd, &resp_msg);
	} else {
		debug3("_rpc_pid2jid: pid(%u) not found", req->job_pid);
		slurm_send_rc_msg(msg, ESLURM_INVALID_JOB_ID);
	}
}

/* Validate sbcast credential.
 * NOTE: We can only perform the full credential validation once with
 * Munge without generating a credential replay error
 * RET an sbcast credential or NULL on error.
 * free with sbcast_cred_arg_free()
 */
static sbcast_cred_arg_t *_valid_sbcast_cred(file_bcast_msg_t *req,
					     uid_t req_uid,
					     gid_t req_gid,
					     uint16_t protocol_version)
{
	sbcast_cred_arg_t *arg;
	hostset_t hset = NULL;

	arg = extract_sbcast_cred(conf->vctx, req->cred, req->block_no,
				  protocol_version);
	if (!arg) {
		error("Security violation: Invalid sbcast_cred from uid %u",
		      req_uid);
		return NULL;
	}

	if (!(hset = hostset_create(arg->nodes))) {
		error("Unable to parse sbcast_cred hostlist %s", arg->nodes);
		sbcast_cred_arg_free(arg);
		return NULL;
	} else if (!hostset_within(hset, conf->node_name)) {
		error("Security violation: sbcast_cred from %u has "
		      "bad hostset %s", req_uid, arg->nodes);
		sbcast_cred_arg_free(arg);
		hostset_destroy(hset);
		return NULL;
	}
	hostset_destroy(hset);

	/* fill in the credential with any missing data */
	if (arg->uid == NO_VAL)
		arg->uid = req_uid;
	if (arg->gid == NO_VAL)
		arg->gid = req_gid;
	if ((arg->uid != req_uid) || (arg->gid != req_gid)) {
		error("Security violation: sbcast cred from %u/%u but rpc from %u/%u",
		      arg->uid, arg->gid, req_uid, req_gid);
		sbcast_cred_arg_free(arg);
		return NULL;
	}

	/*
	 * NOTE: user_name, ngids, gids may still be NULL, 0, NULL at this point.
	 *       we skip filling them in here to avoid excessive lookup calls
	 *       as this must run once per block (and there may be thousands of
	 *       blocks), and is only currently needed by the first block.
	 */
	/* print_sbcast_cred(req->cred); */

	return arg;
}

static void _fb_rdlock(void)
{
	slurm_mutex_lock(&file_bcast_mutex);
	while (1) {
		if ((fb_write_wait_lock == 0) && (fb_write_lock == 0)) {
			fb_read_lock++;
			break;
		} else {	/* wait for state change and retry */
			slurm_cond_wait(&file_bcast_cond, &file_bcast_mutex);
		}
	}
	slurm_mutex_unlock(&file_bcast_mutex);
}

static void _fb_rdunlock(void)
{
	slurm_mutex_lock(&file_bcast_mutex);
	fb_read_lock--;
	slurm_cond_broadcast(&file_bcast_cond);
	slurm_mutex_unlock(&file_bcast_mutex);
}

static void _fb_wrlock(void)
{
	slurm_mutex_lock(&file_bcast_mutex);
	fb_write_wait_lock++;
	while (1) {
		if ((fb_read_lock == 0) && (fb_write_lock == 0)) {
			fb_write_lock++;
			fb_write_wait_lock--;
			break;
		} else {	/* wait for state change and retry */
			slurm_cond_wait(&file_bcast_cond, &file_bcast_mutex);
		}
	}
	slurm_mutex_unlock(&file_bcast_mutex);
}

static void _fb_wrunlock(void)
{
	slurm_mutex_lock(&file_bcast_mutex);
	fb_write_lock--;
	slurm_cond_broadcast(&file_bcast_cond);
	slurm_mutex_unlock(&file_bcast_mutex);
}

static int _bcast_find_in_list(void *x, void *y)
{
	file_bcast_info_t *info = (file_bcast_info_t *)x;
	file_bcast_info_t *key = (file_bcast_info_t *)y;
	/* uid, job_id, and fname must match */
	return ((info->uid == key->uid)
		&& (info->job_id == key->job_id)
		&& (!xstrcmp(info->fname, key->fname)));
}

/* must have read lock */
static file_bcast_info_t *_bcast_lookup_file(file_bcast_info_t *key)
{
	return list_find_first(file_bcast_list, _bcast_find_in_list, key);
}

/* must not have read lock, will get write lock */
static void _file_bcast_close_file(file_bcast_info_t *key)
{
	_fb_wrlock();
	list_delete_all(file_bcast_list, _bcast_find_in_list, key);
	_fb_wrunlock();
}

static void _free_file_bcast_info_t(void *arg)
{
	file_bcast_info_t *f = (file_bcast_info_t *)arg;

	if (!f)
		return;

	xfree(f->fname);
	if (f->fd)
		close(f->fd);
	xfree(f);
}

static int _bcast_find_in_list_to_remove(void *x, void *y)
{
	file_bcast_info_t *f = (file_bcast_info_t *)x;
	time_t *now = (time_t *) y;

	if (f->last_update + FILE_BCAST_TIMEOUT < *now) {
		error("Removing stalled file_bcast transfer from uid "
		      "%u to file `%s`", f->uid, f->fname);
		return true;
	}

	return false;
}

/* remove transfers that have stalled */
static void _file_bcast_cleanup(void)
{
	time_t now = time(NULL);

	_fb_wrlock();
	list_delete_all(file_bcast_list, _bcast_find_in_list_to_remove, &now);
	_fb_wrunlock();
}

void file_bcast_init(void)
{
	/* skip locks during slurmd init */
	file_bcast_list = list_create(_free_file_bcast_info_t);
}

void file_bcast_purge(void)
{
	_fb_wrlock();
	list_destroy(file_bcast_list);
	/* destroying list before exit, no need to unlock */
}

static void _rpc_file_bcast(slurm_msg_t *msg)
{
	int rc = SLURM_SUCCESS;
	int64_t offset, inx;
	sbcast_cred_arg_t *cred_arg;
	file_bcast_info_t *file_info;
	file_bcast_msg_t *req = msg->data;
	file_bcast_info_t key;

	key.uid = g_slurm_auth_get_uid(msg->auth_cred);
	key.gid = g_slurm_auth_get_gid(msg->auth_cred);

	cred_arg = _valid_sbcast_cred(req, key.uid, key.gid,
				      msg->protocol_version);
	if (!cred_arg) {
		rc = ESLURMD_INVALID_JOB_CREDENTIAL;
		goto done;
	}

#ifdef HAVE_NATIVE_CRAY
	if (cred_arg->het_job_id && (cred_arg->het_job_id != NO_VAL))
		key.job_id = cred_arg->het_job_id;
	else
		key.job_id = cred_arg->job_id;
#else
	key.job_id = cred_arg->job_id;
#endif

#if 0
	info("last_block=%u force=%u modes=%o",
	     req->last_block, req->force, req->modes);
	info("uid=%u gid=%u atime=%lu mtime=%lu block_len[0]=%u",
	     req->uid, req->gid, req->atime, req->mtime, req->block_len);
#if 0
	/* when the file being transferred is binary, the following line
	 * can break the terminal output for slurmd */
	info("req->block[0]=%s, @ %lu", \
	     req->block[0], (unsigned long) &req->block);
#endif
#endif

	/*
	 * "srun --bcast" was called with a target directory instead of a
	 * filename, and we have to append the default filename to req->fname.
	 * This same file name has to be recreated by exec_task().
	 */
	if (req->fname[strlen(req->fname) - 1] == '/') {
		xstrfmtcat(req->fname, "slurm_bcast_%"PRIu32".%"PRIu32"_%s",
			   cred_arg->job_id, cred_arg->step_id,
			   conf->node_name);
	}
	key.fname = req->fname;

	if (req->block_no == 1) {
		info("sbcast req_uid=%u job_id=%u fname=%s block_no=%u",
		     key.uid, key.job_id, key.fname, req->block_no);
	} else {
		debug("sbcast req_uid=%u job_id=%u fname=%s block_no=%u",
		      key.uid, key.job_id, key.fname, req->block_no);
	}

	/* first block must register the file and open fd/mmap */
	if (req->block_no == 1) {
		if ((rc = _file_bcast_register_file(msg, cred_arg, &key))) {
			sbcast_cred_arg_free(cred_arg);
			goto done;
		}
	}
	sbcast_cred_arg_free(cred_arg);

	_fb_rdlock();
	if (!(file_info = _bcast_lookup_file(&key))) {
		error("No registered file transfer for uid %u file `%s`.",
		      key.uid, key.fname);
		_fb_rdunlock();
		rc = SLURM_ERROR;
		goto done;
	}

	/* now decompress file */
	if (bcast_decompress_data(req) < 0) {
		error("sbcast: data decompression error for UID %u, file %s",
		      key.uid, key.fname);
		_fb_rdunlock();
		rc = SLURM_ERROR;
		goto done;
	}

	offset = 0;
	while (req->block_len - offset) {
		inx = write(file_info->fd, &req->block[offset],
			    (req->block_len - offset));
		if (inx == -1) {
			if ((errno == EINTR) || (errno == EAGAIN))
				continue;
			error("sbcast: uid:%u can't write `%s`: %m",
			      key.uid, key.fname);
			_fb_rdunlock();
			rc = SLURM_ERROR;
			goto done;
		}
		offset += inx;
	}

	file_info->last_update = time(NULL);

	if (req->last_block && fchmod(file_info->fd, (req->modes & 0777))) {
		error("sbcast: uid:%u can't chmod `%s`: %m",
		      key.uid, key.fname);
	}
	if (req->last_block && fchown(file_info->fd, key.uid, key.gid)) {
		error("sbcast: uid:%u gid:%u can't chown `%s`: %m",
		      key.uid, key.gid, key.fname);
	}
	if (req->last_block && req->atime) {
		struct utimbuf time_buf;
		time_buf.actime  = req->atime;
		time_buf.modtime = req->mtime;
		if (utime(key.fname, &time_buf)) {
			error("sbcast: uid:%u can't utime `%s`: %m",
			      key.uid, key.fname);
		}
	}

	_fb_rdunlock();

	if (req->last_block) {
		_file_bcast_close_file(&key);
	}

done:
	slurm_send_rc_msg(msg, rc);
}

static int _file_bcast_register_file(slurm_msg_t *msg,
				     sbcast_cred_arg_t *cred_arg,
				     file_bcast_info_t *key)
{
	file_bcast_msg_t *req = msg->data;
	int fd, flags, rc;
	file_bcast_info_t *file_info;

	/* may still be unset in credential */
	if (!cred_arg->ngids || !cred_arg->gids)
		cred_arg->ngids = group_cache_lookup(key->uid, key->gid,
						     cred_arg->user_name,
						     &cred_arg->gids);

	flags = O_WRONLY | O_CREAT;
	if (req->force)
		flags |= O_TRUNC;
	else
		flags |= O_EXCL;

	rc = _open_as_other(req->fname, flags, 0700, key->job_id, key->uid,
			    key->gid, cred_arg->ngids, cred_arg->gids, &fd);
	if (rc != SLURM_SUCCESS) {
		error("Unable to open %s: %s", req->fname, strerror(rc));
		return rc;
	}

	file_info = xmalloc(sizeof(file_bcast_info_t));
	file_info->fd = fd;
	file_info->fname = xstrdup(req->fname);
	file_info->uid = key->uid;
	file_info->gid = key->gid;
	file_info->job_id = key->job_id;
	file_info->last_update = file_info->start_time = time(NULL);

	//TODO: mmap the file here
	_fb_wrlock();
	list_append(file_bcast_list, file_info);
	_fb_wrunlock();

	return SLURM_SUCCESS;
}

static void
_rpc_reattach_tasks(slurm_msg_t *msg)
{
	reattach_tasks_request_msg_t  *req = msg->data;
	reattach_tasks_response_msg_t *resp =
		xmalloc(sizeof(reattach_tasks_response_msg_t));
	slurm_msg_t                    resp_msg;
	int          rc   = SLURM_SUCCESS;
	uint16_t     port = 0;
	slurm_addr_t   ioaddr;
	void        *job_cred_sig;
	uint32_t     len;
	int               fd;
	slurm_addr_t *cli = &msg->orig_addr;
	uint32_t nodeid = NO_VAL;
	uid_t uid = -1;
	uint16_t protocol_version;
	uid_t req_uid = g_slurm_auth_get_uid(msg->auth_cred);
	List steps = stepd_available(conf->spooldir, conf->node_name);;
	step_loc_t *stepd = NULL;

	slurm_msg_t_copy(&resp_msg, msg);

	/*
	 * At the time of writing only 1 stepd could be running for a step
	 * (het step) on a node at a time.  If this ever is resolved this will
	 * need to be altered.
	 */
	stepd = list_find_first(steps, _find_step_loc, &req->step_id);

	if (!stepd) {
		debug("%s: Couldn't find %ps: %m",
		      __func__, &req->step_id);
		rc = ESLURM_INVALID_JOB_ID;
		goto done;
	}

	fd = stepd_connect(conf->spooldir, conf->node_name,
			   &stepd->step_id, &protocol_version);
	if (fd == -1) {
		debug("reattach for nonexistent %ps stepd_connect failed: %m",
		      &req->step_id);
		rc = ESLURM_INVALID_JOB_ID;
		goto done;
	}

	if ((int)(uid = stepd_get_uid(fd, protocol_version)) < 0) {
		debug("_rpc_reattach_tasks couldn't read from the %ps: %m",
		      &req->step_id);
		rc = ESLURM_INVALID_JOB_ID;
		goto done2;
	}

	nodeid = stepd_get_nodeid(fd, protocol_version);

	debug2("_rpc_reattach_tasks: nodeid %d in the job step", nodeid);

	if ((req_uid != uid) && (!_slurm_authorized_user(req_uid))) {
		error("uid %ld attempt to attach to %ps owned by %ld",
		      (long) req_uid, &req->step_id, (long) uid);
		rc = EPERM;
		goto done2;
	}

	memset(resp, 0, sizeof(reattach_tasks_response_msg_t));
	port = slurm_get_port(cli);

	/*
	 * Set response address by resp_port and client address
	 */
	memcpy(&resp_msg.address, cli, sizeof(slurm_addr_t));
	if (req->num_resp_port > 0) {
		port = req->resp_port[nodeid % req->num_resp_port];
		slurm_set_port(&resp_msg.address, port);
	}

	/*
	 * Set IO address by io_port and client address
	 */
	memcpy(&ioaddr, cli, sizeof(slurm_addr_t));

	if (req->num_io_port > 0) {
		port = req->io_port[nodeid % req->num_io_port];
		slurm_set_port(&ioaddr, port);
	}

	/*
	 * Get the signature of the job credential.  slurmstepd will need
	 * this to prove its identity when it connects back to srun.
	 */
	slurm_cred_get_signature(req->cred, (char **)(&job_cred_sig), &len);
	if (len != SLURM_IO_KEY_SIZE) {
		error("Incorrect slurm cred signature length");
		goto done2;
	}

	resp->gtids = NULL;
	resp->local_pids = NULL;

	/* NOTE: We need to use the protocol_version from
	 * sattach here since responses will be sent back to it. */
	if (msg->protocol_version < protocol_version)
		protocol_version = msg->protocol_version;

	/* Following call fills in gtids and local_pids when successful. */
	rc = stepd_attach(fd, protocol_version, &ioaddr,
			  &resp_msg.address, job_cred_sig, resp);
	if (rc != SLURM_SUCCESS) {
		debug2("stepd_attach call failed");
		goto done2;
	}

done2:
	close(fd);
done:
	debug2("update step addrs rc = %d", rc);
	resp_msg.data         = resp;
	resp_msg.msg_type     = RESPONSE_REATTACH_TASKS;
	resp->node_name       = xstrdup(conf->node_name);
	resp->return_code     = rc;
	debug2("node %s sending rc = %d", conf->node_name, rc);

	slurm_send_node_msg(msg->conn_fd, &resp_msg);
	slurm_free_reattach_tasks_response_msg(resp);
	FREE_NULL_LIST(steps);
}

static uid_t _get_job_uid(uint32_t jobid)
{
	List steps;
	ListIterator i;
	step_loc_t *stepd;
	uid_t uid = -1;
	int fd;

	steps = stepd_available(conf->spooldir, conf->node_name);
	i = list_iterator_create(steps);
	while ((stepd = list_next(i))) {
		if (stepd->step_id.job_id != jobid) {
			/* multiple jobs expected on shared nodes */
			continue;
		}
		fd = stepd_connect(stepd->directory, stepd->nodename,
				   &stepd->step_id, &stepd->protocol_version);
		if (fd == -1) {
			debug3("Unable to connect to %ps", &stepd->step_id);
			continue;
		}
		uid = stepd_get_uid(fd, stepd->protocol_version);

		close(fd);
		if ((int)uid < 0) {
			debug("stepd_get_uid failed %ps: %m",
			      &stepd->step_id);
			continue;
		}
		break;
	}
	list_iterator_destroy(i);
	FREE_NULL_LIST(steps);

	return uid;
}

/*
 * _kill_all_active_steps - signals the container of all steps of a job
 * jobid IN - id of job to signal
 * sig   IN - signal to send
 * flags IN - to decide if batch step must be signaled, if its childs too, etc
 * batch IN - if true signal batch script, otherwise skip it
 * RET count of signaled job steps (plus batch script, if applicable)
 */
static int
_kill_all_active_steps(uint32_t jobid, int sig, int flags, bool batch,
		       uid_t req_uid)
{
	List steps;
	ListIterator i;
	step_loc_t *stepd;
	int step_cnt  = 0;
	int rc = SLURM_SUCCESS;

	bool sig_all_steps = true;
	bool sig_batch_step = false;

	if ((flags & KILL_JOB_BATCH) || (flags & KILL_FULL_JOB)) {
		sig_all_steps = false;
		sig_batch_step = true;
	} else if (batch)
		sig_batch_step = true;

	steps = stepd_available(conf->spooldir, conf->node_name);
	i = list_iterator_create(steps);
	while ((stepd = list_next(i))) {
		if (stepd->step_id.job_id != jobid) {
			/* multiple jobs expected on shared nodes */
			debug3("%s: Looking for job %u, found step from job %u",
			       __func__, jobid, stepd->step_id.job_id);
			continue;
		}

		if ((sig_all_steps &&
		     (stepd->step_id.step_id != SLURM_BATCH_SCRIPT)) ||
		    (sig_batch_step &&
		     (stepd->step_id.step_id == SLURM_BATCH_SCRIPT))) {
			if (_signal_jobstep(&stepd->step_id, sig,
			                    flags, req_uid) != SLURM_SUCCESS) {
				rc = SLURM_ERROR;
				continue;
			}
			step_cnt++;
		} else {
			debug3("%s: No signaling. Job: %u, Step: %u. Flags: %u",
			       __func__, stepd->step_id.job_id,
			       stepd->step_id.step_id, flags);
		}
	}
	list_iterator_destroy(i);
	FREE_NULL_LIST(steps);

	if (step_cnt == 0)
		debug2("No steps in jobid %u %s %d",
		       jobid, (rc == SLURM_SUCCESS) ?
		       "to send signal" : "were able to be signaled with",
		       sig);

	return step_cnt;
}

/*
 * ume_notify - Notify all jobs and steps on this node that a Uncorrectable
 *	Memory Error (UME) has occured by sending SIG_UME (to log event in
 *	stderr)
 * RET count of signaled job steps
 */
extern int ume_notify(void)
{
	List steps;
	ListIterator i;
	step_loc_t *stepd;
	int step_cnt  = 0;
	int fd;

	steps = stepd_available(conf->spooldir, conf->node_name);
	i = list_iterator_create(steps);
	while ((stepd = list_next(i))) {
		step_cnt++;

		fd = stepd_connect(stepd->directory, stepd->nodename,
				   &stepd->step_id, &stepd->protocol_version);
		if (fd == -1) {
			debug3("Unable to connect to %ps", &stepd->step_id);
			continue;
		}

		debug2("container SIG_UME to %ps", &stepd->step_id);
		if (stepd_signal_container(
			    fd, stepd->protocol_version, SIG_UME, 0,
			    getuid()) < 0)
			debug("kill jobid=%u failed: %m",
			      stepd->step_id.job_id);
		close(fd);
	}
	list_iterator_destroy(i);
	FREE_NULL_LIST(steps);

	if (step_cnt == 0)
		debug2("No steps to send SIG_UME");
	return step_cnt;
}
/*
 * _terminate_all_steps - signals the container of all steps of a job
 * jobid IN - id of job to signal
 * batch IN - if true signal batch script, otherwise skip it
 * RET count of signaled job steps (plus batch script, if applicable)
 */
static int
_terminate_all_steps(uint32_t jobid, bool batch)
{
	List steps;
	ListIterator i;
	step_loc_t *stepd;
	int step_cnt  = 0;
	int fd;

	steps = stepd_available(conf->spooldir, conf->node_name);
	i = list_iterator_create(steps);
	while ((stepd = list_next(i))) {
		if (stepd->step_id.job_id != jobid) {
			/* multiple jobs expected on shared nodes */
			debug3("Step from other job: jobid=%u (this jobid=%u)",
			       stepd->step_id.job_id, jobid);
			continue;
		}

		if ((stepd->step_id.step_id == SLURM_BATCH_SCRIPT) && (!batch))
			continue;

		step_cnt++;

		fd = stepd_connect(stepd->directory, stepd->nodename,
				   &stepd->step_id, &stepd->protocol_version);
		if (fd == -1) {
			debug3("Unable to connect to %ps", &stepd->step_id);
			continue;
		}

		debug2("terminate %ps", &stepd->step_id);
		if (stepd_terminate(fd, stepd->protocol_version) < 0)
			debug("kill %ps failed: %m", &stepd->step_id);
		close(fd);
	}
	list_iterator_destroy(i);
	FREE_NULL_LIST(steps);
	if (step_cnt == 0)
		debug2("No steps in job %u to terminate", jobid);
	return step_cnt;
}

static bool
_job_still_running(uint32_t job_id)
{
	bool         retval = false;
	List         steps;
	ListIterator i;
	step_loc_t  *s     = NULL;

	steps = stepd_available(conf->spooldir, conf->node_name);
	i = list_iterator_create(steps);
	while ((s = list_next(i))) {
		if (s->step_id.job_id == job_id) {
			int fd;
			fd = stepd_connect(s->directory, s->nodename,
					   &s->step_id, &s->protocol_version);
			if (fd == -1)
				continue;

			if (stepd_state(fd, s->protocol_version)
			    != SLURMSTEPD_NOT_RUNNING) {
				retval = true;
				close(fd);
				break;
			}
			close(fd);
		}
	}
	list_iterator_destroy(i);
	FREE_NULL_LIST(steps);

	return retval;
}

/*
 * Wait until all job steps are in SLURMSTEPD_NOT_RUNNING state.
 * This indicates that switch_g_job_postfini has completed and
 * freed the switch windows (as needed only for Federation switch).
 */
static void
_wait_state_completed(uint32_t jobid, int max_delay)
{
	int i;

	for (i=0; i<max_delay; i++) {
		if (_steps_completed_now(jobid))
			break;
		sleep(1);
	}
	if (i >= max_delay)
		error("timed out waiting for job %u to complete", jobid);
}

static bool
_steps_completed_now(uint32_t jobid)
{
	List steps;
	ListIterator i;
	step_loc_t *stepd;
	bool rc = true;

	steps = stepd_available(conf->spooldir, conf->node_name);
	i = list_iterator_create(steps);
	while ((stepd = list_next(i))) {
		if (stepd->step_id.job_id == jobid) {
			int fd;
			fd = stepd_connect(stepd->directory, stepd->nodename,
					   &stepd->step_id,
					   &stepd->protocol_version);
			if (fd == -1)
				continue;

			if (stepd_state(fd, stepd->protocol_version)
			    != SLURMSTEPD_NOT_RUNNING) {
				rc = false;
				close(fd);
				break;
			}
			close(fd);
		}
	}
	list_iterator_destroy(i);
	FREE_NULL_LIST(steps);

	return rc;
}

static void _epilog_complete_msg_setup(
	slurm_msg_t *msg, epilog_complete_msg_t *req, uint32_t jobid, int rc)
{
	slurm_msg_t_init(msg);
	memset(req, 0, sizeof(epilog_complete_msg_t));

	req->job_id      = jobid;
	req->return_code = rc;
	req->node_name   = conf->node_name;

	msg->msg_type    = MESSAGE_EPILOG_COMPLETE;
	msg->data        = req;
}

/*
 *  Send epilog complete message to currently active controller.
 *   Returns SLURM_SUCCESS if message sent successfully,
 *           SLURM_ERROR if epilog complete message fails to be sent.
 */
static int _epilog_complete(uint32_t jobid, int rc)
{
	slurm_msg_t msg;
	epilog_complete_msg_t req;

	_epilog_complete_msg_setup(&msg, &req, jobid, rc);

	/*
	 * Note: No return code from message, slurmctld will resend
	 * TERMINATE_JOB request if message send fails.
	 */
	if (slurm_send_only_controller_msg(&msg, working_cluster_rec) < 0) {
		error("Unable to send epilog complete message: %m");
		return SLURM_ERROR;
	}
	
	debug("JobId=%u: sent epilog complete msg: rc = %d", jobid, rc);

	return SLURM_SUCCESS;
}

/* if a lock is granted to the job then return 1; else return 0 if
 * the lock for the job is already taken or there's no more locks */
static int
_get_suspend_job_lock(uint32_t job_id)
{
	static bool logged = false;
	int i, empty_loc = -1, rc = 0;

	slurm_mutex_lock(&suspend_mutex);
	for (i = 0; i < job_suspend_size; i++) {
		if (job_suspend_array[i] == 0) {
			empty_loc = i;
			continue;
		}
		if (job_suspend_array[i] == job_id) {
			/* another thread already a lock for this job ID */
			slurm_mutex_unlock(&suspend_mutex);
			return rc;
		}
	}

	if (empty_loc != -1) {
		/* nobody has the lock and here's an available used lock */
		job_suspend_array[empty_loc] = job_id;
		rc = 1;
	} else if (job_suspend_size < NUM_PARALLEL_SUSP_JOBS) {
		/* a new lock is available */
		job_suspend_array[job_suspend_size++] = job_id;
		rc = 1;
	} else if (!logged) {
		error("Simultaneous job suspend/resume limit reached (%d). "
		      "Configure SchedulerTimeSlice higher.",
		      NUM_PARALLEL_SUSP_JOBS);
		logged = true;
	}
	slurm_mutex_unlock(&suspend_mutex);
	return rc;
}

static void
_unlock_suspend_job(uint32_t job_id)
{
	int i;
	slurm_mutex_lock(&suspend_mutex);
	for (i = 0; i < job_suspend_size; i++) {
		if (job_suspend_array[i] == job_id)
			job_suspend_array[i] = 0;
	}
	slurm_mutex_unlock(&suspend_mutex);
}

/* Add record for every launched job so we know they are ready for suspend */
extern void record_launched_jobs(void)
{
	List steps;
	ListIterator i;
	step_loc_t *stepd;

	steps = stepd_available(conf->spooldir, conf->node_name);
	i = list_iterator_create(steps);
	while ((stepd = list_next(i))) {
		_launch_complete_add(stepd->step_id.job_id);
	}
	list_iterator_destroy(i);
	FREE_NULL_LIST(steps);
}

/*
 * Send a job suspend/resume request through the appropriate slurmstepds for
 * each job step belonging to a given job allocation.
 */
static void
_rpc_suspend_job(slurm_msg_t *msg)
{
	int time_slice = -1;
	suspend_int_msg_t *req = msg->data;
	uid_t req_uid = g_slurm_auth_get_uid(msg->auth_cred);
	List steps;
	ListIterator i;
	step_loc_t *stepd;
	int step_cnt  = 0;
	int rc = SLURM_SUCCESS;
	DEF_TIMERS;

	if (time_slice == -1)
		time_slice = slurm_conf.sched_time_slice;
	if ((req->op != SUSPEND_JOB) && (req->op != RESUME_JOB)) {
		error("REQUEST_SUSPEND_INT: bad op code %u", req->op);
		rc = ESLURM_NOT_SUPPORTED;
	}

	/*
	 * check that requesting user ID is the Slurm UID or root
	 */
	if (!_slurm_authorized_user(req_uid)) {
		error("Security violation: suspend_job(%u) from uid %d",
		      req->job_id, req_uid);
		rc =  ESLURM_USER_ID_MISSING;
	}

	/* send a response now, which will include any errors
	 * detected with the request */
	if (msg->conn_fd >= 0) {
		slurm_send_rc_msg(msg, rc);
		if (close(msg->conn_fd) < 0)
			error("_rpc_suspend_job: close(%d): %m",
			      msg->conn_fd);
		msg->conn_fd = -1;
	}
	if (rc != SLURM_SUCCESS)
		return;

	/* now we can focus on performing the requested action,
	 * which could take a few seconds to complete */
	debug("_rpc_suspend_job jobid=%u uid=%d action=%s", req->job_id,
	      req_uid, req->op == SUSPEND_JOB ? "suspend" : "resume");

	/* Try to get a thread lock for this job. If the lock
	 * is not available then sleep and try again */
	while (!_get_suspend_job_lock(req->job_id)) {
		debug3("suspend lock sleep for %u", req->job_id);
		usleep(10000);
	}
	START_TIMER;

	/* Defer suspend until job prolog and launch complete */
	if (req->op == SUSPEND_JOB)
		_launch_complete_wait(req->job_id);

	if ((req->op == SUSPEND_JOB) && (req->indf_susp))
		switch_g_job_suspend(req->switch_info, 5);

	if (req->op == SUSPEND_JOB)
		(void) task_g_slurmd_suspend_job(req->job_id);

	/*
	 * Loop through all job steps and call stepd_suspend or stepd_resume
	 * as appropriate. Since the "suspend" action may contains a sleep
	 * (if the launch is in progress) suspend multiple jobsteps in parallel.
	 */
	steps = stepd_available(conf->spooldir, conf->node_name);
	i = list_iterator_create(steps);

	while (1) {
		int x, fdi, fd[NUM_PARALLEL_SUSP_STEPS];
		uint16_t protocol_version[NUM_PARALLEL_SUSP_STEPS];

		fdi = 0;
		while ((stepd = list_next(i))) {
			if (stepd->step_id.job_id != req->job_id) {
				/* multiple jobs expected on shared nodes */
				debug3("Step from other job: jobid=%u "
				       "(this jobid=%u)",
				       stepd->step_id.job_id, req->job_id);
				continue;
			}
			step_cnt++;

			fd[fdi] = stepd_connect(stepd->directory,
						stepd->nodename,
						&stepd->step_id,
						&protocol_version[fdi]);
			if (fd[fdi] == -1) {
				debug3("Unable to connect to %ps",
				       &stepd->step_id);
				continue;
			}

			fdi++;
			if (fdi >= NUM_PARALLEL_SUSP_STEPS)
				break;
		}
		/* check for open connections */
		if (fdi == 0)
			break;

		if (req->op == SUSPEND_JOB) {
			int susp_fail_count = 0;
			/* The suspend RPCs are processed in parallel for
			 * every step in the job */
			for (x = 0; x < fdi; x++) {
				(void) stepd_suspend(fd[x],
						     protocol_version[x],
						     req, 0);
			}
			for (x = 0; x < fdi; x++) {
				if (stepd_suspend(fd[x],
						  protocol_version[x],
						  req, 1) < 0) {
					susp_fail_count++;
				} else {
					close(fd[x]);
					fd[x] = -1;
				}
			}
			/* Suspend RPCs can fail at step startup, so retry */
			if (susp_fail_count) {
				sleep(1);
				for (x = 0; x < fdi; x++) {
					if (fd[x] == -1)
						continue;
					(void) stepd_suspend(
						fd[x],
						protocol_version[x],
						req, 0);
					if (stepd_suspend(
						    fd[x],
						    protocol_version[x],
						    req, 1) >= 0)
						continue;
					debug("Suspend of job %u failed: %m",
					      req->job_id);
				}
			}
		} else {
			/* The resume RPCs are processed in parallel for
			 * every step in the job */
			for (x = 0; x < fdi; x++) {
				(void) stepd_resume(fd[x],
						    protocol_version[x],
						    req, 0);
			}
			for (x = 0; x < fdi; x++) {
				if (stepd_resume(fd[x],
						 protocol_version[x],
						 req, 1) < 0) {
					debug("Resume of job %u failed: %m",
					      req->job_id);
				}
			}
		}
		for (x = 0; x < fdi; x++) {
			/* fd may have been closed by stepd_suspend */
			if (fd[x] != -1)
				close(fd[x]);
		}

		/* check for no more jobs */
		if (fdi < NUM_PARALLEL_SUSP_STEPS)
			break;
	}
	list_iterator_destroy(i);
	FREE_NULL_LIST(steps);

	if (req->op == RESUME_JOB) /* Call task plugin after processes resume */
		(void) task_g_slurmd_resume_job(req->job_id);
	if ((req->op == RESUME_JOB) && (req->indf_susp))
		switch_g_job_resume(req->switch_info, 5);

	_unlock_suspend_job(req->job_id);

	END_TIMER;
	if (DELTA_TIMER >= (time_slice * USEC_IN_SEC)) {
		if (req->op == SUSPEND_JOB) {
			info("Suspend time for job_id %u was %s. "
			     "Configure SchedulerTimeSlice higher.",
			     req->job_id, TIME_STR);
		} else {
			info("Resume time for job_id %u was %s. "
			     "Configure SchedulerTimeSlice higher.",
			     req->job_id, TIME_STR);
		}
	}

	if (step_cnt == 0) {
		debug2("No steps in jobid %u to suspend/resume", req->job_id);
	}
}

/* Job shouldn't even be running here, abort it immediately */
static void
_rpc_abort_job(slurm_msg_t *msg)
{
	kill_job_msg_t *req    = msg->data;
	uid_t uid = g_slurm_auth_get_uid(msg->auth_cred);
	job_env_t       job_env;
	int		node_id = 0;
	uint32_t        jobid;

	debug("_rpc_abort_job, uid = %d", uid);
	/*
	 * check that requesting user ID is the Slurm UID
	 */
	if (!_slurm_authorized_user(uid)) {
		error("Security violation: abort_job(%u) from uid %d",
		      req->step_id.job_id, uid);
		if (msg->conn_fd >= 0)
			slurm_send_rc_msg(msg, ESLURM_USER_ID_MISSING);
		return;
	}

	/*
	 * "revoke" all future credentials for this jobid
	 */
	if (slurm_cred_revoke(conf->vctx, req->step_id.job_id, req->time,
			      req->start_time) < 0) {
		debug("revoking cred for job %u: %m", req->step_id.job_id);
	} else {
		save_cred_state(conf->vctx);
		debug("credential for job %u revoked", req->step_id.job_id);
	}

	/*
	 *  At this point, if connection still open, we send controller
	 *   a "success" reply to indicate that we've recvd the msg.
	 */
	if (msg->conn_fd >= 0) {
		slurm_send_rc_msg(msg, SLURM_SUCCESS);
		if (close(msg->conn_fd) < 0)
			error ("rpc_abort_job: close(%d): %m", msg->conn_fd);
		msg->conn_fd = -1;
	}

	if (_kill_all_active_steps(req->step_id.job_id, SIG_ABORT, 0, true, uid)) {
		/*
		 *  Block until all user processes are complete.
		 */
		_pause_for_job_completion (req->step_id.job_id, req->nodes, 0);
	}

	/*
	 *  Begin expiration period for cached information about job.
	 *   If expiration period has already begun, then do not run
	 *   the epilog again, as that script has already been executed
	 *   for this job.
	 */
	if (slurm_cred_begin_expiration(conf->vctx, req->step_id.job_id) < 0) {
		debug("Not running epilog for jobid %d: %m", req->step_id.job_id);
		return;
	}

	save_cred_state(conf->vctx);

#ifndef HAVE_FRONT_END
	/* It is always 0 for front end systems */
	node_id = nodelist_find(req->nodes, conf->node_name);
#endif
	memset(&job_env, 0, sizeof(job_env));
	gres_plugin_epilog_set_env(&job_env.gres_job_env, req->job_gres_info,
				   node_id);
	job_env.jobid = req->step_id.job_id;
	job_env.node_list = req->nodes;
	job_env.spank_job_env = req->spank_job_env;
	job_env.spank_job_env_size = req->spank_job_env_size;
	job_env.uid = req->job_uid;
	job_env.gid = req->job_gid;

	_run_epilog(&job_env);
	_free_job_env(&job_env);

#ifdef HAVE_NATIVE_CRAY
	if (req->het_job_id && (req->het_job_id != NO_VAL))
		jobid = req->het_job_id;
	else
		jobid = req->step_id.job_id;
#else
	jobid = req->step_id.job_id;
#endif

	if (container_g_delete(jobid))
		error("container_g_delete(%u): %m", req->step_id.job_id);
	_launch_complete_rm(req->step_id.job_id);
}

static void
_rpc_terminate_job(slurm_msg_t *msg)
{
	int             rc     = SLURM_SUCCESS;
	kill_job_msg_t *req    = msg->data;
	uid_t uid = g_slurm_auth_get_uid(msg->auth_cred);
	int             nsteps = 0;
	int		delay;
	int		node_id = 0;
	job_env_t       job_env;
	uint32_t        jobid;

	debug("_rpc_terminate_job, uid = %d %ps", uid, &req->step_id);
	/*
	 * check that requesting user ID is the Slurm UID
	 */
	if (!_slurm_authorized_user(uid)) {
		error("Security violation: kill_job(%u) from uid %d",
		      req->step_id.job_id, uid);
		if (msg->conn_fd >= 0)
			slurm_send_rc_msg(msg, ESLURM_USER_ID_MISSING);
		return;
	}

	/* Use this when dealing with the job container */
#ifdef HAVE_NATIVE_CRAY
	if (req->het_job_id && (req->het_job_id != NO_VAL))
		jobid = req->het_job_id;
	else
		jobid = req->step_id.job_id;
#else
	jobid = req->step_id.job_id;
#endif

	/*
	 *  Initialize a "waiter" thread for this jobid. If another
	 *   thread is already waiting on termination of this job,
	 *   _waiter_init() will return SLURM_ERROR. In this case, just
	 *   notify slurmctld that we recvd the message successfully,
	 *   then exit this thread.
	 */
	if (_waiter_init(req->step_id.job_id) == SLURM_ERROR) {
		if (msg->conn_fd >= 0) {
			/* No matter if the step hasn't started yet or
			 * not just send a success to let the
			 * controller know we got this request.
			 */
			slurm_send_rc_msg (msg, SLURM_SUCCESS);
		}
		return;
	}

	/*
	 * Note the job is finishing to avoid a race condition for batch jobs
	 * that finish before the slurmd knows it finished launching.
	 */
	_note_batch_job_finished(req->step_id.job_id);
	/*
	 * "revoke" all future credentials for this jobid
	 */
	if (slurm_cred_revoke(conf->vctx, req->step_id.job_id, req->time,
			      req->start_time) < 0) {
		debug("revoking cred for job %u: %m", req->step_id.job_id);
	} else {
		save_cred_state(conf->vctx);
		debug("credential for job %u revoked", req->step_id.job_id);
	}

	if (_prolog_is_running(req->step_id.job_id)) {
		if (msg->conn_fd >= 0) {
			/* If the step hasn't finished running the prolog
			 * (or finshed starting the extern step) yet just send
			 * a success to let the controller know we got
			 * this request.
			 */
			debug("%s: sent SUCCESS for %u, waiting for prolog to finish",
			      __func__, req->step_id.job_id);
			slurm_send_rc_msg(msg, SLURM_SUCCESS);
			if (close(msg->conn_fd) < 0)
				error("%s: close(%d): %m",
				      __func__, msg->conn_fd);
			msg->conn_fd = -1;
		}
		_wait_for_job_running_prolog(req->step_id.job_id);
	}

	/*
	 * Before signaling steps, if the job has any steps that are still
	 * in the process of fork/exec/check in with slurmd, wait on a condition
	 * var for the start.  Otherwise a slow-starting step can miss the
	 * job termination message and run indefinitely.
	 */
	if (_step_is_starting(&req->step_id)) {
		if (msg->conn_fd >= 0) {
			/* If the step hasn't started yet just send a
			 * success to let the controller know we got
			 * this request.
			 */
			debug("sent SUCCESS, waiting for step to start");
			slurm_send_rc_msg (msg, SLURM_SUCCESS);
			if (close(msg->conn_fd) < 0)
				error("rpc_kill_job: close(%d): %m",
				      msg->conn_fd);
			msg->conn_fd = -1;
		}
		if (_wait_for_starting_step(&req->step_id)) {
			/*
			 * There's currently no case in which we enter this
			 * error condition.  If there was, it's hard to say
			 * whether to proceed with the job termination.
			 */
			error("Error in _wait_for_starting_step");
		}
	}

	if (IS_JOB_NODE_FAILED(req))
		_kill_all_active_steps(req->step_id.job_id, SIG_NODE_FAIL, 0, true,
				       uid);
	if (IS_JOB_PENDING(req))
		_kill_all_active_steps(req->step_id.job_id, SIG_REQUEUED, 0, true, uid);
	else if (IS_JOB_FAILED(req))
		_kill_all_active_steps(req->step_id.job_id, SIG_FAILURE, 0, true, uid);

	/*
	 * Tasks might be stopped (possibly by a debugger)
	 * so send SIGCONT first.
	 */
	_kill_all_active_steps(req->step_id.job_id, SIGCONT, 0, true, uid);
	if (errno == ESLURMD_STEP_SUSPENDED) {
		/*
		 * If the job step is currently suspended, we don't
		 * bother with a "nice" termination.
		 */
		debug2("Job is currently suspended, terminating");
		nsteps = _terminate_all_steps(req->step_id.job_id, true);
	} else {
		nsteps = _kill_all_active_steps(req->step_id.job_id, SIGTERM, 0, true,
						uid);
	}

	/*
	 *  If there are currently no active job steps and no
	 *    configured epilog to run, bypass asynchronous reply and
	 *    notify slurmctld that we have already completed this
	 *    request. We need to send current switch state on AIX
	 *    systems, so this bypass can not be used.
	 */
<<<<<<< HEAD
	if ((nsteps == 0) && !slurm_conf.epilog && !spank_plugin_count()) {
=======
	if ((nsteps == 0) && !conf->epilog && !spank_has_epilog()) {
>>>>>>> c9538c6b
		debug4("sent ALREADY_COMPLETE");
		if (msg->conn_fd >= 0) {
			slurm_send_rc_msg(msg,
					  ESLURMD_KILL_JOB_ALREADY_COMPLETE);
		}
		slurm_cred_begin_expiration(conf->vctx, req->step_id.job_id);
		save_cred_state(conf->vctx);
		_waiter_complete(req->step_id.job_id);

		/*
		 * The controller needs to get MESSAGE_EPILOG_COMPLETE to bring
		 * the job out of "completing" state.  Otherwise, the job
		 * could remain "completing" unnecessarily, until the request
		 * to terminate is resent.
		 */
		_sync_messages_kill(req);
		if (msg->conn_fd < 0) {
			/* The epilog complete message processing on
			 * slurmctld is equivalent to that of a
			 * ESLURMD_KILL_JOB_ALREADY_COMPLETE reply above */
			_epilog_complete(req->step_id.job_id, rc);
		}

		if (container_g_delete(jobid))
			error("container_g_delete(%u): %m", req->step_id.job_id);
		_launch_complete_rm(req->step_id.job_id);
		return;
	}

	/*
	 *  At this point, if connection still open, we send controller
	 *   a "success" reply to indicate that we've recvd the msg.
	 */
	if (msg->conn_fd >= 0) {
		debug4("sent SUCCESS");
		slurm_send_rc_msg(msg, SLURM_SUCCESS);
		if (close(msg->conn_fd) < 0)
			error ("rpc_kill_job: close(%d): %m", msg->conn_fd);
		msg->conn_fd = -1;
	}

	/*
	 *  Check for corpses
	 */
	delay = MAX(slurm_conf.kill_wait, 5);
	if (!_pause_for_job_completion (req->step_id.job_id, req->nodes, delay) &&
	    _terminate_all_steps(req->step_id.job_id, true) ) {
		/*
		 *  Block until all user processes are complete.
		 */
		_pause_for_job_completion (req->step_id.job_id, req->nodes, 0);
	}

	/*
	 *  Begin expiration period for cached information about job.
	 *   If expiration period has already begun, then do not run
	 *   the epilog again, as that script has already been executed
	 *   for this job.
	 */
	if (slurm_cred_begin_expiration(conf->vctx, req->step_id.job_id) < 0) {
		debug("Not running epilog for jobid %d: %m", req->step_id.job_id);
		goto done;
	}

	save_cred_state(conf->vctx);

#ifndef HAVE_FRONT_END
	/* It is always 0 for front end systems */
	node_id = nodelist_find(req->nodes, conf->node_name);
#endif
	memset(&job_env, 0, sizeof(job_env));
	gres_plugin_epilog_set_env(&job_env.gres_job_env, req->job_gres_info,
				   node_id);

	job_env.jobid = req->step_id.job_id;
	job_env.node_list = req->nodes;
	job_env.spank_job_env = req->spank_job_env;
	job_env.spank_job_env_size = req->spank_job_env_size;
	job_env.uid = req->job_uid;
	job_env.gid = req->job_gid;

	rc = _run_epilog(&job_env);
	_free_job_env(&job_env);

	if (rc) {
		int term_sig = 0, exit_status = 0;
		if (WIFSIGNALED(rc))
			term_sig    = WTERMSIG(rc);
		else if (WIFEXITED(rc))
			exit_status = WEXITSTATUS(rc);
		error("[job %u] epilog failed status=%d:%d",
		      req->step_id.job_id, exit_status, term_sig);
		rc = ESLURMD_EPILOG_FAILED;
	} else
		debug("completed epilog for jobid %u", req->step_id.job_id);
	if (container_g_delete(jobid))
		error("container_g_delete(%u): %m", req->step_id.job_id);
	_launch_complete_rm(req->step_id.job_id);

done:
	_wait_state_completed(req->step_id.job_id, 5);
	_waiter_complete(req->step_id.job_id);
	_sync_messages_kill(req);

	_epilog_complete(req->step_id.job_id, rc);
}

/* On a parallel job, every slurmd may send the EPILOG_COMPLETE
 * message to the slurmctld at the same time, resulting in lost
 * messages. We add a delay here to spead out the message traffic
 * assuming synchronized clocks across the cluster.
 * Allow 10 msec processing time in slurmctld for each RPC. */
static void _sync_messages_kill(kill_job_msg_t *req)
{
	int host_cnt, host_inx;
	char *host;
	hostset_t hosts;

	hosts = hostset_create(req->nodes);
	host_cnt = hostset_count(hosts);
	if (host_cnt <= 64)
		goto fini;
	if (conf->hostname == NULL)
		goto fini;	/* should never happen */

	for (host_inx=0; host_inx<host_cnt; host_inx++) {
		host = hostset_shift(hosts);
		if (host == NULL)
			break;
		if (xstrcmp(host, conf->node_name) == 0) {
			free(host);
			break;
		}
		free(host);
	}

	_delay_rpc(host_inx, host_cnt, slurm_conf.epilog_msg_time);

fini:	hostset_destroy(hosts);
}

/* Delay a message based upon the host index, total host count and RPC_TIME.
 * This logic depends upon synchronized clocks across the cluster. */
static void _delay_rpc(int host_inx, int host_cnt, int usec_per_rpc)
{
	struct timeval tv1;
	uint32_t cur_time;	/* current time in usec (just 9 digits) */
	uint32_t tot_time;	/* total time expected for all RPCs */
	uint32_t offset_time;	/* relative time within tot_time */
	uint32_t target_time;	/* desired time to issue the RPC */
	uint32_t delta_time;

again:	if (gettimeofday(&tv1, NULL)) {
		usleep(host_inx * usec_per_rpc);
		return;
	}

	cur_time = ((tv1.tv_sec % 1000) * 1000000) + tv1.tv_usec;
	tot_time = host_cnt * usec_per_rpc;
	offset_time = cur_time % tot_time;
	target_time = host_inx * usec_per_rpc;
	if (target_time < offset_time)
		delta_time = target_time - offset_time + tot_time;
	else
		delta_time = target_time - offset_time;
	if (usleep(delta_time)) {
		if (errno == EINVAL) /* usleep for more than 1 sec */
			usleep(900000);
		/* errno == EINTR */
		goto again;
	}
}

/*
 *  Returns true if "uid" is a "slurm authorized user" - i.e. uid == 0
 *   or uid == slurm user id at this time.
 */
static bool
_slurm_authorized_user(uid_t uid)
{
	return ((uid == (uid_t) 0) || (uid == slurm_conf.slurm_user_id));
}


struct waiter {
	uint32_t jobid;
	pthread_t thd;
};


static struct waiter *
_waiter_create(uint32_t jobid)
{
	struct waiter *wp = xmalloc(sizeof(struct waiter));

	wp->jobid = jobid;
	wp->thd   = pthread_self();

	return wp;
}

static int _find_waiter(void *x, void *y)
{
	struct waiter *w = (struct waiter *)x;
	uint32_t *jp = (uint32_t *)y;

	return (w->jobid == *jp);
}

static int _waiter_init (uint32_t jobid)
{
	int rc = SLURM_SUCCESS;

	slurm_mutex_lock(&waiter_mutex);
	if (!waiters)
		waiters = list_create(xfree_ptr);

	/*
	 *  Exit this thread if another thread is waiting on job
	 */
	if (list_find_first(waiters, _find_waiter, &jobid))
		rc = SLURM_ERROR;
	else
		list_append(waiters, _waiter_create(jobid));

	slurm_mutex_unlock(&waiter_mutex);

	return rc;
}

static int _waiter_complete (uint32_t jobid)
{
	int rc = 0;

	slurm_mutex_lock(&waiter_mutex);
	if (waiters)
		rc = list_delete_all(waiters, _find_waiter, &jobid);
	slurm_mutex_unlock(&waiter_mutex);

	return rc;
}

/*
 *  Like _wait_for_procs(), but only wait for up to max_time seconds
 *  if max_time == 0, send SIGKILL to tasks repeatedly
 *
 *  Returns true if all job processes are gone
 */
static bool
_pause_for_job_completion (uint32_t job_id, char *nodes, int max_time)
{
	int sec = 0;
	int pause = 1;
	bool rc = false;
	int count = 0;

	while ((sec < max_time) || (max_time == 0)) {
		rc = _job_still_running (job_id);
		if (!rc)
			break;
		if ((max_time == 0) && (sec > 1)) {
			_terminate_all_steps(job_id, true);
		}
		if (sec > 10) {
			/* Reduce logging frequency about unkillable tasks */
			if (max_time)
				pause = MIN((max_time - sec), 10);
			else
				pause = 10;
		}

		/*
		 * The job will usually finish up within the first .02 sec.  If
		 * not gradually increase the sleep until we get to a second.
		 */
		if (count == 0) {
			usleep(20000);
			count++;
		} else if (count == 1) {
			usleep(50000);
			count++;
		} else if (count == 2) {
			usleep(100000);
			count++;
		} else if (count == 3) {
			usleep(500000);
			count++;
			sec = 1;
		} else {
			sleep(pause);
			sec += pause;
		}
	}

	/*
	 * Return true if job is NOT running
	 */
	return (!rc);
}

static void _free_job_env(job_env_t *env_ptr)
{
	int i;

	if (env_ptr->gres_job_env) {
		for (i = 0; env_ptr->gres_job_env[i]; i++)
			xfree(env_ptr->gres_job_env[i]);
		xfree(env_ptr->gres_job_env);
	}
	xfree(env_ptr->resv_id);
	/* NOTE: spank_job_env is just a pointer without allocated memory */
}

static void *_prolog_timer(void *x)
{
	int delay_time, rc = SLURM_SUCCESS;
	struct timespec ts;
	struct timeval now;
	slurm_msg_t msg;
	job_notify_msg_t notify_req;
	char srun_msg[128];
	timer_struct_t *timer_struct = (timer_struct_t *) x;

	delay_time = MAX(2, (timer_struct->msg_timeout - 2));
	gettimeofday(&now, NULL);
	ts.tv_sec = now.tv_sec + delay_time;
	ts.tv_nsec = now.tv_usec * 1000;
	slurm_mutex_lock(timer_struct->timer_mutex);
	if (!timer_struct->prolog_fini) {
		rc = pthread_cond_timedwait(timer_struct->timer_cond,
					    timer_struct->timer_mutex, &ts);
	}
	slurm_mutex_unlock(timer_struct->timer_mutex);

	if (rc != ETIMEDOUT)
		return NULL;

	slurm_msg_t_init(&msg);
	snprintf(srun_msg, sizeof(srun_msg), "Prolog hung on node %s",
		 conf->node_name);
	memset(&notify_req, 0, sizeof(notify_req));
	notify_req.step_id.job_id	= timer_struct->job_id;
	notify_req.step_id.step_id = NO_VAL;
	notify_req.step_id.step_het_comp = NO_VAL;
	notify_req.message	= srun_msg;
	msg.msg_type	= REQUEST_JOB_NOTIFY;
	msg.data	= &notify_req;
	slurm_send_only_controller_msg(&msg, working_cluster_rec);
	return NULL;
}

static int
_run_prolog(job_env_t *job_env, slurm_cred_t *cred, bool remove_running)
{
	int diff_time, rc;
	time_t start_time = time(NULL);
	pthread_t       timer_id;
	pthread_cond_t  timer_cond  = PTHREAD_COND_INITIALIZER;
	pthread_mutex_t timer_mutex = PTHREAD_MUTEX_INITIALIZER;
	timer_struct_t  timer_struct;
	bool prolog_fini = false;
	bool script_lock = false;

	if (slurm_conf.prolog_flags & PROLOG_FLAG_SERIAL) {
		slurm_mutex_lock(&prolog_serial_mutex);
		script_lock = true;
	}

	timer_struct.job_id      = job_env->jobid;
	timer_struct.msg_timeout = slurm_conf.msg_timeout;
	timer_struct.prolog_fini = &prolog_fini;
	timer_struct.timer_cond  = &timer_cond;
	timer_struct.timer_mutex = &timer_mutex;
	slurm_thread_create(&timer_id, _prolog_timer, &timer_struct);

	rc = prep_prolog(job_env, cred);

	slurm_mutex_lock(&timer_mutex);
	prolog_fini = true;
	slurm_cond_broadcast(&timer_cond);
	slurm_mutex_unlock(&timer_mutex);

	diff_time = difftime(time(NULL), start_time);
	if (diff_time >= (slurm_conf.msg_timeout / 2)) {
		info("prolog for job %u ran for %d seconds",
		     job_env->jobid, diff_time);
	}

	if (remove_running)
		_remove_job_running_prolog(job_env->jobid);

	if (timer_id)
		pthread_join(timer_id, NULL);
	if (script_lock)
		slurm_mutex_unlock(&prolog_serial_mutex);

	return rc;
}

static int
_run_epilog(job_env_t *job_env)
{
	time_t start_time = time(NULL);
	int error_code, diff_time;
	bool script_lock = false;

	_wait_for_job_running_prolog(job_env->jobid);

	if (slurm_conf.prolog_flags & PROLOG_FLAG_SERIAL) {
		slurm_mutex_lock(&prolog_serial_mutex);
		script_lock = true;
	}

	error_code = prep_epilog(job_env, NULL);

	diff_time = difftime(time(NULL), start_time);
	if (diff_time >= (slurm_conf.msg_timeout / 2)) {
		info("epilog for job %u ran for %d seconds",
		     job_env->jobid, diff_time);
	}

	if (script_lock)
		slurm_mutex_unlock(&prolog_serial_mutex);

	return error_code;
}

static int
_add_starting_step(uint16_t type, void *req)
{
	slurm_step_id_t *starting_step;

	/* Add the step info to a list of starting processes that
	   cannot reliably be contacted. */
	starting_step = xmalloc(sizeof(slurm_step_id_t));

	switch (type) {
	case LAUNCH_BATCH_JOB:
		starting_step->job_id =
			((batch_job_launch_msg_t *)req)->job_id;
		starting_step->step_id = SLURM_BATCH_SCRIPT;
		starting_step->step_het_comp = NO_VAL;
		break;
	case LAUNCH_TASKS:
		memcpy(starting_step,
		       &((launch_tasks_request_msg_t *)req)->step_id,
		       sizeof(*starting_step));
		break;
	case REQUEST_LAUNCH_PROLOG:
		starting_step->job_id  = ((prolog_launch_msg_t *)req)->job_id;
		starting_step->step_id = SLURM_EXTERN_CONT;
		starting_step->step_het_comp = NO_VAL;
		break;
	default:
		error("%s called with an invalid type: %u", __func__, type);
		xfree(starting_step);
		return SLURM_ERROR;
	}

	list_append(conf->starting_steps, starting_step);

	return SLURM_SUCCESS;
}


static int
_remove_starting_step(uint16_t type, void *req)
{
	slurm_step_id_t starting_step;
	int rc = SLURM_SUCCESS;

	switch(type) {
	case LAUNCH_BATCH_JOB:
		starting_step.job_id =
			((batch_job_launch_msg_t *)req)->job_id;
		starting_step.step_id = SLURM_BATCH_SCRIPT;
		starting_step.step_het_comp = NO_VAL;
		break;
	case LAUNCH_TASKS:
		memcpy(&starting_step,
		       &((launch_tasks_request_msg_t *)req)->step_id,
		       sizeof(starting_step));
		break;
	default:
		error("%s called with an invalid type: %u", __func__, type);
		rc = SLURM_ERROR;
		goto fail;
	}

	if (!list_delete_all(conf->starting_steps,
			     _compare_starting_steps,
			     &starting_step)) {
		error("%s: %ps not found", __func__, &starting_step);
		rc = SLURM_ERROR;
	}
	slurm_cond_broadcast(&conf->starting_steps_cond);
fail:
	return rc;
}



static int _compare_starting_steps(void *listentry, void *key)
{
	slurm_step_id_t *step0 = (slurm_step_id_t *)listentry;
	slurm_step_id_t *step1 = (slurm_step_id_t *)key;

	/* If step1->step_id is NO_VAL then return for any step */
	if ((step1->step_id == NO_VAL) &&
	    (step0->job_id == step1->job_id)) {
		return 1;
	} else if (memcmp(step0, step1, sizeof(*step0)))
		return 0;
	else
		return 1;
}


/* Wait for a step to get far enough in the launch process to have
   a socket open, ready to handle RPC calls.  Pass step_id = NO_VAL
   to wait on any step for the given job. */

static int _wait_for_starting_step(slurm_step_id_t *step_id)
{
	static pthread_mutex_t dummy_lock = PTHREAD_MUTEX_INITIALIZER;
	struct timespec ts = {0, 0};
	struct timeval now;

	int num_passes = 0;

	while (list_find_first(conf->starting_steps,
			       _compare_starting_steps,
			       step_id)) {
		if (num_passes == 0) {
			if (step_id->step_id != NO_VAL)
				debug("Blocked waiting for %ps", step_id);
			else
				debug("Blocked waiting for %ps, all steps",
				      step_id);
		}
		num_passes++;

		gettimeofday(&now, NULL);
		ts.tv_sec = now.tv_sec+1;
		ts.tv_nsec = now.tv_usec * 1000;

		slurm_mutex_lock(&dummy_lock);
		slurm_cond_timedwait(&conf->starting_steps_cond,
				     &dummy_lock, &ts);
		slurm_mutex_unlock(&dummy_lock);
	}
	if (num_passes > 0) {
		if (step_id->step_id != NO_VAL)
			debug("Finished wait for step %ps", step_id);
		else
			debug("Finished wait for %ps, all steps",
			      step_id);
	}

	return SLURM_SUCCESS;
}


/* Return true if the step has not yet confirmed that its socket to
   handle RPC calls has been created.  Pass step_id = NO_VAL
   to return true if any of the job's steps are still starting. */
static bool _step_is_starting(slurm_step_id_t *step_id)
{
	return list_find_first(conf->starting_steps,
			       _compare_starting_steps,
			       step_id);
}

/* Add this job to the list of jobs currently running their prolog */
static void _add_job_running_prolog(uint32_t job_id)
{
	uint32_t *job_running_prolog;

	/* Add the job to a list of jobs whose prologs are running */
	job_running_prolog = xmalloc(sizeof(uint32_t));
	*job_running_prolog = job_id;

	list_append(conf->prolog_running_jobs, job_running_prolog);
}

/* Remove this job from the list of jobs currently running their prolog */
static void _remove_job_running_prolog(uint32_t job_id)
{
	if (!list_delete_all(conf->prolog_running_jobs,
			     _match_jobid, &job_id))
		error("_remove_job_running_prolog: job not found");
	slurm_cond_broadcast(&conf->prolog_running_cond);
}

static int _match_jobid(void *listentry, void *key)
{
	uint32_t *job0 = (uint32_t *)listentry;
	uint32_t *job1 = (uint32_t *)key;

	return (*job0 == *job1);
}

static int _prolog_is_running (uint32_t jobid)
{
	int rc = 0;
	if (conf->prolog_running_jobs &&
	    list_find_first(conf->prolog_running_jobs,
			    _match_jobid, &jobid))
		rc = 1;
	return (rc);
}

/* Wait for the job's prolog to complete */
static void _wait_for_job_running_prolog(uint32_t job_id)
{
	static pthread_mutex_t dummy_lock = PTHREAD_MUTEX_INITIALIZER;
	struct timespec ts = {0, 0};
	struct timeval now;

	debug("Waiting for job %d's prolog to complete", job_id);

	while (_prolog_is_running (job_id)) {

		gettimeofday(&now, NULL);
		ts.tv_sec = now.tv_sec+1;
		ts.tv_nsec = now.tv_usec * 1000;

		slurm_mutex_lock(&dummy_lock);
		slurm_cond_timedwait(&conf->prolog_running_cond,
				     &dummy_lock, &ts);
		slurm_mutex_unlock(&dummy_lock);
	}

	debug("Finished wait for job %d's prolog to complete", job_id);
}


static void
_rpc_forward_data(slurm_msg_t *msg)
{
	forward_data_msg_t *req = (forward_data_msg_t *)msg->data;
	uint32_t req_uid = (uint32_t) g_slurm_auth_get_uid(msg->auth_cred);
	struct sockaddr_un sa;
	int fd = -1, rc = 0;

	/* Make sure we adjust for the spool dir coming in on the address to
	 * point to the right spot.
	 */
	xstrsubstitute(req->address, "%n", conf->node_name);
	xstrsubstitute(req->address, "%h", conf->node_name);
	debug3("Entering _rpc_forward_data, address: %s, len: %u",
	       req->address, req->len);

	/*
	 * If socket name would be truncated, emit error and exit
	 */
	if (strlen(req->address) >= sizeof(sa.sun_path)) {
		error("%s: Unix socket path '%s' is too long. (%ld > %ld)",
		      __func__, req->address,
		      (long int)(strlen(req->address) + 1),
		      (long int)sizeof(sa.sun_path));
		slurm_seterrno(EINVAL);
		rc = errno;
		goto done;
	}

	/* connect to specified address */
	fd = socket(AF_UNIX, SOCK_STREAM, 0);
	if (fd < 0) {
		rc = errno;
		error("failed creating UNIX domain socket: %m");
		goto done;
	}
	memset(&sa, 0, sizeof(sa));
	sa.sun_family = AF_UNIX;
	strcpy(sa.sun_path, req->address);
	while (((rc = connect(fd, (struct sockaddr *)&sa, SUN_LEN(&sa))) < 0) &&
	       (errno == EINTR));
	if (rc < 0) {
		rc = errno;
		debug2("failed connecting to specified socket '%s': %m",
		       req->address);
		goto done;
	}

	/*
	 * although always in localhost, we still convert it to network
	 * byte order, to make it consistent with pack/unpack.
	 */
	req_uid = htonl(req_uid);
	safe_write(fd, &req_uid, sizeof(uint32_t));
	req_uid = htonl(req->len);
	safe_write(fd, &req_uid, sizeof(uint32_t));
	safe_write(fd, req->data, req->len);

rwfail:
done:
	if (fd >= 0){
		close(fd);
	}
	slurm_send_rc_msg(msg, rc);
}

static void _launch_complete_add(uint32_t job_id)
{
	int j, empty;

	slurm_mutex_lock(&job_state_mutex);
	empty = -1;
	for (j = 0; j < JOB_STATE_CNT; j++) {
		if (job_id == active_job_id[j])
			break;
		if ((active_job_id[j] == 0) && (empty == -1))
			empty = j;
	}
	if (j >= JOB_STATE_CNT || job_id != active_job_id[j]) {
		if (empty == -1)	/* Discard oldest job */
			empty = 0;
		for (j = empty + 1; j < JOB_STATE_CNT; j++) {
			active_job_id[j - 1] = active_job_id[j];
		}
		active_job_id[JOB_STATE_CNT - 1] = 0;
		for (j = 0; j < JOB_STATE_CNT; j++) {
			if (active_job_id[j] == 0) {
				active_job_id[j] = job_id;
				break;
			}
		}
	}
	slurm_cond_signal(&job_state_cond);
	slurm_mutex_unlock(&job_state_mutex);
	_launch_complete_log("job add", job_id);
}

static void _launch_complete_log(char *type, uint32_t job_id)
{
#if 0
	int j;

	info("active %s %u", type, job_id);
	slurm_mutex_lock(&job_state_mutex);
	for (j = 0; j < JOB_STATE_CNT; j++) {
		if (active_job_id[j] != 0) {
			info("active_job_id[%d]=%u", j, active_job_id[j]);
		}
	}
	slurm_mutex_unlock(&job_state_mutex);
#endif
}

/* Test if we have a specific job ID still running */
static bool _launch_job_test(uint32_t job_id)
{
	bool found = false;
	int j;

	slurm_mutex_lock(&job_state_mutex);
	for (j = 0; j < JOB_STATE_CNT; j++) {
		if (job_id == active_job_id[j]) {
			found = true;
			break;
		}
	}
	slurm_mutex_unlock(&job_state_mutex);
	return found;
}


static void _launch_complete_rm(uint32_t job_id)
{
	int j;

	slurm_mutex_lock(&job_state_mutex);
	for (j = 0; j < JOB_STATE_CNT; j++) {
		if (job_id == active_job_id[j])
			break;
	}
	if (j < JOB_STATE_CNT && job_id == active_job_id[j]) {
		for (j = j + 1; j < JOB_STATE_CNT; j++) {
			active_job_id[j - 1] = active_job_id[j];
		}
		active_job_id[JOB_STATE_CNT - 1] = 0;
	}
	slurm_mutex_unlock(&job_state_mutex);
	_launch_complete_log("job remove", job_id);
}

static void _launch_complete_wait(uint32_t job_id)
{
	int i, j, empty;
	time_t start = time(NULL);
	struct timeval now;
	struct timespec timeout;

	slurm_mutex_lock(&job_state_mutex);
	for (i = 0; ; i++) {
		empty = -1;
		for (j = 0; j < JOB_STATE_CNT; j++) {
			if (job_id == active_job_id[j])
				break;
			if ((active_job_id[j] == 0) && (empty == -1))
				empty = j;
		}
		if (j < JOB_STATE_CNT)	/* Found job, ready to return */
			break;
		if (difftime(time(NULL), start) <= 9) {  /* Retry for 9 secs */
			debug2("wait for launch of job %u before suspending it",
			       job_id);
			gettimeofday(&now, NULL);
			timeout.tv_sec  = now.tv_sec + 1;
			timeout.tv_nsec = now.tv_usec * 1000;
			slurm_cond_timedwait(&job_state_cond,&job_state_mutex,
					     &timeout);
			continue;
		}
		if (empty == -1)	/* Discard oldest job */
			empty = 0;
		for (j = empty + 1; j < JOB_STATE_CNT; j++) {
			active_job_id[j - 1] = active_job_id[j];
		}
		active_job_id[JOB_STATE_CNT - 1] = 0;
		for (j = 0; j < JOB_STATE_CNT; j++) {
			if (active_job_id[j] == 0) {
				active_job_id[j] = job_id;
				break;
			}
		}
		break;
	}
	slurm_mutex_unlock(&job_state_mutex);
	_launch_complete_log("job wait", job_id);
}

static bool
_requeue_setup_env_fail(void)
{
	static time_t config_update = 0;
	static bool requeue = false;

	if (config_update != slurm_conf.last_update) {
		char *sched_params = slurm_get_sched_params();
		requeue = ((xstrcasestr(sched_params, "no_env_cache") ||
			    xstrcasestr(sched_params,
					"requeue_setup_env_fail")));
		xfree(sched_params);
		config_update = slurm_conf.last_update;
	}

	return requeue;
}<|MERGE_RESOLUTION|>--- conflicted
+++ resolved
@@ -5205,11 +5205,7 @@
 	 *    request. We need to send current switch state on AIX
 	 *    systems, so this bypass can not be used.
 	 */
-<<<<<<< HEAD
-	if ((nsteps == 0) && !slurm_conf.epilog && !spank_plugin_count()) {
-=======
-	if ((nsteps == 0) && !conf->epilog && !spank_has_epilog()) {
->>>>>>> c9538c6b
+	if ((nsteps == 0) && !slurm_conf.epilog && !spank_has_epilog()) {
 		debug4("sent ALREADY_COMPLETE");
 		if (msg->conn_fd >= 0) {
 			slurm_send_rc_msg(msg,
