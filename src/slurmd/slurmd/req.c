/*****************************************************************************\
 *  src/slurmd/slurmd/req.c - slurmd request handling
 *****************************************************************************
 *  Copyright (C) 2002-2007 The Regents of the University of California.
 *  Copyright (C) 2008-2010 Lawrence Livermore National Security.
 *  Portions Copyright (C) 2010-2016 SchedMD LLC.
 *  Portions copyright (C) 2015 Mellanox Technologies Inc.
 *  Produced at Lawrence Livermore National Laboratory (cf, DISCLAIMER).
 *  Written by Mark Grondona <mgrondona@llnl.gov>.
 *  CODE-OCEC-09-009. All rights reserved.
 *
 *  This file is part of Slurm, a resource management program.
 *  For details, see <https://slurm.schedmd.com/>.
 *  Please also read the included file: DISCLAIMER.
 *
 *  Slurm is free software; you can redistribute it and/or modify it under
 *  the terms of the GNU General Public License as published by the Free
 *  Software Foundation; either version 2 of the License, or (at your option)
 *  any later version.
 *
 *  In addition, as a special exception, the copyright holders give permission
 *  to link the code of portions of this program with the OpenSSL library under
 *  certain conditions as described in each individual source file, and
 *  distribute linked combinations including the two. You must obey the GNU
 *  General Public License in all respects for all of the code used other than
 *  OpenSSL. If you modify file(s) with this exception, you may extend this
 *  exception to your version of the file(s), but you are not obligated to do
 *  so. If you do not wish to do so, delete this exception statement from your
 *  version.  If you delete this exception statement from all source files in
 *  the program, then also delete it here.
 *
 *  Slurm is distributed in the hope that it will be useful, but WITHOUT ANY
 *  WARRANTY; without even the implied warranty of MERCHANTABILITY or FITNESS
 *  FOR A PARTICULAR PURPOSE.  See the GNU General Public License for more
 *  details.
 *
 *  You should have received a copy of the GNU General Public License along
 *  with Slurm; if not, write to the Free Software Foundation, Inc.,
 *  51 Franklin Street, Fifth Floor, Boston, MA 02110-1301  USA.
\*****************************************************************************/

#include "config.h"

#include <ctype.h>
#include <fcntl.h>
#include <grp.h>
#ifdef HAVE_NUMA
#undef NUMA_VERSION1_COMPATIBILITY
#include <numa.h>
#endif
#include <poll.h>
#include <pthread.h>
#include <sched.h>
#include <signal.h>
#include <stdlib.h>
#include <string.h>
#include <sys/param.h>
#include <sys/stat.h>
#include <sys/types.h>
#include <sys/un.h>
#include <sys/wait.h>
#include <time.h>
#include <unistd.h>
#include <utime.h>

#include "src/common/assoc_mgr.h"
#include "src/common/callerid.h"
#include "src/common/cpu_frequency.h"
#include "src/common/env.h"
#include "src/common/fd.h"
#include "src/common/fetch_config.h"
#include "src/common/forward.h"
#include "src/common/gres.h"
#include "src/common/group_cache.h"
#include "src/common/hostlist.h"
#include "src/common/list.h"
#include "src/common/log.h"
#include "src/common/macros.h"
#include "src/common/node_features.h"
#include "src/common/node_select.h"
#include "src/common/plugstack.h"
#include "src/common/prep.h"
#include "src/common/read_config.h"
#include "src/common/slurm_auth.h"
#include "src/common/slurm_cred.h"
#include "src/common/slurm_acct_gather_energy.h"
#include "src/common/slurm_jobacct_gather.h"
#include "src/common/slurm_protocol_defs.h"
#include "src/common/slurm_protocol_api.h"
#include "src/common/slurm_protocol_interface.h"
#include "src/common/stepd_api.h"
#include "src/common/uid.h"
#include "src/common/util-net.h"
#include "src/common/xcgroup_read_config.h"
#include "src/common/xstring.h"
#include "src/common/xmalloc.h"

#include "src/bcast/file_bcast.h"

#include "src/slurmd/slurmd/get_mach_stat.h"
#include "src/slurmd/slurmd/slurmd.h"

#include "src/slurmd/common/fname.h"
#include "src/slurmd/common/job_container_plugin.h"
#include "src/slurmd/common/proctrack.h"
#include "src/slurmd/common/run_script.h"
#include "src/slurmd/common/reverse_tree_math.h"
#include "src/slurmd/common/slurmstepd_init.h"
#include "src/slurmd/common/task_plugin.h"

#define _LIMIT_INFO 0

#define RETRY_DELAY 15		/* retry every 15 seconds */
#define MAX_RETRY   240		/* retry 240 times (one hour max) */

#define MAX_CPU_CNT 1024
#define MAX_NUMA_CNT 128

typedef struct {
	uint64_t job_mem;
	slurm_step_id_t step_id;
	uint64_t step_mem;
} job_mem_limits_t;

typedef struct {
	uint32_t job_id;
	uint16_t msg_timeout;
	bool *prolog_fini;
	pthread_cond_t *timer_cond;
	pthread_mutex_t *timer_mutex;
} timer_struct_t;

static void _delay_rpc(int host_inx, int host_cnt, int usec_per_rpc);
static void _free_job_env(job_env_t *env_ptr);
static bool _is_batch_job_finished(uint32_t job_id);
static int  _job_limits_match(void *x, void *key);
static bool _job_still_running(uint32_t job_id);
static int  _kill_all_active_steps(uint32_t jobid, int sig,
				   int flags, bool batch, uid_t req_uid);
static void _launch_complete_add(uint32_t job_id);
static void _launch_complete_log(char *type, uint32_t job_id);
static void _launch_complete_rm(uint32_t job_id);
static void _launch_complete_wait(uint32_t job_id);
static int  _launch_job_fail(uint32_t job_id, uint32_t slurm_rc);
static bool _launch_job_test(uint32_t job_id);
static void _note_batch_job_finished(uint32_t job_id);
static int  _prolog_is_running (uint32_t jobid);
static int  _step_limits_match(void *x, void *key);
static int  _terminate_all_steps(uint32_t jobid, bool batch);
static void _rpc_launch_tasks(slurm_msg_t *);
static void _rpc_abort_job(slurm_msg_t *);
static void _rpc_batch_job(slurm_msg_t *msg);
static void _rpc_prolog(slurm_msg_t *msg);
static void _rpc_job_notify(slurm_msg_t *);
static void _rpc_signal_tasks(slurm_msg_t *);
static void _rpc_terminate_tasks(slurm_msg_t *);
static void _rpc_timelimit(slurm_msg_t *);
static void _rpc_reattach_tasks(slurm_msg_t *);
static void _rpc_suspend_job(slurm_msg_t *msg);
static void _rpc_terminate_job(slurm_msg_t *);
static void _rpc_shutdown(slurm_msg_t *msg);
static void _rpc_reconfig(slurm_msg_t *msg);
static void _rpc_reconfig_with_config(slurm_msg_t *msg);
static void _rpc_reboot(slurm_msg_t *msg);
static void _rpc_pid2jid(slurm_msg_t *msg);
static void _rpc_file_bcast(slurm_msg_t *msg);
static void _file_bcast_cleanup(void);
static int  _file_bcast_register_file(slurm_msg_t *msg,
				      sbcast_cred_arg_t *cred_arg,
				      file_bcast_info_t *key);
static void _rpc_ping(slurm_msg_t *);
static void _rpc_health_check(slurm_msg_t *);
static void _rpc_acct_gather_update(slurm_msg_t *);
static void _rpc_acct_gather_energy(slurm_msg_t *);
static void _rpc_step_complete(slurm_msg_t *msg);
static void _rpc_stat_jobacct(slurm_msg_t *msg);
static void _rpc_list_pids(slurm_msg_t *msg);
static void _rpc_daemon_status(slurm_msg_t *msg);
static int  _run_epilog(job_env_t *job_env);
static int  _run_prolog(job_env_t *job_env, slurm_cred_t *cred,
			bool remove_running);
static void _rpc_forward_data(slurm_msg_t *msg);
static void _rpc_network_callerid(slurm_msg_t *msg);

static bool _pause_for_job_completion(uint32_t jobid, char *nodes,
				      int maxtime);
static bool _slurm_authorized_user(uid_t uid);
static void _sync_messages_kill(kill_job_msg_t *req);
static int  _waiter_init (uint32_t jobid);
static int  _waiter_complete (uint32_t jobid);

static bool _steps_completed_now(uint32_t jobid);
static sbcast_cred_arg_t *_valid_sbcast_cred(file_bcast_msg_t *req,
					     uid_t req_uid,
					     gid_t req_gid,
					     uint16_t protocol_version);
static void _wait_state_completed(uint32_t jobid, int max_delay);
static uid_t _get_job_uid(uint32_t jobid);

static int  _add_starting_step(uint16_t type, void *req);
static int  _remove_starting_step(uint16_t type, void *req);
static int  _compare_starting_steps(void *s0, void *s1);
static int  _wait_for_starting_step(slurm_step_id_t *step_id);
static bool _step_is_starting(slurm_step_id_t *step_id);

static void _add_job_running_prolog(uint32_t job_id);
static void _remove_job_running_prolog(uint32_t job_id);
static int  _match_jobid(void *s0, void *s1);
static void _wait_for_job_running_prolog(uint32_t job_id);
static bool _requeue_setup_env_fail(void);

/*
 *  List of threads waiting for jobs to complete
 */
static List waiters;

static pthread_mutex_t launch_mutex = PTHREAD_MUTEX_INITIALIZER;
static time_t startup = 0;		/* daemon startup time */
static time_t last_slurmctld_msg = 0;

static pthread_mutex_t job_limits_mutex = PTHREAD_MUTEX_INITIALIZER;
static List job_limits_list = NULL;
static bool job_limits_loaded = false;

static int next_fini_job_inx = 0;

/* NUM_PARALLEL_SUSP_JOBS controls the number of jobs that can be suspended or
 * resumed at one time. */
#define NUM_PARALLEL_SUSP_JOBS 64
/* NUM_PARALLEL_SUSP_STEPS controls the number of steps per job that can be
 * suspended at one time. */
#define NUM_PARALLEL_SUSP_STEPS 8
static pthread_mutex_t suspend_mutex = PTHREAD_MUTEX_INITIALIZER;
static uint32_t job_suspend_array[NUM_PARALLEL_SUSP_JOBS] = {0};
static int job_suspend_size = 0;

#define JOB_STATE_CNT 64
static pthread_mutex_t job_state_mutex   = PTHREAD_MUTEX_INITIALIZER;
static pthread_cond_t  job_state_cond    = PTHREAD_COND_INITIALIZER;
static uint32_t active_job_id[JOB_STATE_CNT] = {0};

static pthread_mutex_t prolog_mutex = PTHREAD_MUTEX_INITIALIZER;
static pthread_mutex_t prolog_serial_mutex = PTHREAD_MUTEX_INITIALIZER;

#define FILE_BCAST_TIMEOUT 300
static pthread_mutex_t file_bcast_mutex = PTHREAD_MUTEX_INITIALIZER;
static pthread_cond_t  file_bcast_cond  = PTHREAD_COND_INITIALIZER;
static int fb_read_lock = 0, fb_write_wait_lock = 0, fb_write_lock = 0;
static List file_bcast_list = NULL;

static pthread_mutex_t waiter_mutex = PTHREAD_MUTEX_INITIALIZER;

void
slurmd_req(slurm_msg_t *msg)
{
	if (msg == NULL) {
		if (startup == 0)
			startup = time(NULL);
		slurm_mutex_lock(&waiter_mutex);
		FREE_NULL_LIST(waiters);
		slurm_mutex_unlock(&waiter_mutex);
		slurm_mutex_lock(&job_limits_mutex);
		if (job_limits_list) {
			FREE_NULL_LIST(job_limits_list);
			job_limits_loaded = false;
		}
		slurm_mutex_unlock(&job_limits_mutex);
		return;
	}

	if (!msg->auth_uid_set)
		fatal("%s: received message without previously validated auth",
		      __func__);

	debug2("Processing RPC: %s", rpc_num2string(msg->msg_type));
	switch (msg->msg_type) {
	case REQUEST_LAUNCH_PROLOG:
		_rpc_prolog(msg);
		last_slurmctld_msg = time(NULL);
		break;
	case REQUEST_BATCH_JOB_LAUNCH:
		_rpc_batch_job(msg);
		last_slurmctld_msg = time(NULL);
		break;
	case REQUEST_LAUNCH_TASKS:
		_rpc_launch_tasks(msg);
		break;
	case REQUEST_SIGNAL_TASKS:
		_rpc_signal_tasks(msg);
		break;
	case REQUEST_TERMINATE_TASKS:
		_rpc_terminate_tasks(msg);
		break;
	case REQUEST_KILL_PREEMPTED:
		last_slurmctld_msg = time(NULL);
		_rpc_timelimit(msg);
		break;
	case REQUEST_KILL_TIMELIMIT:
		last_slurmctld_msg = time(NULL);
		_rpc_timelimit(msg);
		break;
	case REQUEST_REATTACH_TASKS:
		_rpc_reattach_tasks(msg);
		break;
	case REQUEST_SUSPEND_INT:
		_rpc_suspend_job(msg);
		last_slurmctld_msg = time(NULL);
		break;
	case REQUEST_ABORT_JOB:
		last_slurmctld_msg = time(NULL);
		_rpc_abort_job(msg);
		break;
	case REQUEST_TERMINATE_JOB:
		last_slurmctld_msg = time(NULL);
		_rpc_terminate_job(msg);
		break;
	case REQUEST_SHUTDOWN:
		_rpc_shutdown(msg);
		break;
	case REQUEST_RECONFIGURE:
		_rpc_reconfig(msg);
		last_slurmctld_msg = time(NULL);
		break;
	case REQUEST_RECONFIGURE_WITH_CONFIG:
		_rpc_reconfig_with_config(msg);
		last_slurmctld_msg = time(NULL);
		break;
	case REQUEST_REBOOT_NODES:
		_rpc_reboot(msg);
		break;
	case REQUEST_NODE_REGISTRATION_STATUS:
		/* Treat as ping (for slurmctld agent, just return SUCCESS) */
		_rpc_ping(msg);
		last_slurmctld_msg = time(NULL);
		break;
	case REQUEST_PING:
		_rpc_ping(msg);
		last_slurmctld_msg = time(NULL);
		break;
	case REQUEST_HEALTH_CHECK:
		_rpc_health_check(msg);
		last_slurmctld_msg = time(NULL);
		break;
	case REQUEST_ACCT_GATHER_UPDATE:
		_rpc_acct_gather_update(msg);
		last_slurmctld_msg = time(NULL);
		break;
	case REQUEST_ACCT_GATHER_ENERGY:
		_rpc_acct_gather_energy(msg);
		break;
	case REQUEST_JOB_ID:
		_rpc_pid2jid(msg);
		break;
	case REQUEST_FILE_BCAST:
		_rpc_file_bcast(msg);
		break;
	case REQUEST_STEP_COMPLETE:
		_rpc_step_complete(msg);
		break;
	case REQUEST_JOB_STEP_STAT:
		_rpc_stat_jobacct(msg);
		break;
	case REQUEST_JOB_STEP_PIDS:
		_rpc_list_pids(msg);
		break;
	case REQUEST_DAEMON_STATUS:
		_rpc_daemon_status(msg);
		break;
	case REQUEST_JOB_NOTIFY:
		_rpc_job_notify(msg);
		break;
	case REQUEST_FORWARD_DATA:
		_rpc_forward_data(msg);
		break;
	case REQUEST_NETWORK_CALLERID:
		_rpc_network_callerid(msg);
		break;
	default:
		error("slurmd_req: invalid request msg type %d",
		      msg->msg_type);
		slurm_send_rc_msg(msg, EINVAL);
		break;
	}
	return;
}

extern int send_slurmd_conf_lite(int fd, slurmd_conf_t *cf)
{
	int len;

	/*
	 * Wait for the registration to come back from the slurmctld so we have
	 * a TRES list to work with.
	 */
	if (!assoc_mgr_tres_list) {
		slurm_mutex_lock(&tres_mutex);
		slurm_cond_wait(&tres_cond, &tres_mutex);
		slurm_mutex_unlock(&tres_mutex);
	}

	slurm_mutex_lock(&cf->config_mutex);

	xassert(cf->buf);
	if (!tres_packed) {
		assoc_mgr_lock_t locks = { .tres = READ_LOCK };
		assoc_mgr_lock(&locks);
		if (assoc_mgr_tres_list) {
			slurm_pack_list(assoc_mgr_tres_list,
					slurmdb_pack_tres_rec, cf->buf,
					SLURM_PROTOCOL_VERSION);
		} else {
			fatal("%s: assoc_mgr_tres_list is NULL when trying to start a slurmstepd. This should never happen.",
			      __func__);
		}
		assoc_mgr_unlock(&locks);
		tres_packed = true;
	}

	len = get_buf_offset(cf->buf);
	safe_write(fd, &len, sizeof(int));
	safe_write(fd, get_buf_data(cf->buf), len);

	slurm_mutex_unlock(&cf->config_mutex);

	return (0);

rwfail:
	slurm_mutex_unlock(&cf->config_mutex);
	return (-1);
}

static int
_send_slurmstepd_init(int fd, int type, void *req,
		      slurm_addr_t *cli, slurm_addr_t *self,
		      hostset_t step_hset, uint16_t protocol_version)
{
	int len = 0;
	buf_t *buffer = NULL;
	slurm_msg_t msg;

	int rank;
	int parent_rank, children, depth, max_depth;
	char *parent_alias = NULL;
	slurm_addr_t parent_addr = {0};

	slurm_msg_t_init(&msg);

	/* send conf over to slurmstepd */
	if (send_slurmd_conf_lite(fd, conf) < 0)
		goto rwfail;

	/* send cgroup conf over to slurmstepd */
	if (xcgroup_write_conf(fd) < 0)
		goto rwfail;

	/* send acct_gather.conf over to slurmstepd */
	if (acct_gather_write_conf(fd) < 0)
		goto rwfail;

	/* send type over to slurmstepd */
	safe_write(fd, &type, sizeof(int));

	/* step_hset can be NULL for batch scripts OR if the job was submitted
	 * by SlurmUser or root using the --no-allocate/-Z option and the job
	 * job credential validation by _check_job_credential() failed. If the
	 * job credential did not validate, then it did not come from slurmctld
	 * and there is no reason to send step completion messages to slurmctld.
	 */
	if (step_hset == NULL) {
		bool send_error = false;
		if (type == LAUNCH_TASKS) {
			launch_tasks_request_msg_t *launch_req;
			launch_req = (launch_tasks_request_msg_t *) req;
			if (launch_req->step_id.step_id != SLURM_EXTERN_CONT)
				send_error = true;
		}
		if (send_error) {
			info("task rank unavailable due to invalid job "
			     "credential, step completion RPC impossible");
		}
		rank = -1;
		parent_rank = -1;
		children = 0;
		depth = 0;
		max_depth = 0;
	} else if ((type == LAUNCH_TASKS) &&
		   (((launch_tasks_request_msg_t *)req)->alias_list)) {
		/*
		 * In the cloud, each task talks directly to the slurmctld
		 * since node addressing is abnormal. Setting parent_rank = -1
		 * is sufficient to force slurmstepd to talk directly to the
		 * slurmctld - see _one_step_complete_msg. We need to make sure
		 * to set rank to the actual rank so that the slurmctld will
		 * properly clean up all nodes.
		 */
		rank = hostset_find(step_hset, conf->node_name);
		parent_rank = -1;
		children = 0;
		depth = 0;
		max_depth = 0;
	} else {
#ifndef HAVE_FRONT_END
		int count;
		count = hostset_count(step_hset);
		rank = hostset_find(step_hset, conf->node_name);
		reverse_tree_info(rank, count, REVERSE_TREE_WIDTH,
				  &parent_rank, &children,
				  &depth, &max_depth);

		if (children == -1) {
			error("reverse_tree_info: Sanity check fail, can't start job");
			goto rwfail;
		}
		if (rank > 0) { /* rank 0 talks directly to the slurmctld */
			int rc;
			/* Find the slurm_addr_t of this node's parent slurmd
			 * in the step host list */
			parent_alias = hostset_nth(step_hset, parent_rank);
			rc = slurm_conf_get_addr(parent_alias, &parent_addr, 0);
			if (rc != SLURM_SUCCESS) {
				error("Failed looking up address for "
				      "NodeName %s", parent_alias);
				/* parent_rank = -1; */
			}
		}
#else
		/* In FRONT_END mode, one slurmd pretends to be all
		 * NodeNames, so we can't compare conf->node_name
		 * to the NodeNames in step_hset.  Just send step complete
		 * RPC directly to the controller.
		 */
		rank = 0;
		parent_rank = -1;
		children = 0;
		depth = 0;
		max_depth = 0;
#endif
	}
	debug3("slurmstepd rank %d (%s), parent rank %d (%s), "
	       "children %d, depth %d, max_depth %d",
	       rank, conf->node_name,
	       parent_rank, parent_alias ? parent_alias : "NONE",
	       children, depth, max_depth);
	if (parent_alias)
		free(parent_alias);

	/* send reverse-tree info to the slurmstepd */
	safe_write(fd, &rank, sizeof(int));
	safe_write(fd, &parent_rank, sizeof(int));
	safe_write(fd, &children, sizeof(int));
	safe_write(fd, &depth, sizeof(int));
	safe_write(fd, &max_depth, sizeof(int));
	safe_write(fd, &parent_addr, sizeof(slurm_addr_t));

	/* send cli address over to slurmstepd */
	buffer = init_buf(0);
	slurm_pack_addr(cli, buffer);
	len = get_buf_offset(buffer);
	safe_write(fd, &len, sizeof(int));
	safe_write(fd, get_buf_data(buffer), len);
	free_buf(buffer);
	buffer = NULL;

	/* send self address over to slurmstepd */
	if (self) {
		buffer = init_buf(0);
		slurm_pack_addr(self, buffer);
		len = get_buf_offset(buffer);
		safe_write(fd, &len, sizeof(int));
		safe_write(fd, get_buf_data(buffer), len);
		free_buf(buffer);
		buffer = NULL;

	} else {
		len = 0;
		safe_write(fd, &len, sizeof(int));
	}

	/* send cpu_frequency info to slurmstepd */
	cpu_freq_send_info(fd);

	/* send req over to slurmstepd */
	switch (type) {
	case LAUNCH_BATCH_JOB:
		msg.msg_type = REQUEST_BATCH_JOB_LAUNCH;
		break;
	case LAUNCH_TASKS:
		msg.msg_type = REQUEST_LAUNCH_TASKS;
		break;
	default:
		error("Was sent a task I didn't understand");
		break;
	}
	buffer = init_buf(0);
	msg.data = req;

	/* always force the RPC format to the latest */
	msg.protocol_version = SLURM_PROTOCOL_VERSION;
	pack_msg(&msg, buffer);
	len = get_buf_offset(buffer);

	/* send the srun protocol_version over, which may be older */
	safe_write(fd, &protocol_version, sizeof(uint16_t));

	safe_write(fd, &len, sizeof(int));
	safe_write(fd, get_buf_data(buffer), len);
	free_buf(buffer);
	buffer = NULL;

	/* Send GRES information to slurmstepd */
	gres_g_send_stepd(fd, &msg);

	/*
	 * Send configured node name - may be dictated by slurmctld due to
	 * Dynamic Future node mapping.
	 */
	len = strlen(conf->node_name) + 1;
	safe_write(fd, &len, sizeof(int));
	safe_write(fd, conf->node_name, len);

	return 0;

rwfail:
	if (buffer)
		free_buf(buffer);
	error("_send_slurmstepd_init failed");
	return errno;
}


/*
 * Fork and exec the slurmstepd, then send the slurmstepd its
 * initialization data.  Then wait for slurmstepd to send an "ok"
 * message before returning.  When the "ok" message is received,
 * the slurmstepd has created and begun listening on its unix
 * domain socket.
 *
 * Note that this code forks twice and it is the grandchild that
 * becomes the slurmstepd process, so the slurmstepd's parent process
 * will be init, not slurmd.
 */
static int
_forkexec_slurmstepd(uint16_t type, void *req,
		     slurm_addr_t *cli, slurm_addr_t *self,
		     const hostset_t step_hset, uint16_t protocol_version)
{
	pid_t pid;
	int to_stepd[2] = {-1, -1};
	int to_slurmd[2] = {-1, -1};

	if (pipe(to_stepd) < 0 || pipe(to_slurmd) < 0) {
		error("%s: pipe failed: %m", __func__);
		return SLURM_ERROR;
	}

	if (_add_starting_step(type, req)) {
		error("%s: failed in _add_starting_step: %m", __func__);
		return SLURM_ERROR;
	}

	if ((pid = fork()) < 0) {
		error("%s: fork: %m", __func__);
		close(to_stepd[0]);
		close(to_stepd[1]);
		close(to_slurmd[0]);
		close(to_slurmd[1]);
		_remove_starting_step(type, req);
		return SLURM_ERROR;
	} else if (pid > 0) {
		int rc = SLURM_SUCCESS;
#if (SLURMSTEPD_MEMCHECK == 0)
		int i;
		time_t start_time = time(NULL);
#endif
		/*
		 * Parent sends initialization data to the slurmstepd
		 * over the to_stepd pipe, and waits for the return code
		 * reply on the to_slurmd pipe.
		 */
		if (close(to_stepd[0]) < 0)
			error("Unable to close read to_stepd in parent: %m");
		if (close(to_slurmd[1]) < 0)
			error("Unable to close write to_slurmd in parent: %m");

		if ((rc = _send_slurmstepd_init(to_stepd[1], type,
						req, cli, self,
						step_hset,
						protocol_version)) != 0) {
			error("Unable to init slurmstepd");
			goto done;
		}

		/* If running under valgrind/memcheck, this pipe doesn't work
		 * correctly so just skip it. */
#if (SLURMSTEPD_MEMCHECK == 0)
		i = read(to_slurmd[0], &rc, sizeof(int));
		if (i < 0) {
			error("%s: Can not read return code from slurmstepd "
			      "got %d: %m", __func__, i);
			rc = SLURM_ERROR;
		} else if (i != sizeof(int)) {
			error("%s: slurmstepd failed to send return code "
			      "got %d: %m", __func__, i);
			rc = SLURM_ERROR;
		} else {
			int delta_time = time(NULL) - start_time;
			int cc;
			if (delta_time > 5) {
				info("Warning: slurmstepd startup took %d sec, "
				     "possible file system problem or full "
				     "memory", delta_time);
			}
			if (rc != SLURM_SUCCESS)
				error("slurmstepd return code %d", rc);

			cc = SLURM_SUCCESS;
			cc = write(to_stepd[1], &cc, sizeof(int));
			if (cc != sizeof(int)) {
				error("%s: failed to send ack to stepd %d: %m",
				      __func__, cc);
			}
		}
#endif
	done:
		if (_remove_starting_step(type, req))
			error("Error cleaning up starting_step list");

		/* Reap child */
		if (waitpid(pid, NULL, 0) < 0)
			error("Unable to reap slurmd child process");
		if (close(to_stepd[1]) < 0)
			error("close write to_stepd in parent: %m");
		if (close(to_slurmd[0]) < 0)
			error("close read to_slurmd in parent: %m");
		return rc;
	} else {
#if (SLURMSTEPD_MEMCHECK == 1)
		/* memcheck test of slurmstepd, option #1 */
		char *const argv[3] = {"memcheck",
				       (char *)conf->stepd_loc, NULL};
#elif (SLURMSTEPD_MEMCHECK == 2)
		/* valgrind test of slurmstepd, option #2 */
		uint32_t job_id = 0, step_id = 0;
		char log_file[256];
		char *const argv[13] = {"valgrind", "--tool=memcheck",
					"--error-limit=no",
					"--leak-check=summary",
					"--show-reachable=yes",
					"--max-stackframe=16777216",
					"--num-callers=20",
					"--child-silent-after-fork=yes",
					"--track-origins=yes",
					log_file, (char *)conf->stepd_loc,
					NULL};
		if (type == LAUNCH_BATCH_JOB) {
			job_id = ((batch_job_launch_msg_t *)req)->job_id;
			step_id = SLURM_BATCH_SCRIPT;
		} else if (type == LAUNCH_TASKS) {
			job_id = ((launch_tasks_request_msg_t *)req)->step_id.job_id;
			step_id = ((launch_tasks_request_msg_t *)req)->step_id.step_id;
		}
		snprintf(log_file, sizeof(log_file),
			 "--log-file=/tmp/slurmstepd_valgrind_%u.%u",
			 job_id, step_id);
#elif (SLURMSTEPD_MEMCHECK == 3)
		/* valgrind/drd test of slurmstepd, option #3 */
		uint32_t job_id = 0, step_id = 0;
		char log_file[256];
		char *const argv[10] = {"valgrind", "--tool=drd",
					"--error-limit=no",
					"--max-stackframe=16777216",
					"--num-callers=20",
					"--child-silent-after-fork=yes",
					log_file, (char *)conf->stepd_loc,
					NULL};
		if (type == LAUNCH_BATCH_JOB) {
			job_id = ((batch_job_launch_msg_t *)req)->job_id;
			step_id = SLURM_BATCH_SCRIPT;
		} else if (type == LAUNCH_TASKS) {
			job_id = ((launch_tasks_request_msg_t *)req)->step_id.job_id;
			step_id = ((launch_tasks_request_msg_t *)req)->step_id.step_id;
		}
		snprintf(log_file, sizeof(log_file),
			 "--log-file=/tmp/slurmstepd_valgrind_%u.%u",
			 job_id, step_id);
#elif (SLURMSTEPD_MEMCHECK == 4)
		/* valgrind/helgrind test of slurmstepd, option #4 */
		uint32_t job_id = 0, step_id = 0;
		char log_file[256];
		char *const argv[10] = {"valgrind", "--tool=helgrind",
					"--error-limit=no",
					"--max-stackframe=16777216",
					"--num-callers=20",
					"--child-silent-after-fork=yes",
					log_file, (char *)conf->stepd_loc,
					NULL};
		if (type == LAUNCH_BATCH_JOB) {
			job_id = ((batch_job_launch_msg_t *)req)->job_id;
			step_id = SLURM_BATCH_SCRIPT;
		} else if (type == LAUNCH_TASKS) {
			job_id = ((launch_tasks_request_msg_t *)req)->step_id.job_id;
			step_id = ((launch_tasks_request_msg_t *)req)->step_id.step_id;
		}
		snprintf(log_file, sizeof(log_file),
			 "--log-file=/tmp/slurmstepd_valgrind_%u.%u",
			 job_id, step_id);
#else
		/* no memory checking, default */
		char *const argv[2] = { (char *)conf->stepd_loc, NULL};
#endif
		int i;
		int failed = 0;

		/*
		 * Child forks and exits
		 */
		if (setsid() < 0) {
			error("%s: setsid: %m", __func__);
			failed = 1;
		}
		if ((pid = fork()) < 0) {
			error("%s: Unable to fork grandchild: %m", __func__);
			failed = 2;
		} else if (pid > 0) { /* child */
			_exit(0);
		}

		/*
		 * Just in case we (or someone we are linking to)
		 * opened a file and didn't do a close on exec.  This
		 * is needed mostly to protect us against libs we link
		 * to that don't set the flag as we should already be
		 * setting it for those that we open.  The number 256
		 * is an arbitrary number based off test7.9.
		 */
		for (i=3; i<256; i++) {
			(void) fcntl(i, F_SETFD, FD_CLOEXEC);
		}

		/*
		 * Grandchild exec's the slurmstepd
		 *
		 * If the slurmd is being shutdown/restarted before
		 * the pipe happens the old conf->lfd could be reused
		 * and if we close it the dup2 below will fail.
		 */
		if ((to_stepd[0] != conf->lfd)
		    && (to_slurmd[1] != conf->lfd))
			close(conf->lfd);

		if (close(to_stepd[1]) < 0)
			error("close write to_stepd in grandchild: %m");
		if (close(to_slurmd[0]) < 0)
			error("close read to_slurmd in parent: %m");

		(void) close(STDIN_FILENO); /* ignore return */
		if (dup2(to_stepd[0], STDIN_FILENO) == -1) {
			error("dup2 over STDIN_FILENO: %m");
			_exit(1);
		}
		fd_set_close_on_exec(to_stepd[0]);
		(void) close(STDOUT_FILENO); /* ignore return */
		if (dup2(to_slurmd[1], STDOUT_FILENO) == -1) {
			error("dup2 over STDOUT_FILENO: %m");
			_exit(1);
		}
		fd_set_close_on_exec(to_slurmd[1]);
		(void) close(STDERR_FILENO); /* ignore return */
		if (dup2(devnull, STDERR_FILENO) == -1) {
			error("dup2 /dev/null to STDERR_FILENO: %m");
			_exit(1);
		}
		fd_set_noclose_on_exec(STDERR_FILENO);
		log_fini();
		if (!failed) {
			execvp(argv[0], argv);
			error("exec of slurmstepd failed: %m");
		}
		_exit(2);
	}
}

static void _setup_x11_display(uint32_t job_id, uint32_t step_id_in,
			       char ***env, uint32_t *envc)
{
	int display = 0, fd;
	char *xauthority = NULL;
	uint16_t protocol_version;
	slurm_step_id_t step_id = { .job_id = job_id,
				    .step_id = SLURM_EXTERN_CONT,
				    .step_het_comp = NO_VAL,
	};

	fd = stepd_connect(conf->spooldir, conf->node_name,
			   &step_id,
			   &protocol_version);

	if (fd == -1) {
		error("could not get x11 forwarding display for job %u step %u,"
		      " x11 forwarding disabled", job_id, step_id_in);
		return;
	}

	display = stepd_get_x11_display(fd, protocol_version, &xauthority);
	close(fd);

	if (!display) {
		error("could not get x11 forwarding display for job %u step %u,"
		      " x11 forwarding disabled", job_id, step_id_in);
		env_array_overwrite(env, "DISPLAY", "SLURM_X11_SETUP_FAILED");
		*envc = envcount(*env);
		return;
	}

	debug2("%s: setting DISPLAY=localhost:%d:0 for job %u step %u",
	       __func__, display, job_id, step_id_in);
	env_array_overwrite_fmt(env, "DISPLAY", "localhost:%d.0", display);

	if (xauthority) {
		env_array_overwrite(env, "XAUTHORITY", xauthority);
		xfree(xauthority);
	}

	*envc = envcount(*env);
}

/*
 * The job(step) credential is the only place to get a definitive
 * list of the nodes allocated to a job step.  We need to return
 * a hostset_t of the nodes. Validate the incoming RPC, updating
 * job_mem needed.
 */
static int _check_job_credential(launch_tasks_request_msg_t *req,
				 uid_t auth_uid, gid_t auth_gid,
				 int node_id, hostset_t *step_hset,
				 uint16_t protocol_version,
				 bool super_user)
{
	slurm_cred_arg_t arg;
	hostset_t	s_hset = NULL;
	int		host_index = -1;
	slurm_cred_t    *cred = req->cred;
	uint32_t	jobid = req->step_id.job_id;
	uint32_t	stepid = req->step_id.step_id;
	int		tasks_to_launch = req->tasks_to_launch[node_id];
	uint32_t	job_cpus = 0, step_cpus = 0;

<<<<<<< HEAD
	if (super_user && (req->flags & LAUNCH_NO_ALLOC)) {
		/* If we didn't allocate then the cred isn't valid, just skip
		 * checking.  This is only cool for root or SlurmUser */
		debug("%s: FYI, user %d is an authorized user running outside of an allocation.",
		      __func__, auth_uid);
		return SLURM_SUCCESS;
=======
	if (req->flags & LAUNCH_NO_ALLOC) {
		if (user_ok) {
			/* If we didn't allocate then the cred isn't valid, just
			 * skip checking. Only cool for root or SlurmUser */
			debug("%s: FYI, user %u is an authorized user running outside of an allocation",
			      __func__, auth_uid);
			return SLURM_SUCCESS;
		} else {
			error("%s: User %u is NOT authorized to run a job outside of an allocation",
			      __func__, auth_uid);
			slurm_seterrno(ESLURM_ACCESS_DENIED);
			return SLURM_ERROR;
		}
>>>>>>> 09e2f88c
	}

	/*
	 * First call slurm_cred_verify() so that all credentials are checked
	 */
	if (slurm_cred_verify(conf->vctx, cred, &arg, protocol_version) < 0)
		return SLURM_ERROR;

	if ((arg.step_id.job_id != jobid) || (arg.step_id.step_id != stepid)) {
		error("job credential for %ps, expected %ps",
		      &arg.step_id, &req->step_id);
		goto fail;
	}

	if (arg.uid != req->uid) {
		error("job %u credential created for uid %u, expected %u",
		      arg.step_id.job_id, arg.uid, req->uid);
		goto fail;
	}

	if (arg.gid != req->gid) {
		error("job %u credential created for gid %u, expected %u",
		      arg.step_id.job_id, arg.gid, req->gid);
		goto fail;
	}

	xfree(req->user_name);
	if (arg.pw_name)
		req->user_name = xstrdup(arg.pw_name);
	else
		req->user_name = uid_to_string(req->uid);

	xfree(req->gids);
	if (arg.ngids) {
		req->ngids = arg.ngids;
		req->gids = copy_gids(arg.ngids, arg.gids);
	} else {
		/*
		 * The gids were not sent in the cred, or dealing with an older
		 * RPC format, so retrieve from cache instead.
		 */
		req->ngids = group_cache_lookup(req->uid, req->gid,
						req->user_name, &req->gids);
	}

	/*
	 * Check that credential is valid for this host
	 */
	if (!(s_hset = hostset_create(arg.step_hostlist))) {
		error("Unable to parse credential hostlist: `%s'",
		      arg.step_hostlist);
		goto fail;
	}

	if (!hostset_within(s_hset, conf->node_name)) {
		error("Invalid %ps credential for user %u: "
		      "host %s not in hostset %s",
		      &arg.step_id, arg.uid,
		      conf->node_name, arg.step_hostlist);
		goto fail;
	}

	if ((arg.job_nhosts > 0) && (tasks_to_launch > 0)) {
		uint32_t hi, i, i_first_bit=0, i_last_bit=0, j;
		bool cpu_log = slurm_conf.debug_flags & DEBUG_FLAG_CPU_BIND;
		bool setup_x11 = false;

#ifdef HAVE_FRONT_END
		host_index = 0;	/* It is always 0 for front end systems */
#else
		hostset_t j_hset;
		/* Determine the CPU count based upon this node's index into
		 * the _job's_ allocation (job's hostlist and core_bitmap) */
		if (!(j_hset = hostset_create(arg.job_hostlist))) {
			error("Unable to parse credential hostlist: `%s'",
			      arg.job_hostlist);
			goto fail;
		}
		host_index = hostset_find(j_hset, conf->node_name);
		hostset_destroy(j_hset);

		if ((host_index < 0) || (host_index >= arg.job_nhosts)) {
			error("job cr credential invalid host_index %d for "
			      "job %u", host_index, arg.step_id.job_id);
			goto fail;
		}
#endif

		/*
		 * handle the x11 flag bit here since we have access to the
		 * host_index already.
		 *
		 */
		if (!arg.x11)
			setup_x11 = false;
		else if (arg.x11 & X11_FORWARD_ALL)
			setup_x11 = true;
		/* assumes that the first node is the batch host */
		else if (((arg.x11 & X11_FORWARD_FIRST) ||
			  (arg.x11 & X11_FORWARD_BATCH))
			 && (host_index == 0))
			setup_x11 = true;
		else if ((arg.x11 & X11_FORWARD_LAST)
			 && (host_index == (req->nnodes - 1)))
			setup_x11 = true;

		/*
		 * Cannot complete x11 forwarding setup until after the prolog
		 * has completed. But we need to make a decision while we
		 * have convenient access to the credential args. So use
		 * the x11 field to signal the remaining setup is needed.
		 */
		if (setup_x11)
			req->x11 = X11_FORWARD_ALL;
		else
			req->x11 = 0;

		if (cpu_log) {
			char *per_job = "", *per_step = "";
			uint64_t job_mem  = arg.job_mem_limit;
			uint64_t step_mem = arg.step_mem_limit;
			if (job_mem & MEM_PER_CPU) {
				job_mem &= (~MEM_PER_CPU);
				per_job = "_per_CPU";
			}
			if (step_mem & MEM_PER_CPU) {
				step_mem &= (~MEM_PER_CPU);
				per_step = "_per_CPU";
			}
			info("====================");
			info("%ps job_mem:%"PRIu64"MB%s "
			     "step_mem:%"PRIu64"MB%s",
			     &arg.step_id, job_mem, per_job,
			     step_mem, per_step);
		}

		hi = host_index + 1;	/* change from 0-origin to 1-origin */
		for (i=0; hi; i++) {
			if (hi > arg.sock_core_rep_count[i]) {
				i_first_bit += arg.sockets_per_node[i] *
					arg.cores_per_socket[i] *
					arg.sock_core_rep_count[i];
				hi -= arg.sock_core_rep_count[i];
			} else {
				i_first_bit += arg.sockets_per_node[i] *
					arg.cores_per_socket[i] *
					(hi - 1);
				i_last_bit = i_first_bit +
					arg.sockets_per_node[i] *
					arg.cores_per_socket[i];
				break;
			}
		}
		/* Now count the allocated processors */
		for (i=i_first_bit, j=0; i<i_last_bit; i++, j++) {
			char *who_has = NULL;
			if (bit_test(arg.job_core_bitmap, i)) {
				job_cpus++;
				who_has = "Job";
			}
			if (bit_test(arg.step_core_bitmap, i)) {
				step_cpus++;
				who_has = "Step";
			}
			if (cpu_log && who_has) {
				info("JobNode[%u] CPU[%u] %s alloc",
				     host_index, j, who_has);
			}
		}
		if (cpu_log)
			info("====================");
		if (step_cpus == 0) {
			error("cons_res: zero processors allocated to step");
			step_cpus = 1;
		}
		/* NOTE: step_cpus is the count of allocated resources
		 * (typically cores). Convert to CPU count as needed */
		if (i_last_bit <= i_first_bit)
			error("step credential has no CPUs selected");
		else {
			i = conf->cpus / (i_last_bit - i_first_bit);
			if (i > 1) {
				if (cpu_log)
					info("Scaling CPU count by factor of "
					     "%d (%u/(%u-%u))",
					     i, conf->cpus,
					     i_last_bit, i_first_bit);
				step_cpus *= i;
				job_cpus *= i;
			}
		}
		if (tasks_to_launch > step_cpus) {
			/* This is expected with the --overcommit option
			 * or hyperthreads */
			debug("cons_res: More than one tasks per logical "
			      "processor (%d > %u) on host [%ps %ld %s] ",
			      tasks_to_launch, step_cpus, &arg.step_id,
			      (long) arg.uid, arg.step_hostlist);
		}
	} else {
		step_cpus = 1;
		job_cpus  = 1;
	}

	/* Overwrite any memory limits in the RPC with contents of the
	 * memory limit within the credential.
	 * Reset the CPU count on this node to correct value. */
	if (arg.step_mem_limit) {
		if (arg.step_mem_limit & MEM_PER_CPU) {
			req->step_mem_lim  = arg.step_mem_limit &
				(~MEM_PER_CPU);
			req->step_mem_lim *= step_cpus;
		} else
			req->step_mem_lim  = arg.step_mem_limit;
	} else {
		if (arg.job_mem_limit & MEM_PER_CPU) {
			req->step_mem_lim  = arg.job_mem_limit &
				(~MEM_PER_CPU);
			req->step_mem_lim *= job_cpus;
		} else
			req->step_mem_lim  = arg.job_mem_limit;
	}
	if (arg.job_mem_limit & MEM_PER_CPU) {
		req->job_mem_lim  = arg.job_mem_limit & (~MEM_PER_CPU);
		req->job_mem_lim *= job_cpus;
	} else
		req->job_mem_lim  = arg.job_mem_limit;
	req->job_core_spec = arg.job_core_spec;
	req->node_cpus = step_cpus;
#if 0
	info("%ps node_id:%d mem orig:%"PRIu64" cpus:%u limit:%"PRIu64"",
	     &req->step_id, node_id, arg.job_mem_limit,
	     step_cpus, req->job_mem_lim);
#endif

	*step_hset = s_hset;
	slurm_cred_free_args(&arg);
	return SLURM_SUCCESS;

fail:
	if (s_hset)
		hostset_destroy(s_hset);
	*step_hset = NULL;
	slurm_cred_free_args(&arg);
	slurm_seterrno_ret(ESLURMD_INVALID_JOB_CREDENTIAL);
}

static int _str_to_memset(bitstr_t *mask, char *str)
{
	int len = strlen(str);
	const char *ptr = str + len - 1;
	int base = 0;

	while (ptr >= str) {
		char val = slurm_char_to_hex(*ptr);
		if (val == (char) -1)
			return -1;
		if ((val & 1) && (base < MAX_NUMA_CNT))
			bit_set(mask, base);
		base++;
		if ((val & 2) && (base < MAX_NUMA_CNT))
			bit_set(mask, base);
		base++;
		if ((val & 4) && (base < MAX_NUMA_CNT))
			bit_set(mask, base);
		base++;
		if ((val & 8) && (base < MAX_NUMA_CNT))
			bit_set(mask, base);
		base++;
		len--;
		ptr--;
	}

	return 0;
}

static bitstr_t *_build_cpu_bitmap(uint16_t cpu_bind_type, char *cpu_bind,
				   int task_cnt_on_node)
{
	bitstr_t *cpu_bitmap = NULL;
	char *tmp_str, *tok, *save_ptr = NULL;
	int cpu_id;

	if (cpu_bind_type & CPU_BIND_NONE) {
		/* Return NULL bitmap, sort all NUMA */
	} else if ((cpu_bind_type & CPU_BIND_RANK) &&
		   (task_cnt_on_node > 0)) {
		cpu_bitmap = bit_alloc(MAX_CPU_CNT);
		if (task_cnt_on_node >= MAX_CPU_CNT)
			task_cnt_on_node = MAX_CPU_CNT;
		for (cpu_id = 0; cpu_id < task_cnt_on_node; cpu_id++) {
			bit_set(cpu_bitmap, cpu_id);
		}
	} else if (cpu_bind_type & CPU_BIND_MAP) {
		cpu_bitmap = bit_alloc(MAX_CPU_CNT);
		tmp_str = xstrdup(cpu_bind);
		tok = strtok_r(tmp_str, ",", &save_ptr);
		while (tok) {
			if (!xstrncmp(tok, "0x", 2))
				cpu_id = strtoul(tok + 2, NULL, 16);
			else
				cpu_id = strtoul(tok, NULL, 10);
			if (cpu_id < MAX_CPU_CNT)
				bit_set(cpu_bitmap, cpu_id);
			tok = strtok_r(NULL, ",", &save_ptr);
		}
		xfree(tmp_str);
	} else if (cpu_bind_type & CPU_BIND_MASK) {
		cpu_bitmap = bit_alloc(MAX_CPU_CNT);
		tmp_str = xstrdup(cpu_bind);
		tok = strtok_r(tmp_str, ",", &save_ptr);
		while (tok) {
			if (!xstrncmp(tok, "0x", 2))
				tok += 2;	/* Skip "0x", always hex */
			(void) _str_to_memset(cpu_bitmap, tok);
			tok = strtok_r(NULL, ",", &save_ptr);
		}
		xfree(tmp_str);
	}
	return cpu_bitmap;
}

static bitstr_t *_xlate_cpu_to_numa_bitmap(bitstr_t *cpu_bitmap)
{
	bitstr_t *numa_bitmap = NULL;
#ifdef HAVE_NUMA
	struct bitmask *numa_bitmask = NULL;
	char cpu_str[10240];
	int i, max_numa;

	if (numa_available() != -1) {
		bit_fmt(cpu_str, sizeof(cpu_str), cpu_bitmap);
		numa_bitmask = numa_parse_cpustring(cpu_str);
		if (numa_bitmask) {
			max_numa = numa_max_node();
			numa_bitmap = bit_alloc(MAX_NUMA_CNT);
			for (i = 0; i <= max_numa; i++) {
				if (numa_bitmask_isbitset(numa_bitmask, i))
					bit_set(numa_bitmap, i);
			}
			numa_bitmask_free(numa_bitmask);
		}
	}
#endif
	return numa_bitmap;

}

static bitstr_t *_build_numa_bitmap(uint16_t mem_bind_type, char *mem_bind,
				    uint16_t cpu_bind_type, char *cpu_bind,
				    int task_cnt_on_node)
{
	bitstr_t *cpu_bitmap = NULL, *numa_bitmap = NULL;
	char *tmp_str, *tok, *save_ptr = NULL;
	int numa_id;

	if (mem_bind_type & MEM_BIND_NONE) {
		/* Return NULL bitmap, sort all NUMA */
	} else if ((mem_bind_type & MEM_BIND_RANK) &&
		   (task_cnt_on_node > 0)) {
		numa_bitmap = bit_alloc(MAX_NUMA_CNT);
		if (task_cnt_on_node >= MAX_NUMA_CNT)
			task_cnt_on_node = MAX_NUMA_CNT;
		for (numa_id = 0; numa_id < task_cnt_on_node; numa_id++) {
			bit_set(numa_bitmap, numa_id);
		}
	} else if (mem_bind_type & MEM_BIND_MAP) {
		numa_bitmap = bit_alloc(MAX_NUMA_CNT);
		tmp_str = xstrdup(mem_bind);
		tok = strtok_r(tmp_str, ",", &save_ptr);
		while (tok) {
			if (!xstrncmp(tok, "0x", 2))
				numa_id = strtoul(tok + 2, NULL, 16);
			else
				numa_id = strtoul(tok, NULL, 10);
			if (numa_id < MAX_NUMA_CNT)
				bit_set(numa_bitmap, numa_id);
			tok = strtok_r(NULL, ",", &save_ptr);
		}
		xfree(tmp_str);
	} else if (mem_bind_type & MEM_BIND_MASK) {
		numa_bitmap = bit_alloc(MAX_NUMA_CNT);
		tmp_str = xstrdup(mem_bind);
		tok = strtok_r(tmp_str, ",", &save_ptr);
		while (tok) {
			if (!xstrncmp(tok, "0x", 2))
				tok += 2;	/* Skip "0x", always hex */
			(void) _str_to_memset(numa_bitmap, tok);
			tok = strtok_r(NULL, ",", &save_ptr);
		}
		xfree(tmp_str);
	} else if (mem_bind_type & MEM_BIND_LOCAL) {
		cpu_bitmap = _build_cpu_bitmap(cpu_bind_type, cpu_bind,
					       task_cnt_on_node);
		if (cpu_bitmap) {
			numa_bitmap = _xlate_cpu_to_numa_bitmap(cpu_bitmap);
			FREE_NULL_BITMAP(cpu_bitmap);
		}
	}

	return numa_bitmap;
}

static void
_rpc_launch_tasks(slurm_msg_t *msg)
{
	int      errnum = SLURM_SUCCESS;
	uint16_t port;
	char     host[HOST_NAME_MAX];
	gid_t req_gid = auth_g_get_gid(msg->auth_cred);
	launch_tasks_request_msg_t *req = msg->data;
	bool     super_user = false;
	bool     mem_sort = false;
#ifndef HAVE_FRONT_END
	bool     first_job_run;
#endif
	slurm_addr_t self;
	slurm_addr_t *cli = &msg->orig_addr;
	hostset_t step_hset = NULL;
	job_mem_limits_t *job_limits_ptr;
	int node_id = 0;
	bitstr_t *numa_bitmap = NULL;

	slurm_mutex_lock(&launch_mutex);

#ifndef HAVE_FRONT_END
	/* It is always 0 for front end systems */
	node_id = nodelist_find(req->complete_nodelist, conf->node_name);
#endif
	memcpy(&req->orig_addr, &msg->orig_addr, sizeof(slurm_addr_t));

	super_user = _slurm_authorized_user(msg->auth_uid);

	if ((super_user == false) && (msg->auth_uid != req->uid)) {
		error("launch task request from uid %u", msg->auth_uid);
		errnum = ESLURM_USER_ID_MISSING;	/* or invalid user */
		goto done;
	}
	if (node_id < 0) {
		info("%s: Invalid node list (%s not in %s)", __func__,
		     conf->node_name, req->complete_nodelist);
		errnum = ESLURM_INVALID_NODE_NAME;
		goto done;
	}

	slurm_get_ip_str(cli, host, sizeof(host));
	port = slurm_get_port(cli);
	if (req->het_job_id && (req->het_job_id != NO_VAL)) {
		info("launch task %u+%u.%u (%ps) request from UID:%u GID:%u HOST:%s PORT:%hu",
		     req->het_job_id, req->het_job_offset, req->step_id.step_id,
		     &req->step_id, req->uid, req->gid,
		     host, port);
	} else {
		info("launch task %ps request from UID:%u GID:%u HOST:%s PORT:%hu",
		     &req->step_id, req->uid, req->gid,
		     host, port);
	}

	/* this could be set previously and needs to be overwritten by
	 * this call for messages to work correctly for the new call */
	env_array_overwrite(&req->env, "SLURM_SRUN_COMM_HOST", host);
	req->envc = envcount(req->env);

#ifndef HAVE_FRONT_END
	slurm_mutex_lock(&prolog_mutex);
	first_job_run = !slurm_cred_jobid_cached(conf->vctx, req->step_id.job_id);
#endif
	if (_check_job_credential(req, msg->auth_uid, req_gid, node_id,
				  &step_hset, msg->protocol_version,
				  super_user) < 0) {
		errnum = errno;
		error("Invalid job credential from %u@%s: %m",
		      msg->auth_uid, host);
#ifndef HAVE_FRONT_END
		slurm_mutex_unlock(&prolog_mutex);
#endif
		goto done;
	}

	/* Must follow _check_job_credential(), which sets some req fields */
	task_g_slurmd_launch_request(req, node_id);

#ifndef HAVE_FRONT_END
	if (first_job_run) {
		int rc;
		job_env_t job_env;
		List job_gres_list, epi_env_gres_list;
		uint32_t jobid;

		slurm_cred_insert_jobid(conf->vctx, req->step_id.job_id);
		_add_job_running_prolog(req->step_id.job_id);
		slurm_mutex_unlock(&prolog_mutex);

#ifdef HAVE_NATIVE_CRAY
		if (req->het_job_id && (req->het_job_id != NO_VAL))
			jobid = req->het_job_id;
		else
			jobid = req->step_id.job_id;
#else
		jobid = req->step_id.job_id;
#endif
		if (container_g_create(jobid))
			error("container_g_create(%u): %m", req->step_id.job_id);

		memset(&job_env, 0, sizeof(job_env));
		job_gres_list = (List) slurm_cred_get_arg(req->cred,
							CRED_ARG_JOB_GRES_LIST);
		epi_env_gres_list = gres_g_epilog_build_env(
			job_gres_list, req->complete_nodelist);
		gres_g_epilog_set_env(&job_env.gres_job_env,
				      epi_env_gres_list, node_id);
		FREE_NULL_LIST(epi_env_gres_list);

		job_env.jobid = req->step_id.job_id;
		job_env.step_id = req->step_id.step_id;
		job_env.node_list = req->complete_nodelist;
		job_env.het_job_id = req->het_job_id;
		job_env.partition = req->partition;
		job_env.spank_job_env = req->spank_job_env;
		job_env.spank_job_env_size = req->spank_job_env_size;
		job_env.uid = req->uid;
		job_env.gid = req->gid;
		job_env.user_name = req->user_name;
		rc =  _run_prolog(&job_env, req->cred, true);
		_free_job_env(&job_env);
		if (rc) {
			int term_sig = 0, exit_status = 0;
			if (WIFSIGNALED(rc))
				term_sig    = WTERMSIG(rc);
			else if (WIFEXITED(rc))
				exit_status = WEXITSTATUS(rc);
			error("[job %u] prolog failed status=%d:%d",
			      req->step_id.job_id, exit_status, term_sig);
			errnum = ESLURMD_PROLOG_FAILED;
			goto done;
		}
	} else {
		slurm_mutex_unlock(&prolog_mutex);
		_wait_for_job_running_prolog(req->step_id.job_id);

		if (req->x11)
			_setup_x11_display(req->step_id.job_id,
					   req->step_id.step_id,
					   &req->env, &req->envc);
	}

	/*
	 * Since the job could have been killed while the prolog was running,
	 * test if the credential has since been revoked and exit as needed.
	 */
	if (slurm_cred_revoked(conf->vctx, req->cred)) {
		info("Job %u already killed, do not launch %ps",
		     req->step_id.job_id, &req->step_id);
		errnum = ESLURMD_CREDENTIAL_REVOKED;
		goto done;
	}
#endif

	if (req->mem_bind_type & MEM_BIND_SORT) {
		int task_cnt = -1;
		if (req->tasks_to_launch)
			task_cnt = (int) req->tasks_to_launch[node_id];
		mem_sort = true;
		numa_bitmap = _build_numa_bitmap(req->mem_bind_type,
						 req->mem_bind,
						 req->cpu_bind_type,
						 req->cpu_bind, task_cnt);
	}
	node_features_g_step_config(mem_sort, numa_bitmap);
	FREE_NULL_BITMAP(numa_bitmap);

	if (req->job_mem_lim || req->step_mem_lim) {
		step_loc_t step_info;
		slurm_mutex_lock(&job_limits_mutex);
		if (!job_limits_list)
			job_limits_list = list_create(xfree_ptr);
		memcpy(&step_info.step_id, &req->step_id,
		       sizeof(step_info.step_id));
		job_limits_ptr = list_find_first(job_limits_list,
						 _step_limits_match,
						 &step_info);
		if (!job_limits_ptr) {
			job_limits_ptr = xmalloc(sizeof(job_mem_limits_t));
			memcpy(&job_limits_ptr->step_id, &req->step_id,
			       sizeof(job_limits_ptr->step_id));
			job_limits_ptr->job_mem  = req->job_mem_lim;
			job_limits_ptr->step_mem = req->step_mem_lim;
#if _LIMIT_INFO
			info("AddLim %ps job_mem:%"PRIu64" "
			     "step_mem:%"PRIu64"",
			     &job_limits_ptr->step_id,
			     job_limits_ptr->job_mem,
			     job_limits_ptr->step_mem);
#endif
			list_append(job_limits_list, job_limits_ptr);
		}
		slurm_mutex_unlock(&job_limits_mutex);
	}

	if (slurm_get_stream_addr(msg->conn_fd, &self)) {
		error("%s: slurm_get_stream_addr(): %m", __func__);
		errnum = errno;
		goto done;
	}

	debug3("%s: call to _forkexec_slurmstepd", __func__);
	errnum = _forkexec_slurmstepd(LAUNCH_TASKS, (void *)req, cli, &self,
				      step_hset, msg->protocol_version);
	debug3("%s: return from _forkexec_slurmstepd", __func__);
	_launch_complete_add(req->step_id.job_id);

done:
	if (step_hset)
		hostset_destroy(step_hset);

	if (slurm_send_rc_msg(msg, errnum) < 0) {
		error("%s: unable to send return code to address:port=%pA msg_type=%u: %m",
		      __func__, &msg->address, msg->msg_type);

		/*
		 * Rewind credential so that srun may perform retry
		 */
		slurm_cred_rewind(conf->vctx, req->cred); /* ignore errors */

	} else if (errnum == SLURM_SUCCESS) {
		save_cred_state(conf->vctx);
	}

	/*
	 *  If job prolog failed, indicate failure to slurmctld
	 */
	if (errnum == ESLURMD_PROLOG_FAILED)
		send_registration_msg(errnum, false);

	slurm_mutex_unlock(&launch_mutex);
}

/*
 * Open file based upon permissions of a different user
 * IN path_name - name of file to open
 * IN flags - flags to open() call
 * IN mode - mode to open() call
 * IN jobid - (optional) job id
 * IN uid - User ID to use for file access check
 * IN gid - Group ID to use for file access check
 * OUT fd - File descriptor
 * RET error or SLURM_SUCCESS
 * */
static int _open_as_other(char *path_name, int flags, int mode,
			  uint32_t jobid, uid_t uid, gid_t gid,
			  int ngids, gid_t *gids, int *fd)
{
	pid_t child;
	int pipe[2];
	int rc = 0;

	*fd = -1;

	if ((rc = container_g_create(jobid))) {
		error("%s: container_g_create(%u): %m", __func__, jobid);
		return SLURM_ERROR;
	}

	/* child process will setuid to the user, register the process
	 * with the container, and open the file for us. */
	if (socketpair(AF_UNIX, SOCK_DGRAM, 0, pipe) != 0) {
		error("%s: Failed to open pipe: %m", __func__);
		return SLURM_ERROR;
	}

	child = fork();
	if (child == -1) {
		error("%s: fork failure", __func__);
		close(pipe[0]);
		close(pipe[1]);
		return SLURM_ERROR;
	} else if (child > 0) {
		int exit_status = -1;
		close(pipe[0]);
		(void) waitpid(child, &rc, 0);
		if (WIFEXITED(rc) && (WEXITSTATUS(rc) == 0))
			*fd = receive_fd_over_pipe(pipe[1]);
		exit_status = WEXITSTATUS(rc);
		close(pipe[1]);
		return exit_status;
	}

	/* child process below here */

	close(pipe[1]);

	/* container_g_join needs to be called in the
	 * forked process part of the fork to avoid a race
	 * condition where if this process makes a file or
	 * detacts itself from a child before we add the pid
	 * to the container in the parent of the fork. */
	if (container_g_join(jobid, uid)) {
		error("%s container_g_join(%u): %m", __func__, jobid);
		_exit(SLURM_ERROR);
	}

	/* The child actually performs the I/O and exits with
	 * a return code, do not return! */

	/*********************************************************************\
	 * NOTE: It would be best to do an exec() immediately after the fork()
	 * in order to help prevent a possible deadlock in the child process
	 * due to locks being set at the time of the fork and being freed by
	 * the parent process, but not freed by the child process. Performing
	 * the work inline is done for simplicity. Note that the logging
	 * performed by error() should be safe due to the use of
	 * atfork_install_handlers() as defined in src/common/log.c.
	 * Change the code below with caution.
	\*********************************************************************/

	if (setgroups(ngids, gids) < 0) {
		error("%s: uid: %u setgroups failed: %m", __func__, uid);
		_exit(errno);
	}

	if (setgid(gid) < 0) {
		error("%s: uid:%u setgid(%u): %m", __func__, uid, gid);
		_exit(errno);
	}
	if (setuid(uid) < 0) {
		error("%s: getuid(%u): %m", __func__, uid);
		_exit(errno);
	}

	*fd = open(path_name, flags, mode);
	if (*fd == -1) {
		error("%s: uid:%u can't open `%s` code %d: %m",
		      __func__, uid, path_name, errno);
		_exit(errno);
	}
	send_fd_over_pipe(pipe[0], *fd);
	close(*fd);
	exit(SLURM_SUCCESS);
}


static void
_prolog_error(batch_job_launch_msg_t *req, int rc)
{
	char *err_name = NULL, *path_name = NULL;
	int fd, rc2;
	int flags = (O_CREAT|O_APPEND|O_WRONLY);
	uint32_t jobid;

#ifdef HAVE_NATIVE_CRAY
	if (req->het_job_id && (req->het_job_id != NO_VAL))
		jobid = req->het_job_id;
	else
		jobid = req->job_id;
#else
	jobid = req->job_id;
#endif

	path_name = fname_create2(req);
	rc2 = _open_as_other(path_name, flags, 0644, jobid, req->uid, req->gid,
			     req->ngids, req->gids, &fd);
	if (rc2 != SLURM_SUCCESS) {
		error("Unable to open %s: %s", path_name, strerror(rc2));
		xfree(path_name);
		return;
	}
	xfree(path_name);

	xstrfmtcat(err_name, "Error running slurm prolog: %d\n",
		   WEXITSTATUS(rc));
	safe_write(fd, err_name, strlen(err_name));

rwfail:
	xfree(err_name);
	close(fd);
}

/* load the user's environment on this machine if requested
 * SLURM_GET_USER_ENV environment variable is set */
static int
_get_user_env(batch_job_launch_msg_t *req)
{
	char **new_env;
	int i;
	static time_t config_update = 0;
	static bool no_env_cache = false;

	if (config_update != slurm_conf.last_update) {
		char *sched_params = slurm_get_sched_params();
		no_env_cache = (xstrcasestr(sched_params, "no_env_cache"));
		xfree(sched_params);
		config_update = slurm_conf.last_update;
	}

	for (i=0; i<req->envc; i++) {
		if (xstrcmp(req->environment[i], "SLURM_GET_USER_ENV=1") == 0)
			break;
	}
	if (i >= req->envc)
		return 0;		/* don't need to load env */

	verbose("%s: get env for user %s here", __func__, req->user_name);

	/* Permit up to 120 second delay before using cache file */
	new_env = env_array_user_default(req->user_name, 120, 0, no_env_cache);
	if (! new_env) {
		error("%s: Unable to get user's local environment%s",
		      __func__, no_env_cache ?
		      "" : ", running only with passed environment");
		return -1;
	}

	env_array_merge(&new_env,
			(const char **) req->environment);
	env_array_free(req->environment);
	req->environment = new_env;
	req->envc = envcount(new_env);

	return 0;
}

/* The RPC currently contains a memory size limit, but we load the
 * value from the job credential to be certain it has not been
 * altered by the user */
static void
_set_batch_job_limits(slurm_msg_t *msg)
{
	int i;
	uint32_t alloc_lps = 0, last_bit = 0;
	bool cpu_log = slurm_conf.debug_flags & DEBUG_FLAG_CPU_BIND;
	slurm_cred_arg_t arg;
	batch_job_launch_msg_t *req = (batch_job_launch_msg_t *)msg->data;

	if (slurm_cred_get_args(req->cred, &arg) != SLURM_SUCCESS)
		return;
	req->job_core_spec = arg.job_core_spec;	/* Prevent user reset */

	if (cpu_log) {
		char *per_job = "";
		uint64_t job_mem  = arg.job_mem_limit;
		if (job_mem & MEM_PER_CPU) {
			job_mem &= (~MEM_PER_CPU);
			per_job = "_per_CPU";
		}
		info("====================");
		info("batch_job:%u job_mem:%"PRIu64"MB%s", req->job_id,
		     job_mem, per_job);
	}
	if (cpu_log || (arg.job_mem_limit & MEM_PER_CPU)) {
		if (arg.job_nhosts > 0) {
			last_bit = arg.sockets_per_node[0] *
				arg.cores_per_socket[0];
			for (i=0; i<last_bit; i++) {
				if (!bit_test(arg.job_core_bitmap, i))
					continue;
				if (cpu_log)
					info("JobNode[0] CPU[%u] Job alloc",i);
				alloc_lps++;
			}
		}
		if (cpu_log)
			info("====================");
		if (alloc_lps == 0) {
			error("_set_batch_job_limit: alloc_lps is zero");
			alloc_lps = 1;
		}

		/* NOTE: alloc_lps is the count of allocated resources
		 * (typically cores). Convert to CPU count as needed */
		if (last_bit < 1)
			error("Batch job credential allocates no CPUs");
		else {
			i = conf->cpus / last_bit;
			if (i > 1)
				alloc_lps *= i;
		}
	}

	if (arg.job_mem_limit & MEM_PER_CPU) {
		req->job_mem = arg.job_mem_limit & (~MEM_PER_CPU);
		req->job_mem *= alloc_lps;
	} else
		req->job_mem = arg.job_mem_limit;

	/*
	 * handle x11 settings here since this is the only access to the cred
	 * on the batch step.
	 */
	if ((arg.x11 & X11_FORWARD_ALL) || (arg.x11 & X11_FORWARD_BATCH))
		_setup_x11_display(req->job_id, SLURM_BATCH_SCRIPT,
				   &req->environment, &req->envc);

	slurm_cred_free_args(&arg);
}

/* These functions prevent a possible race condition if the batch script's
 * complete RPC is processed before it's launch_successful response. This
 *  */
static bool _is_batch_job_finished(uint32_t job_id)
{
	bool found_job = false;
	int i;

	slurm_mutex_lock(&fini_job_mutex);
	for (i = 0; i < fini_job_cnt; i++) {
		if (fini_job_id[i] == job_id) {
			found_job = true;
			break;
		}
	}
	slurm_mutex_unlock(&fini_job_mutex);

	return found_job;
}
static void _note_batch_job_finished(uint32_t job_id)
{
	slurm_mutex_lock(&fini_job_mutex);
	fini_job_id[next_fini_job_inx] = job_id;
	if (++next_fini_job_inx >= fini_job_cnt)
		next_fini_job_inx = 0;
	slurm_mutex_unlock(&fini_job_mutex);
}

/* Send notification to slurmctld we are finished running the prolog.
 * This is needed on system that don't use srun to launch their tasks.
 */
static int _notify_slurmctld_prolog_fini(
	uint32_t job_id, uint32_t prolog_return_code)
{
	int rc, ret_c;
	slurm_msg_t req_msg;
	complete_prolog_msg_t req;

	slurm_msg_t_init(&req_msg);
	memset(&req, 0, sizeof(req));
	req.job_id	= job_id;
	req.prolog_rc	= prolog_return_code;

	req_msg.msg_type= REQUEST_COMPLETE_PROLOG;
	req_msg.data	= &req;

	/*
	 * Here we only care about the return code of
	 * slurm_send_recv_controller_rc_msg since it means there was a
	 * communication failure and we may need to try again.
	 */
	if ((ret_c = slurm_send_recv_controller_rc_msg(
		     &req_msg, &rc, working_cluster_rec)))
		error("Error sending prolog completion notification: %m");

	return ret_c;
}

/* Convert memory limits from per-CPU to per-node */
static int _convert_job_mem(slurm_msg_t *msg)
{
	prolog_launch_msg_t *req = (prolog_launch_msg_t *)msg->data;
	slurm_cred_arg_t arg;
	hostset_t j_hset = NULL;
	int rc, hi, host_index, job_cpus;
	int i, i_first_bit = 0, i_last_bit = 0;

	rc = slurm_cred_verify(conf->vctx, req->cred, &arg,
			       msg->protocol_version);
	if (rc < 0) {
		error("%s: slurm_cred_verify failed: %m", __func__);
		return errno;
	}

	if (req->nnodes > arg.job_nhosts) {
		error("%s: request node count:%u is larger than cred job node count:%u",
		      __func__, req->nnodes, arg.job_nhosts);
		return ESLURM_INVALID_NODE_COUNT;
	}

	req->nnodes = arg.job_nhosts;

	if (arg.job_mem_limit == 0)
		goto fini;
	if ((arg.job_mem_limit & MEM_PER_CPU) == 0) {
		req->job_mem_limit = arg.job_mem_limit;
		goto fini;
	}

	/* Assume 1 CPU on error */
	req->job_mem_limit = arg.job_mem_limit & (~MEM_PER_CPU);

	if (!(j_hset = hostset_create(arg.job_hostlist))) {
		error("%s: Unable to parse credential hostlist: `%s'",
		      __func__, arg.step_hostlist);
		goto fini;
	}
	host_index = hostset_find(j_hset, conf->node_name);
	hostset_destroy(j_hset);

	hi = host_index + 1;	/* change from 0-origin to 1-origin */
	for (i = 0; hi; i++) {
		if (hi > arg.sock_core_rep_count[i]) {
			i_first_bit += arg.sockets_per_node[i] *
				arg.cores_per_socket[i] *
				arg.sock_core_rep_count[i];
			i_last_bit = i_first_bit +
				arg.sockets_per_node[i] *
				arg.cores_per_socket[i] *
				arg.sock_core_rep_count[i];
			hi -= arg.sock_core_rep_count[i];
		} else {
			i_first_bit += arg.sockets_per_node[i] *
				arg.cores_per_socket[i] * (hi - 1);
			i_last_bit = i_first_bit +
				arg.sockets_per_node[i] *
				arg.cores_per_socket[i];
			break;
		}
	}

	/* Now count the allocated processors on this node */
	job_cpus = 0;
	for (i = i_first_bit; i < i_last_bit; i++) {
		if (bit_test(arg.job_core_bitmap, i))
			job_cpus++;
	}

	/* NOTE: alloc_lps is the count of allocated resources
	 * (typically cores). Convert to CPU count as needed */
	if (i_last_bit > i_first_bit) {
		i = conf->cpus / (i_last_bit - i_first_bit);
		if (i > 1)
			job_cpus *= i;
	}

	req->job_mem_limit *= job_cpus;

fini:	slurm_cred_free_args(&arg);
	return SLURM_SUCCESS;
}

static int _make_prolog_mem_container(slurm_msg_t *msg)
{
	prolog_launch_msg_t *req = (prolog_launch_msg_t *)msg->data;
	job_mem_limits_t *job_limits_ptr;
	step_loc_t step_info;
	int rc = SLURM_SUCCESS;

	/* Convert per-CPU mem limit */
	if ((rc = _convert_job_mem(msg)) != SLURM_SUCCESS)
		return rc;

	if (req->job_mem_limit) {
		slurm_mutex_lock(&job_limits_mutex);
		if (!job_limits_list)
			job_limits_list = list_create(xfree_ptr);
		step_info.step_id.job_id  = req->job_id;
		step_info.step_id.step_id = SLURM_EXTERN_CONT;
		step_info.step_id.step_het_comp = NO_VAL;
		job_limits_ptr = list_find_first(job_limits_list,
						 _step_limits_match,
						 &step_info);
		if (!job_limits_ptr) {
			job_limits_ptr = xmalloc(sizeof(job_mem_limits_t));
			job_limits_ptr->step_id.job_id   = req->job_id;
			job_limits_ptr->job_mem  = req->job_mem_limit;
			job_limits_ptr->step_id.step_id  = SLURM_EXTERN_CONT;
			job_limits_ptr->step_id.step_het_comp = NO_VAL;
			job_limits_ptr->step_mem = req->job_mem_limit;
#if _LIMIT_INFO
			info("AddLim %ps job_mem:%"PRIu64""
			     " step_mem:%"PRIu64"",
			     &job_limits_ptr->step_id,
			     job_limits_ptr->job_mem,
			     job_limits_ptr->step_mem);
#endif
			list_append(job_limits_list, job_limits_ptr);
		}
		slurm_mutex_unlock(&job_limits_mutex);
	}

	return rc;
}

static int _spawn_prolog_stepd(slurm_msg_t *msg)
{
	prolog_launch_msg_t *req = (prolog_launch_msg_t *)msg->data;
	launch_tasks_request_msg_t *launch_req;
	slurm_addr_t self;
	slurm_addr_t *cli = &msg->orig_addr;
	int rc = SLURM_SUCCESS;
	int i;

	launch_req = xmalloc(sizeof(launch_tasks_request_msg_t));
	launch_req->alias_list		= req->alias_list;
	launch_req->complete_nodelist	= req->nodes;
	launch_req->cpus_per_task	= 1;
	launch_req->cred		= req->cred;
	launch_req->cwd			= req->work_dir;
	launch_req->efname		= "/dev/null";
	launch_req->gid			= req->gid;
	launch_req->global_task_ids	= xcalloc(req->nnodes,
						  sizeof(uint32_t *));
	launch_req->ifname		= "/dev/null";
	launch_req->step_id.job_id      = req->job_id;
	launch_req->job_mem_lim		= req->job_mem_limit;
	launch_req->step_id.step_id	= SLURM_EXTERN_CONT;
	launch_req->step_id.step_het_comp = NO_VAL;
	launch_req->nnodes		= req->nnodes;
	launch_req->ntasks		= req->nnodes;
	launch_req->ofname		= "/dev/null";

	launch_req->het_job_id		= req->het_job_id;
	launch_req->het_job_nnodes	= NO_VAL;

	launch_req->partition		= req->partition;
	launch_req->spank_job_env_size	= req->spank_job_env_size;
	launch_req->spank_job_env	= req->spank_job_env;
	launch_req->step_mem_lim	= req->job_mem_limit;
	launch_req->tasks_to_launch	= xcalloc(req->nnodes,
						  sizeof(uint16_t));
	launch_req->uid			= req->uid;
	launch_req->user_name		= req->user_name;

	/*
	 * determine which node this is in the allocation and if
	 * it should setup the x11 forwarding or not
	 */
	if (req->x11) {
		bool setup_x11 = false;
		int host_index = -1;
#ifdef HAVE_FRONT_END
		host_index = 0;	/* It is always 0 for front end systems */
#else
		hostset_t j_hset;
		/*
		 * Determine need to setup X11 based upon this node's index into
		 * the _job's_ allocation
		 */
		if (req->x11 & X11_FORWARD_ALL) {
			;	/* Don't need host_index */
		} else if (!(j_hset = hostset_create(req->nodes))) {
			error("Unable to parse hostlist: `%s'", req->nodes);
		} else {
			host_index = hostset_find(j_hset, conf->node_name);
			hostset_destroy(j_hset);
		}
#endif

		if (req->x11 & X11_FORWARD_ALL)
			setup_x11 = true;
		/* assumes that the first node is the batch host */
		else if (((req->x11 & X11_FORWARD_FIRST) ||
			  (req->x11 & X11_FORWARD_BATCH))
			 && (host_index == 0))
			setup_x11 = true;
		else if ((req->x11 & X11_FORWARD_LAST)
			 && (host_index == (req->nnodes - 1)))
			setup_x11 = true;

		if (setup_x11) {
			launch_req->x11 = req->x11;
			launch_req->x11_alloc_host = req->x11_alloc_host;
			launch_req->x11_alloc_port = req->x11_alloc_port;
			launch_req->x11_magic_cookie = req->x11_magic_cookie;
			launch_req->x11_target = req->x11_target;
			launch_req->x11_target_port = req->x11_target_port;
		}
	}

	for (i = 0; i < req->nnodes; i++) {
		uint32_t *tmp32 = xmalloc(sizeof(uint32_t));
		*tmp32 = i;
		launch_req->global_task_ids[i] = tmp32;
		launch_req->tasks_to_launch[i] = 1;
	}

	/*
	 * Since job could have been killed while the prolog was
	 * running (especially on BlueGene, which can take minutes
	 * for partition booting). Test if the credential has since
	 * been revoked and exit as needed.
	 */
	if (slurm_get_stream_addr(msg->conn_fd, &self)) {
		error("%s: slurm_get_stream_addr(): %m", __func__);
		rc = SLURM_ERROR;
	} else if (slurm_cred_revoked(conf->vctx, req->cred)) {
		info("Job %u already killed, do not launch extern step",
		     req->job_id);
		/*
		 * Don't set the rc to SLURM_ERROR at this point.
		 * The job's already been killed, and returning a prolog
		 * failure will just add more confusion. Better to just
		 * silently terminate.
		 */
	} else {
		hostset_t step_hset = hostset_create(req->nodes);
		int rc;

		debug3("%s: call to _forkexec_slurmstepd", __func__);
		rc =  _forkexec_slurmstepd(LAUNCH_TASKS, (void *)launch_req,
					   cli, &self, step_hset,
					   msg->protocol_version);
		debug3("%s: return from _forkexec_slurmstepd %d",
		       __func__, rc);

		if (rc != SLURM_SUCCESS)
			_launch_job_fail(req->job_id, rc);

		if (step_hset)
			hostset_destroy(step_hset);
	}

	for (i = 0; i < req->nnodes; i++)
		xfree(launch_req->global_task_ids[i]);
	xfree(launch_req->global_task_ids);
	xfree(launch_req->tasks_to_launch);
	xfree(launch_req);

	return rc;
}

static void _rpc_prolog(slurm_msg_t *msg)
{
	int rc = SLURM_SUCCESS, alt_rc = SLURM_ERROR, node_id = 0;
	prolog_launch_msg_t *req = (prolog_launch_msg_t *)msg->data;
	job_env_t job_env;
	bool     first_job_run;
	uint32_t jobid;

	if (req == NULL)
		return;

	if (!_slurm_authorized_user(msg->auth_uid)) {
		error("REQUEST_LAUNCH_PROLOG request from uid %u",
		      msg->auth_uid);
		return;
	}

	if (!req->user_name)
		req->user_name = uid_to_string(req->uid);
	/*
	 * Send message back to the slurmctld so it knows we got the rpc.  A
	 * prolog could easily run way longer than a MessageTimeout or we would
	 * just wait.
	 */
	if (slurm_send_rc_msg(msg, rc) < 0) {
		error("%s: Error talking to slurmctld: %m", __func__);
	}

	slurm_cred_handle_reissue(conf->vctx, req->cred, false);

	slurm_mutex_lock(&prolog_mutex);
	first_job_run = !slurm_cred_jobid_cached(conf->vctx, req->job_id);
	if (first_job_run) {
#ifndef HAVE_FRONT_END
		/* It is always 0 for front end systems */
		node_id = nodelist_find(req->nodes, conf->node_name);
#endif
		if (slurm_conf.prolog_flags & PROLOG_FLAG_CONTAIN &&
		    ((rc = _make_prolog_mem_container(msg)) != SLURM_SUCCESS)) {
			error("%s: aborting prolog due to _make_prolog_mem_container failure: %s. Consider increasing cred_expire window if job prologs take large amount of time.",
			      __func__, slurm_strerror(rc));
			slurm_mutex_unlock(&prolog_mutex);
			goto notify_result;
		}

		slurm_cred_insert_jobid(conf->vctx, req->job_id);
		_add_job_running_prolog(req->job_id);
		/* signal just in case the batch rpc got here before we did */
		slurm_cond_broadcast(&conf->prolog_running_cond);
		slurm_mutex_unlock(&prolog_mutex);
		memset(&job_env, 0, sizeof(job_env));
		gres_g_epilog_set_env(&job_env.gres_job_env,
				      req->job_gres_info, node_id);

		job_env.jobid = req->job_id;
		job_env.step_id = 0;	/* not available */
		job_env.node_list = req->nodes;
		job_env.het_job_id = req->het_job_id;
		job_env.partition = req->partition;
		job_env.spank_job_env = req->spank_job_env;
		job_env.spank_job_env_size = req->spank_job_env_size;
		job_env.uid = req->uid;
		job_env.gid = req->gid;
		job_env.user_name = req->user_name;

#ifdef HAVE_NATIVE_CRAY
		if (req->het_job_id && (req->het_job_id != NO_VAL))
			jobid = req->het_job_id;
		else
			jobid = req->job_id;
#else
		jobid = req->job_id;
#endif

		if ((rc = container_g_create(jobid)))
			error("container_g_create(%u): %m", req->job_id);
		else
			rc = _run_prolog(&job_env, req->cred, false);
		_free_job_env(&job_env);
		if (rc) {
			int term_sig = 0, exit_status = 0;
			if (WIFSIGNALED(rc))
				term_sig    = WTERMSIG(rc);
			else if (WIFEXITED(rc))
				exit_status = WEXITSTATUS(rc);
			error("[job %u] prolog failed status=%d:%d",
			      req->job_id, exit_status, term_sig);
			rc = ESLURMD_PROLOG_FAILED;
		}

		if ((rc == SLURM_SUCCESS) &&
		    (slurm_conf.prolog_flags & PROLOG_FLAG_CONTAIN))
			rc = _spawn_prolog_stepd(msg);

		/*
		 * Revoke cred so that the slurmd won't launch tasks if the
		 * prolog failed. The slurmd waits for the prolog to finish but
		 * can't check the return code.
		 */
		if (rc)
			slurm_cred_revoke(conf->vctx, req->job_id, time(NULL),
					  time(NULL));

		_remove_job_running_prolog(req->job_id);
	} else
		slurm_mutex_unlock(&prolog_mutex);

notify_result:
	/*
	 * We need the slurmctld to know we are done or we can get into a
	 * situation where nothing from the job will ever launch because the
	 * prolog will never appear to stop running.
	 */
	while (alt_rc != SLURM_SUCCESS) {
		if (!(slurm_conf.prolog_flags & PROLOG_FLAG_NOHOLD))
			alt_rc = _notify_slurmctld_prolog_fini(
				req->job_id, rc);
		else
			alt_rc = SLURM_SUCCESS;

		if (rc != SLURM_SUCCESS) {
			alt_rc = _launch_job_fail(req->job_id, rc);
			send_registration_msg(rc, false);
		}

		if (alt_rc != SLURM_SUCCESS) {
			info("%s: Retrying prolog complete RPC for JobId=%u [sleeping %us]",
			     __func__, req->job_id, RETRY_DELAY);
			sleep(RETRY_DELAY);
		}
	}
}

static void _rpc_batch_job(slurm_msg_t *msg)
{
	batch_job_launch_msg_t *req = (batch_job_launch_msg_t *)msg->data;
	bool     first_job_run;
	int      rc = SLURM_SUCCESS, node_id = 0;
	bool	 replied = false, revoked;
	slurm_addr_t *cli = &msg->orig_addr;

	if (!_slurm_authorized_user(msg->auth_uid)) {
		error("Security violation, batch launch RPC from uid %u",
		      msg->auth_uid);
		rc = ESLURM_USER_ID_MISSING;  /* or bad in this case */
		goto done;
	}

	if (_launch_job_test(req->job_id)) {
		error("Job %u already running, do not launch second copy",
		      req->job_id);
		rc = ESLURM_DUPLICATE_JOB_ID;	/* job already running */
		_launch_job_fail(req->job_id, rc);
		goto done;
	}

	slurm_cred_handle_reissue(conf->vctx, req->cred, false);
	if (slurm_cred_revoked(conf->vctx, req->cred)) {
		error("Job %u already killed, do not launch batch job",
		      req->job_id);
		rc = ESLURMD_CREDENTIAL_REVOKED;	/* job already ran */
		goto done;
	}

	/* lookup user_name if not provided by slurmctld */
	if (!req->user_name)
		req->user_name = uid_to_string(req->uid);

	/* lookup gids if they weren't sent by slurmctld */
	if (!req->ngids)
		req->ngids = group_cache_lookup(req->uid, req->gid,
						req->user_name, &req->gids);

	task_g_slurmd_batch_request(req);	/* determine task affinity */

	slurm_mutex_lock(&prolog_mutex);
	first_job_run = !slurm_cred_jobid_cached(conf->vctx, req->job_id);

	/* BlueGene prolog waits for partition boot and is very slow.
	 * On any system we might need to load environment variables
	 * for Moab (see --get-user-env), which could also be slow.
	 * Just reply now and send a separate kill job request if the
	 * prolog or launch fail. */
	replied = true;
	if (slurm_send_rc_msg(msg, rc) < 1) {
		/* The slurmctld is no longer waiting for a reply.
		 * This typically indicates that the slurmd was
		 * blocked from memory and/or CPUs and the slurmctld
		 * has requeued the batch job request. */
		error("Could not confirm batch launch for job %u, "
		      "aborting request", req->job_id);
		rc = SLURM_COMMUNICATIONS_SEND_ERROR;
		slurm_mutex_unlock(&prolog_mutex);
		goto done;
	}

	if (slurm_conf.prolog_flags & PROLOG_FLAG_ALLOC) {
		struct timespec ts = {0, 0};
		struct timeval now;
		int retry_cnt = 0;
		/*
		 * We want to wait until the rpc_prolog is ran before
		 * continuing. Since we are already locked on prolog_mutex here
		 * we don't have to unlock to wait on the
		 * conf->prolog_running_cond.
		 */
		while (first_job_run) {
			retry_cnt++;
			/*
			 * This race should only happen for at most a second as
			 * we are only waiting for the other rpc to get here.
			 * We should wait here for msg_timeout * 2, in case of
			 * REQUEST_LAUNCH_PROLOG lost in forwarding tree the
			 * direct retry from slurmctld will happen after
			 * MessageTimeout.
			 */
			if (retry_cnt > (slurm_conf.msg_timeout * 2)) {
				rc = ESLURMD_PROLOG_FAILED;
				slurm_mutex_unlock(&prolog_mutex);
				error("Waiting for JobId=%u REQUEST_LAUNCH_PROLOG notification failed, giving up after %u sec",
				      req->job_id,
				      slurm_conf.msg_timeout * 2);
				goto done;
			}

			gettimeofday(&now, NULL);
			ts.tv_sec = now.tv_sec + 1;
			ts.tv_nsec = now.tv_usec * 1000;

			slurm_cond_timedwait(&conf->prolog_running_cond,
					     &prolog_mutex, &ts);
			first_job_run = !slurm_cred_jobid_cached(conf->vctx,
								 req->job_id);
		}
	}

	/*
	 * Insert jobid into credential context to denote that
	 * we've now "seen" an instance of the job
	 */
	if (first_job_run) {
		job_env_t job_env;
		List job_gres_list, epi_env_gres_list;
		uint32_t jobid;

		slurm_cred_insert_jobid(conf->vctx, req->job_id);
		_add_job_running_prolog(req->job_id);
		slurm_mutex_unlock(&prolog_mutex);

#ifndef HAVE_FRONT_END
		/* It is always 0 for front end systems */
		node_id = nodelist_find(req->nodes, conf->node_name);
#endif
		memset(&job_env, 0, sizeof(job_env));
		job_gres_list = (List) slurm_cred_get_arg(req->cred,
							CRED_ARG_JOB_GRES_LIST);
		epi_env_gres_list = gres_g_epilog_build_env(job_gres_list,
							    req->nodes);
		gres_g_epilog_set_env(&job_env.gres_job_env,
				      epi_env_gres_list, node_id);
		FREE_NULL_LIST(epi_env_gres_list);
		job_env.jobid = req->job_id;
		job_env.step_id = SLURM_BATCH_SCRIPT;
		job_env.node_list = req->nodes;
		job_env.het_job_id = req->het_job_id;
		job_env.partition = req->partition;
		job_env.spank_job_env = req->spank_job_env;
		job_env.spank_job_env_size = req->spank_job_env_size;
		job_env.uid = req->uid;
		job_env.gid = req->gid;
		job_env.user_name = req->user_name;
		/*
	 	 * Run job prolog on this node
	 	 */

#ifdef HAVE_NATIVE_CRAY
		if (req->het_job_id && (req->het_job_id != NO_VAL))
			jobid = req->het_job_id;
		else
			jobid = req->job_id;
#else
		jobid = req->job_id;
#endif

		if ((rc = container_g_create(jobid)))
			error("container_g_create(%u): %m", req->job_id);
		else
			rc = _run_prolog(&job_env, req->cred, true);
		_free_job_env(&job_env);
		if (rc) {
			int term_sig = 0, exit_status = 0;
			if (WIFSIGNALED(rc))
				term_sig    = WTERMSIG(rc);
			else if (WIFEXITED(rc))
				exit_status = WEXITSTATUS(rc);
			error("[job %u] prolog failed status=%d:%d",
			      req->job_id, exit_status, term_sig);

			_prolog_error(req, rc);
			rc = ESLURMD_PROLOG_FAILED;
			goto done;
		}
	} else {
		slurm_mutex_unlock(&prolog_mutex);
		_wait_for_job_running_prolog(req->job_id);
	}

	if (_get_user_env(req) < 0) {
		bool requeue = _requeue_setup_env_fail();
		if (requeue) {
			rc = ESLURMD_SETUP_ENVIRONMENT_ERROR;
			goto done;
		}
	}
	_set_batch_job_limits(msg);

	/* Since job could have been killed while the prolog was
	 * running (especially on BlueGene, which can take minutes
	 * for partition booting). Test if the credential has since
	 * been revoked and exit as needed. */
	if (slurm_cred_revoked(conf->vctx, req->cred)) {
		info("Job %u already killed, do not launch batch job",
		     req->job_id);
		rc = ESLURMD_CREDENTIAL_REVOKED;     /* job already ran */
		goto done;
	}

	slurm_mutex_lock(&launch_mutex);
	info("Launching batch job %u for UID %u", req->job_id, req->uid);

	debug3("_rpc_batch_job: call to _forkexec_slurmstepd");
	rc = _forkexec_slurmstepd(LAUNCH_BATCH_JOB, (void *)req, cli, NULL,
				  (hostset_t)NULL, SLURM_PROTOCOL_VERSION);
	debug3("_rpc_batch_job: return from _forkexec_slurmstepd: %d", rc);

	slurm_mutex_unlock(&launch_mutex);
	_launch_complete_add(req->job_id);

	/* On a busy system, slurmstepd may take a while to respond,
	 * if the job was cancelled in the interim, run through the
	 * abort logic below. */
	revoked = slurm_cred_revoked(conf->vctx, req->cred);
	if (revoked)
		_launch_complete_rm(req->job_id);
	if (revoked && _is_batch_job_finished(req->job_id)) {
		/* If configured with select/serial and the batch job already
		 * completed, consider the job successfully launched and do
		 * not repeat termination logic below, which in the worst case
		 * just slows things down with another message. */
		revoked = false;
	}
	if (revoked) {
		info("Job %u killed while launch was in progress",
		     req->job_id);
		sleep(1);	/* give slurmstepd time to create
				 * the communication socket */
		_terminate_all_steps(req->job_id, true);
		rc = ESLURMD_CREDENTIAL_REVOKED;
		goto done;
	}

done:
	if (!replied) {
		if (slurm_send_rc_msg(msg, rc) < 1) {
			/* The slurmctld is no longer waiting for a reply.
			 * This typically indicates that the slurmd was
			 * blocked from memory and/or CPUs and the slurmctld
			 * has requeued the batch job request. */
			error("Could not confirm batch launch for job %u, "
			      "aborting request", req->job_id);
			rc = SLURM_COMMUNICATIONS_SEND_ERROR;
		} else {
			/* No need to initiate separate reply below */
			rc = SLURM_SUCCESS;
		}
	}
	if (rc != SLURM_SUCCESS) {
		/* prolog or job launch failure,
		 * tell slurmctld that the job failed */
		_launch_job_fail(req->job_id, rc);
	}

	/*
	 *  If job prolog failed or we could not reply,
	 *  initiate message to slurmctld with current state
	 */
	if ((rc == ESLURMD_PROLOG_FAILED)
	    || (rc == SLURM_COMMUNICATIONS_SEND_ERROR)
	    || (rc == ESLURMD_SETUP_ENVIRONMENT_ERROR)) {
		send_registration_msg(rc, false);
	}
}

/*
 * Send notification message to batch job
 */
static void
_rpc_job_notify(slurm_msg_t *msg)
{
	job_notify_msg_t *req = msg->data;
	uid_t job_uid;
	List steps;
	ListIterator i;
	step_loc_t *stepd = NULL;
	int step_cnt  = 0;
	int fd;

	debug("%s: uid = %u, %ps", __func__, msg->auth_uid, &req->step_id);
	job_uid = _get_job_uid(req->step_id.job_id);
	if ((int)job_uid < 0)
		goto no_job;

	/*
	 * check that requesting user ID is the Slurm UID or root
	 */
	if ((msg->auth_uid != job_uid) &&
	    !_slurm_authorized_user(msg->auth_uid)) {
		error("Security violation: job_notify(%u) from uid %u",
		      req->step_id.job_id, msg->auth_uid);
		return;
	}

	steps = stepd_available(conf->spooldir, conf->node_name);
	i = list_iterator_create(steps);
	while ((stepd = list_next(i))) {
		if ((stepd->step_id.job_id  != req->step_id.job_id) ||
		    (stepd->step_id.step_id != SLURM_BATCH_SCRIPT)) {
			continue;
		}

		step_cnt++;

		fd = stepd_connect(stepd->directory, stepd->nodename,
				   &stepd->step_id, &stepd->protocol_version);
		if (fd == -1) {
			debug3("Unable to connect to %ps", &stepd->step_id);
			continue;
		}

		info("send notification to %ps", &stepd->step_id);
		if (stepd_notify_job(fd, stepd->protocol_version,
				     req->message) < 0)
			debug("notify jobid=%u failed: %m",
			      stepd->step_id.job_id);
		close(fd);
	}
	list_iterator_destroy(i);
	FREE_NULL_LIST(steps);

no_job:
	if (step_cnt == 0) {
		debug2("No steps running for jobid %u to send notification message",
		       req->step_id.job_id);
	}
}

static int
_launch_job_fail(uint32_t job_id, uint32_t slurm_rc)
{
	complete_batch_script_msg_t comp_msg = {0};
	struct requeue_msg req_msg = {0};
	slurm_msg_t resp_msg;
	int rc = 0, rpc_rc;
	static time_t config_update = 0;
	static bool requeue_no_hold = false;

	if (config_update != slurm_conf.last_update) {
		char *sched_params = slurm_get_sched_params();
		requeue_no_hold = (xstrcasestr(sched_params,
					       "nohold_on_prolog_fail"));
		xfree(sched_params);
		config_update = slurm_conf.last_update;
	}

	slurm_msg_t_init(&resp_msg);

	if (slurm_rc == ESLURMD_CREDENTIAL_REVOKED) {
		comp_msg.job_id = job_id;
		comp_msg.job_rc = INFINITE;
		comp_msg.slurm_rc = slurm_rc;
		comp_msg.node_name = conf->node_name;
		comp_msg.jobacct = NULL; /* unused */
		resp_msg.msg_type = REQUEST_COMPLETE_BATCH_SCRIPT;
		resp_msg.data = &comp_msg;
	} else {
		req_msg.job_id = job_id;
		req_msg.job_id_str = NULL;
		if (requeue_no_hold)
			req_msg.flags = JOB_PENDING;
		else
			req_msg.flags = (JOB_REQUEUE_HOLD | JOB_LAUNCH_FAILED);
		resp_msg.msg_type = REQUEST_JOB_REQUEUE;
		resp_msg.data = &req_msg;
	}

	rpc_rc = slurm_send_recv_controller_rc_msg(&resp_msg, &rc,
						   working_cluster_rec);
	if ((resp_msg.msg_type == REQUEST_JOB_REQUEUE) &&
	    ((rc == ESLURM_DISABLED) || (rc == ESLURM_BATCH_ONLY))) {
		info("Could not launch job %u and not able to requeue it, "
		     "cancelling job", job_id);

		if ((slurm_rc == ESLURMD_PROLOG_FAILED) &&
		    (rc == ESLURM_BATCH_ONLY)) {
			char *buf = NULL;
			xstrfmtcat(buf, "Prolog failure on node %s",
				   conf->node_name);
			slurm_notify_job(job_id, buf);
			xfree(buf);
		}

		comp_msg.job_id = job_id;
		comp_msg.job_rc = INFINITE;
		comp_msg.slurm_rc = slurm_rc;
		comp_msg.node_name = conf->node_name;
		comp_msg.jobacct = NULL; /* unused */
		resp_msg.msg_type = REQUEST_COMPLETE_BATCH_SCRIPT;
		resp_msg.data = &comp_msg;
		rpc_rc = slurm_send_recv_controller_rc_msg(&resp_msg, &rc,
							   working_cluster_rec);
	}

	return rpc_rc;
}

static void
_rpc_reconfig(slurm_msg_t *msg)
{
	if (!_slurm_authorized_user(msg->auth_uid))
		error("Security violation, reconfig RPC from uid %u",
		      msg->auth_uid);
	else
		kill(conf->pid, SIGHUP);
	forward_wait(msg);
	/* Never return a message, slurmctld does not expect one */
}

static void _rpc_reconfig_with_config(slurm_msg_t *msg)
{
	if (!_slurm_authorized_user(msg->auth_uid))
		error("Security violation, reconfig RPC from uid %u",
		      msg->auth_uid);
	else {
		if (conf->conf_cache) {
			config_response_msg_t *configs =
				(config_response_msg_t *) msg->data;
			/*
			 * Running in "configless" mode as indicated by the
			 * cache directory's existance. Update those so
			 * our reconfigure picks up the changes, and so
			 * client commands see the changes as well.
			 */
			write_configs_to_conf_cache(configs, conf->conf_cache);
		}
		kill(conf->pid, SIGHUP);
	}
	forward_wait(msg);
	/* Never return a message, slurmctld does not expect one */
}

static void
_rpc_shutdown(slurm_msg_t *msg)
{
	forward_wait(msg);
	if (!_slurm_authorized_user(msg->auth_uid))
		error("Security violation, shutdown RPC from uid %u",
		      msg->auth_uid);
	else {
		if (kill(conf->pid, SIGTERM) != 0)
			error("kill(%u,SIGTERM): %m", conf->pid);
	}

	/* Never return a message, slurmctld does not expect one */
}

static void
_rpc_reboot(slurm_msg_t *msg)
{
	char *reboot_program, *cmd = NULL, *sp;
	reboot_msg_t *reboot_msg;
	slurm_conf_t *cfg;
	int exit_code;

	if (!_slurm_authorized_user(msg->auth_uid))
		error("Security violation, reboot RPC from uid %u",
		      msg->auth_uid);
	else {
		cfg = slurm_conf_lock();
		reboot_program = cfg->reboot_program;
		if (reboot_program) {
			sp = strchr(reboot_program, ' ');
			if (sp)
				sp = xstrndup(reboot_program,
					      (sp - reboot_program));
			else
				sp = xstrdup(reboot_program);
			reboot_msg = (reboot_msg_t *) msg->data;
			if (reboot_msg && reboot_msg->features) {
				/*
				 * Run reboot_program with only arguments given
				 * in reboot_msg->features.
				 */
				info("Node reboot request with features %s being processed",
				     reboot_msg->features);
				(void) node_features_g_node_set(
					reboot_msg->features);
				if (reboot_msg->features[0]) {
					xstrfmtcat(cmd, "%s %s",
						   sp, reboot_msg->features);
				} else {
					cmd = xstrdup(sp);
				}
			} else {
				/* Run reboot_program verbatim */
				cmd = xstrdup(reboot_program);
				info("Node reboot request being processed");
			}
			if (access(sp, R_OK | X_OK) < 0)
				error("Cannot run RebootProgram [%s]: %m", sp);
			else if ((exit_code = system(cmd)))
				error("system(%s) returned %d", reboot_program,
				      exit_code);
			xfree(sp);
			xfree(cmd);

			/*
			 * Explicitly shutdown the slurmd. This is usually
			 * taken care of by calling reboot_program, but in
			 * case that fails to shut things down this will at
			 * least offline this node until someone intervenes.
			 */
			if (xstrcasestr(cfg->slurmd_params,
					"shutdown_on_reboot"))
				slurmd_shutdown(SIGTERM);
		} else
			error("RebootProgram isn't defined in config");
		slurm_conf_unlock();
	}

	/* Never return a message, slurmctld does not expect one */
	/* slurm_send_rc_msg(msg, rc); */
}

static int _job_limits_match(void *x, void *key)
{
	job_mem_limits_t *job_limits_ptr = (job_mem_limits_t *) x;
	uint32_t *job_id = (uint32_t *) key;
	if (job_limits_ptr->step_id.job_id == *job_id)
		return 1;
	return 0;
}

static int _step_limits_match(void *x, void *key)
{
	job_mem_limits_t *job_limits_ptr = (job_mem_limits_t *) x;
	step_loc_t *step_ptr = (step_loc_t *) key;

	if ((job_limits_ptr->step_id.job_id  == step_ptr->step_id.job_id) &&
	    (job_limits_ptr->step_id.step_id == step_ptr->step_id.step_id))
		return 1;
	return 0;
}

static int _find_step_loc(void *x, void *key)
{
	step_loc_t *step_loc = (step_loc_t *) x;
	slurm_step_id_t *step_id = (slurm_step_id_t *) key;

	return verify_step_id(&step_loc->step_id, step_id);
}

/* Call only with job_limits_mutex locked */
static void
_load_job_limits(void)
{
	List steps;
	ListIterator step_iter;
	step_loc_t *stepd;
	int fd;
	job_mem_limits_t *job_limits_ptr;
	slurmstepd_mem_info_t stepd_mem_info;

	if (!job_limits_list)
		job_limits_list = list_create(xfree_ptr);
	job_limits_loaded = true;

	steps = stepd_available(conf->spooldir, conf->node_name);
	step_iter = list_iterator_create(steps);
	while ((stepd = list_next(step_iter))) {
		job_limits_ptr = list_find_first(job_limits_list,
						 _step_limits_match, stepd);
		if (job_limits_ptr)	/* already processed */
			continue;
		fd = stepd_connect(stepd->directory, stepd->nodename,
				   &stepd->step_id, &stepd->protocol_version);
		if (fd == -1)
			continue;	/* step completed */

		if (stepd_get_mem_limits(fd, stepd->protocol_version,
					 &stepd_mem_info) != SLURM_SUCCESS) {
			error("Error reading %ps memory limits from slurmstepd",
			      &stepd->step_id);
			close(fd);
			continue;
		}


		if ((stepd_mem_info.job_mem_limit
		     || stepd_mem_info.step_mem_limit)) {
			/* create entry for this job */
			job_limits_ptr = xmalloc(sizeof(job_mem_limits_t));
			memcpy(&job_limits_ptr->step_id, &stepd->step_id,
			       sizeof(job_limits_ptr->step_id));
			job_limits_ptr->job_mem  =
				stepd_mem_info.job_mem_limit;
			job_limits_ptr->step_mem =
				stepd_mem_info.step_mem_limit;
#if _LIMIT_INFO
			info("RecLim %ps job_mem:%"PRIu64""
			     " step_mem:%"PRIu64"",
			     &job_limits_ptr->step_id,
			     job_limits_ptr->job_mem,
			     job_limits_ptr->step_mem);
#endif
			list_append(job_limits_list, job_limits_ptr);
		}
		close(fd);
	}
	list_iterator_destroy(step_iter);
	FREE_NULL_LIST(steps);
}

static void
_cancel_step_mem_limit(uint32_t job_id, uint32_t step_id)
{
	slurm_msg_t msg;
	job_notify_msg_t notify_req;
	job_step_kill_msg_t kill_req;

	/* NOTE: Batch jobs may have no srun to get this message */
	slurm_msg_t_init(&msg);
	memset(&notify_req, 0, sizeof(notify_req));
	notify_req.step_id.job_id = job_id;
	notify_req.step_id.step_id = step_id;
	notify_req.step_id.step_het_comp = NO_VAL;
	notify_req.message     = "Exceeded job memory limit";
	msg.msg_type    = REQUEST_JOB_NOTIFY;
	msg.data        = &notify_req;
	slurm_send_only_controller_msg(&msg, working_cluster_rec);

	memset(&kill_req, 0, sizeof(kill_req));
	memcpy(&kill_req.step_id, &notify_req, sizeof(kill_req.step_id));
	kill_req.signal      = SIGKILL;
	kill_req.flags       = KILL_OOM;
	msg.msg_type    = REQUEST_CANCEL_JOB_STEP;
	msg.data        = &kill_req;
	slurm_send_only_controller_msg(&msg, working_cluster_rec);
}

/* Enforce job memory limits here in slurmd. Step memory limits are
 * enforced within slurmstepd (using jobacct_gather plugin). */
static void
_enforce_job_mem_limit(void)
{
	List steps;
	ListIterator step_iter, job_limits_iter;
	job_mem_limits_t *job_limits_ptr;
	step_loc_t *stepd;
	int fd, i, job_inx, job_cnt;
	uint64_t step_rss, step_vsize;
	slurm_step_id_t step_id;
	job_step_stat_t *resp = NULL;
	struct job_mem_info {
		uint32_t job_id;
		uint64_t mem_limit;	/* MB */
		uint64_t mem_used;	/* MB */
		uint64_t vsize_limit;	/* MB */
		uint64_t vsize_used;	/* MB */
	};
	struct job_mem_info *job_mem_info_ptr = NULL;

	if (!slurm_conf.job_acct_oom_kill)
		return;

	slurm_mutex_lock(&job_limits_mutex);
	if (!job_limits_loaded)
		_load_job_limits();
	if (list_count(job_limits_list) == 0) {
		slurm_mutex_unlock(&job_limits_mutex);
		return;
	}

	/* Build table of job limits, use highest mem limit recorded */
	job_mem_info_ptr = xmalloc((list_count(job_limits_list) + 1) *
				   sizeof(struct job_mem_info));
	job_cnt = 0;
	job_limits_iter = list_iterator_create(job_limits_list);
	while ((job_limits_ptr = list_next(job_limits_iter))) {
		if (job_limits_ptr->job_mem == 0) 	/* no job limit */
			continue;
		for (i=0; i<job_cnt; i++) {
			if (job_mem_info_ptr[i].job_id !=
			    job_limits_ptr->step_id.job_id)
				continue;
			job_mem_info_ptr[i].mem_limit = MAX(
				job_mem_info_ptr[i].mem_limit,
				job_limits_ptr->job_mem);
			break;
		}
		if (i < job_cnt)	/* job already found & recorded */
			continue;
		job_mem_info_ptr[job_cnt].job_id =
			job_limits_ptr->step_id.job_id;
		job_mem_info_ptr[job_cnt].mem_limit = job_limits_ptr->job_mem;
		job_cnt++;
	}
	list_iterator_destroy(job_limits_iter);
	slurm_mutex_unlock(&job_limits_mutex);

	for (i=0; i<job_cnt; i++) {
		job_mem_info_ptr[i].vsize_limit = job_mem_info_ptr[i].
			mem_limit;
		job_mem_info_ptr[i].vsize_limit *=
			(slurm_conf.vsize_factor / 100.0);
	}

	steps = stepd_available(conf->spooldir, conf->node_name);
	step_iter = list_iterator_create(steps);
	while ((stepd = list_next(step_iter))) {
		for (job_inx=0; job_inx<job_cnt; job_inx++) {
			if (job_mem_info_ptr[job_inx].job_id ==
			    stepd->step_id.job_id)
				break;
		}
		if (job_inx >= job_cnt)
			continue;	/* job/step not being tracked */

		fd = stepd_connect(stepd->directory, stepd->nodename,
				   &stepd->step_id, &stepd->protocol_version);
		if (fd == -1)
			continue;	/* step completed */

		memcpy(&step_id, &stepd->step_id, sizeof(step_id));

		resp = xmalloc(sizeof(job_step_stat_t));

		if ((!stepd_stat_jobacct(fd, stepd->protocol_version,
					 &step_id, resp)) &&
		    (resp->jobacct)) {
			/* resp->jobacct is NULL if account is disabled */
			jobacctinfo_getinfo((struct jobacctinfo *)
					    resp->jobacct,
					    JOBACCT_DATA_TOT_RSS,
					    &step_rss,
					    stepd->protocol_version);
			jobacctinfo_getinfo((struct jobacctinfo *)
					    resp->jobacct,
					    JOBACCT_DATA_TOT_VSIZE,
					    &step_vsize,
					    stepd->protocol_version);
#if _LIMIT_INFO
			info("%ps RSS:%"PRIu64" B VSIZE:%"PRIu64" B",
			     &stepd->step_id, step_rss, step_vsize);
#endif
			if (step_rss != INFINITE64) {
				step_rss /= 1048576;	/* B to MB */
				step_rss = MAX(step_rss, 1);
				job_mem_info_ptr[job_inx].mem_used += step_rss;
			}
			if (step_vsize != INFINITE64) {
				step_vsize /= 1048576;	/* B to MB */
				step_vsize = MAX(step_vsize, 1);
				job_mem_info_ptr[job_inx].vsize_used +=
					step_vsize;
			}
		}
		slurm_free_job_step_stat(resp);
		close(fd);
	}
	list_iterator_destroy(step_iter);
	FREE_NULL_LIST(steps);

	for (i=0; i<job_cnt; i++) {
		if (job_mem_info_ptr[i].mem_used == 0) {
			/* no steps found,
			 * purge records for all steps of this job */
			slurm_mutex_lock(&job_limits_mutex);
			list_delete_all(job_limits_list, _job_limits_match,
					&job_mem_info_ptr[i].job_id);
			slurm_mutex_unlock(&job_limits_mutex);
			break;
		}

		if ((job_mem_info_ptr[i].mem_limit != 0) &&
		    (job_mem_info_ptr[i].mem_used >
		     job_mem_info_ptr[i].mem_limit)) {
			info("Job %u exceeded memory limit "
			     "(%"PRIu64">%"PRIu64"), cancelling it",
			     job_mem_info_ptr[i].job_id,
			     job_mem_info_ptr[i].mem_used,
			     job_mem_info_ptr[i].mem_limit);
			_cancel_step_mem_limit(job_mem_info_ptr[i].job_id,
					       NO_VAL);
		} else if ((job_mem_info_ptr[i].vsize_limit != 0) &&
			   (job_mem_info_ptr[i].vsize_used >
			    job_mem_info_ptr[i].vsize_limit)) {
			info("Job %u exceeded virtual memory limit "
			     "(%"PRIu64">%"PRIu64"), cancelling it",
			     job_mem_info_ptr[i].job_id,
			     job_mem_info_ptr[i].vsize_used,
			     job_mem_info_ptr[i].vsize_limit);
			_cancel_step_mem_limit(job_mem_info_ptr[i].job_id,
					       NO_VAL);
		}
	}
	xfree(job_mem_info_ptr);
}

static void _rpc_ping(slurm_msg_t *msg)
{
	int        rc = SLURM_SUCCESS;
	static bool first_msg = true;

	if (!_slurm_authorized_user(msg->auth_uid)) {
		error("Security violation, ping RPC from uid %u",
		      msg->auth_uid);
		if (first_msg) {
			error("Do you have SlurmUser configured as uid %u?",
			      msg->auth_uid);
		}
		rc = ESLURM_USER_ID_MISSING;	/* or bad in this case */
	}
	first_msg = false;

	if (rc != SLURM_SUCCESS) {
		/* Return result. If the reply can't be sent this indicates
		 * 1. The network is broken OR
		 * 2. slurmctld has died    OR
		 * 3. slurmd was paged out due to full memory
		 * If the reply request fails, we send an registration message
		 * to slurmctld in hopes of avoiding having the node set DOWN
		 * due to slurmd paging and not being able to respond in a
		 * timely fashion. */
		if (slurm_send_rc_msg(msg, rc) < 0) {
			error("Error responding to ping: %m");
			send_registration_msg(SLURM_SUCCESS, false);
		}
	} else {
		slurm_msg_t resp_msg;
		ping_slurmd_resp_msg_t ping_resp;
		get_cpu_load(&ping_resp.cpu_load);
		get_free_mem(&ping_resp.free_mem);
		slurm_msg_t_copy(&resp_msg, msg);
		resp_msg.msg_type = RESPONSE_PING_SLURMD;
		resp_msg.data     = &ping_resp;

		slurm_send_node_msg(msg->conn_fd, &resp_msg);

		/* Take this opportunity to enforce any job memory limits */
		_enforce_job_mem_limit();
		/* Clear up any stalled file transfers as well */
		_file_bcast_cleanup();

		if (msg->msg_type == REQUEST_NODE_REGISTRATION_STATUS) {
			get_reg_resp = true;
			send_registration_msg(SLURM_SUCCESS, true);
		}
	}
}

static void _rpc_health_check(slurm_msg_t *msg)
{
	int        rc = SLURM_SUCCESS;

	if (!_slurm_authorized_user(msg->auth_uid)) {
		error("Security violation, health check RPC from uid %u",
		      msg->auth_uid);
		rc = ESLURM_USER_ID_MISSING;	/* or bad in this case */
	}

	/* Return result. If the reply can't be sent this indicates that
	 * 1. The network is broken OR
	 * 2. slurmctld has died    OR
	 * 3. slurmd was paged out due to full memory
	 * If the reply request fails, we send an registration message to
	 * slurmctld in hopes of avoiding having the node set DOWN due to
	 * slurmd paging and not being able to respond in a timely fashion. */
	if (slurm_send_rc_msg(msg, rc) < 0) {
		error("Error responding to health check: %m");
		send_registration_msg(SLURM_SUCCESS, false);
	}

	if (rc == SLURM_SUCCESS)
		rc = run_script_health_check();

	/* Take this opportunity to enforce any job memory limits */
	_enforce_job_mem_limit();
	/* Clear up any stalled file transfers as well */
	_file_bcast_cleanup();
}


static void _rpc_acct_gather_update(slurm_msg_t *msg)
{
	int        rc = SLURM_SUCCESS;
	static bool first_msg = true;

	if (!_slurm_authorized_user(msg->auth_uid)) {
		error("Security violation, acct_gather_update RPC from uid %u",
		      msg->auth_uid);
		if (first_msg) {
			error("Do you have SlurmUser configured as uid %u?",
			      msg->auth_uid);
		}
		rc = ESLURM_USER_ID_MISSING;	/* or bad in this case */
	}
	first_msg = false;

	if (rc != SLURM_SUCCESS) {
		/* Return result. If the reply can't be sent this indicates
		 * 1. The network is broken OR
		 * 2. slurmctld has died    OR
		 * 3. slurmd was paged out due to full memory
		 * If the reply request fails, we send an registration message
		 * to slurmctld in hopes of avoiding having the node set DOWN
		 * due to slurmd paging and not being able to respond in a
		 * timely fashion. */
		if (slurm_send_rc_msg(msg, rc) < 0) {
			error("Error responding to account gather: %m");
			send_registration_msg(SLURM_SUCCESS, false);
		}
	} else {
		slurm_msg_t resp_msg;
		acct_gather_node_resp_msg_t acct_msg;

		/* Update node energy usage data */
		acct_gather_energy_g_update_node_energy();

		memset(&acct_msg, 0, sizeof(acct_msg));
		acct_msg.node_name = conf->node_name;
		acct_msg.sensor_cnt = 1;
		acct_msg.energy = acct_gather_energy_alloc(acct_msg.sensor_cnt);
		(void) acct_gather_energy_g_get_sum(
			ENERGY_DATA_NODE_ENERGY, acct_msg.energy);

		slurm_msg_t_copy(&resp_msg, msg);
		resp_msg.msg_type = RESPONSE_ACCT_GATHER_UPDATE;
		resp_msg.data     = &acct_msg;

		slurm_send_node_msg(msg->conn_fd, &resp_msg);

		acct_gather_energy_destroy(acct_msg.energy);
	}
}

static void _rpc_acct_gather_energy(slurm_msg_t *msg)
{
	int        rc = SLURM_SUCCESS;
	static bool first_msg = true;

	if (!_slurm_authorized_user(msg->auth_uid)) {
		error("Security violation, acct_gather_update RPC from uid %u",
		      msg->auth_uid);
		if (first_msg) {
			error("Do you have SlurmUser configured as uid %u?",
			      msg->auth_uid);
		}
		rc = ESLURM_USER_ID_MISSING;	/* or bad in this case */
	}
	first_msg = false;

	if (rc != SLURM_SUCCESS) {
		if (slurm_send_rc_msg(msg, rc) < 0)
			error("Error responding to energy request: %m");
	} else {
		slurm_msg_t resp_msg;
		acct_gather_node_resp_msg_t acct_msg;
		time_t now = time(NULL), last_poll = 0;
		int data_type = ENERGY_DATA_STRUCT;
		uint16_t sensor_cnt;
		acct_gather_energy_req_msg_t *req = msg->data;

		if (req->context_id == NO_VAL16) {
			rc = SLURM_PROTOCOL_VERSION_ERROR;
			if (slurm_send_rc_msg(msg, rc) < 0)
				error("Error responding to energy request: %m");
			return;
		}

		acct_gather_energy_g_get_data(req->context_id,
					      ENERGY_DATA_LAST_POLL,
					      &last_poll);
		acct_gather_energy_g_get_data(req->context_id,
					      ENERGY_DATA_SENSOR_CNT,
					      &sensor_cnt);

		/* If we polled later than delta seconds then force a
		   new poll.
		*/
		if ((now - last_poll) > req->delta)
			data_type = ENERGY_DATA_JOULES_TASK;

		memset(&acct_msg, 0, sizeof(acct_msg));
		acct_msg.sensor_cnt = sensor_cnt;
		acct_msg.energy = acct_gather_energy_alloc(acct_msg.sensor_cnt);

		acct_gather_energy_g_get_data(req->context_id,
					      data_type,
					      acct_msg.energy);

		slurm_msg_t_copy(&resp_msg, msg);
		resp_msg.msg_type = RESPONSE_ACCT_GATHER_ENERGY;
		resp_msg.data     = &acct_msg;

		slurm_send_node_msg(msg->conn_fd, &resp_msg);

		acct_gather_energy_destroy(acct_msg.energy);
	}
}

static int
_signal_jobstep(slurm_step_id_t *step_id, uint16_t signal,
		uint16_t flags, uid_t req_uid)
{
	int fd, rc = SLURM_SUCCESS;
	uint16_t protocol_version;

	/*
	 * There will be no stepd if the prolog is still running
	 * Return failure so caller can retry.
	 */
	if (_prolog_is_running(step_id->job_id)) {
		info("signal %d req for %ps while prolog is running. Returning failure.",
		     signal, &step_id->job_id);
		return ESLURM_TRANSITION_STATE_NO_UPDATE;
	}

	fd = stepd_connect(conf->spooldir, conf->node_name,
			   step_id, &protocol_version);
	if (fd == -1) {
		debug("signal for nonexistent %ps stepd_connect failed: %m",
		      &step_id->job_id);
		return ESLURM_INVALID_JOB_ID;
	}

	debug2("container signal %d to %ps", signal, step_id);
	rc = stepd_signal_container(fd, protocol_version, signal, flags,
				    req_uid);
	if (rc == -1)
		rc = ESLURMD_JOB_NOTRUNNING;

	close(fd);
	return rc;
}

static void
_rpc_signal_tasks(slurm_msg_t *msg)
{
	int               rc = SLURM_SUCCESS;
	signal_tasks_msg_t *req = (signal_tasks_msg_t *) msg->data;
	uid_t job_uid;

	job_uid = _get_job_uid(req->step_id.job_id);
	if ((int)job_uid < 0) {
		debug("%s: failed to get job_uid for job %u",
		      __func__, req->step_id.job_id);
		rc = ESLURM_INVALID_JOB_ID;
		goto done;
	}

	if ((msg->auth_uid != job_uid) &&
	    !_slurm_authorized_user(msg->auth_uid)) {
		debug("%s: from uid %u for job %u owned by uid %u",
		      __func__, msg->auth_uid, req->step_id.job_id, job_uid);
		rc = ESLURM_USER_ID_MISSING;     /* or bad in this case */
		goto done;
	}

	/* security is handled when communicating with the stepd */
	if ((req->flags & KILL_FULL_JOB) || (req->flags & KILL_JOB_BATCH)) {
		debug("%s: sending signal %u to entire job %u flag %u",
		      __func__, req->signal, req->step_id.job_id, req->flags);
		_kill_all_active_steps(req->step_id.job_id, req->signal,
				       req->flags, true, msg->auth_uid);
	} else if (req->flags & KILL_STEPS_ONLY) {
		debug("%s: sending signal %u to all steps job %u flag %u",
		      __func__, req->signal, req->step_id.job_id, req->flags);
		_kill_all_active_steps(req->step_id.job_id, req->signal,
				       req->flags, false, msg->auth_uid);
	} else {
		debug("%s: sending signal %u to %ps flag %u", __func__,
		      req->signal, &req->step_id, req->flags);
		rc = _signal_jobstep(&req->step_id, req->signal, req->flags,
				     msg->auth_uid);
	}
done:
	slurm_send_rc_msg(msg, rc);
}

static void
_rpc_terminate_tasks(slurm_msg_t *msg)
{
	signal_tasks_msg_t *req = (signal_tasks_msg_t *) msg->data;
	int               rc = SLURM_SUCCESS;
	int               fd;
	uint16_t protocol_version;
	uid_t uid;

	debug3("Entering _rpc_terminate_tasks");
	fd = stepd_connect(conf->spooldir, conf->node_name,
			   &req->step_id, &protocol_version);
	if (fd == -1) {
		debug("kill for nonexistent %ps stepd_connect "
		      "failed: %m", &req->step_id);
		rc = ESLURM_INVALID_JOB_ID;
		goto done;
	}

	if ((int)(uid = stepd_get_uid(fd, protocol_version)) < 0) {
		debug("terminate_tasks couldn't read from the %ps: %m",
		      &req->step_id);
		rc = ESLURM_INVALID_JOB_ID;
		goto done2;
	}

	if ((msg->auth_uid != uid)
	    && !_slurm_authorized_user(msg->auth_uid)) {
		debug("kill req from uid %u for %ps owned by uid %u",
		      msg->auth_uid, &req->step_id, uid);
		rc = ESLURM_USER_ID_MISSING;     /* or bad in this case */
		goto done2;
	}

	rc = stepd_terminate(fd, protocol_version);
	if (rc == -1)
		rc = ESLURMD_JOB_NOTRUNNING;

done2:
	close(fd);
done:
	slurm_send_rc_msg(msg, rc);
}

static void _rpc_step_complete(slurm_msg_t *msg)
{
	step_complete_msg_t *req = (step_complete_msg_t *)msg->data;
	int               rc = SLURM_SUCCESS;
	int               fd;
	uint16_t protocol_version;

	debug3("Entering _rpc_step_complete");
	fd = stepd_connect(conf->spooldir, conf->node_name,
			   &req->step_id, &protocol_version);
	if (fd == -1) {
		error("stepd_connect to %ps failed: %m", &req->step_id);
		rc = ESLURM_INVALID_JOB_ID;
		goto done;
	}

	/* step completion messages are only allowed from other slurmstepd,
	   so only root or SlurmUser is allowed here */
	if (!_slurm_authorized_user(msg->auth_uid)) {
		debug("step completion from uid %u for %ps",
		      msg->auth_uid, &req->step_id);
		rc = ESLURM_USER_ID_MISSING;     /* or bad in this case */
		goto done2;
	}

	rc = stepd_completion(fd, protocol_version, req);
	if (rc == -1)
		rc = ESLURMD_JOB_NOTRUNNING;

done2:
	close(fd);
done:
	slurm_send_rc_msg(msg, rc);
}

/* Get list of active jobs and steps, xfree returned value */
static char *
_get_step_list(void)
{
	char tmp[64];
	char *step_list = NULL;
	List steps;
	ListIterator i;
	step_loc_t *stepd;

	steps = stepd_available(conf->spooldir, conf->node_name);
	i = list_iterator_create(steps);
	while ((stepd = list_next(i))) {
		int fd;
		fd = stepd_connect(stepd->directory, stepd->nodename,
				   &stepd->step_id, &stepd->protocol_version);
		if (fd == -1)
			continue;

		if (stepd_state(fd, stepd->protocol_version)
		    == SLURMSTEPD_NOT_RUNNING) {
			debug("stale domain socket for %ps", &stepd->step_id);
			close(fd);
			continue;
		}
		close(fd);

		if (step_list)
			xstrcat(step_list, ", ");
		if (stepd->step_id.step_id == SLURM_BATCH_SCRIPT) {
			snprintf(tmp, sizeof(tmp), "%u",
				 stepd->step_id.job_id);
			xstrcat(step_list, tmp);
		} else {
			xstrcat(step_list,
				log_build_step_id_str(&stepd->step_id,
						      tmp,
						      sizeof(tmp),
						      STEP_ID_FLAG_NO_PREFIX));
		}
	}
	list_iterator_destroy(i);
	FREE_NULL_LIST(steps);

	if (step_list == NULL)
		xstrcat(step_list, "NONE");
	return step_list;
}

static void _rpc_daemon_status(slurm_msg_t *msg)
{
	slurm_msg_t      resp_msg;
	slurmd_status_t *resp = NULL;

	resp = xmalloc(sizeof(slurmd_status_t));
	resp->actual_cpus        = conf->actual_cpus;
	resp->actual_boards      = conf->actual_boards;
	resp->actual_sockets     = conf->actual_sockets;
	resp->actual_cores       = conf->actual_cores;
	resp->actual_threads     = conf->actual_threads;
	resp->actual_real_mem    = conf->real_memory_size;
	resp->actual_tmp_disk    = conf->tmp_disk_space;
	resp->booted             = startup;
	resp->hostname           = xstrdup(conf->node_name);
	resp->step_list          = _get_step_list();
	resp->last_slurmctld_msg = last_slurmctld_msg;
	resp->pid                = conf->pid;
	resp->slurmd_debug       = conf->debug_level;
	resp->slurmd_logfile     = xstrdup(conf->logfile);
	resp->version            = xstrdup(SLURM_VERSION_STRING);

	slurm_msg_t_copy(&resp_msg, msg);
	resp_msg.msg_type = RESPONSE_SLURMD_STATUS;
	resp_msg.data     = resp;
	slurm_send_node_msg(msg->conn_fd, &resp_msg);
	slurm_free_slurmd_status(resp);
}

static void _rpc_stat_jobacct(slurm_msg_t *msg)
{
	slurm_step_id_t *req = (slurm_step_id_t *)msg->data;
	slurm_msg_t        resp_msg;
	job_step_stat_t *resp = NULL;
	int fd;
	uint16_t protocol_version;
	uid_t uid;

	debug3("Entering _rpc_stat_jobacct for %ps", req);
	/* step completion messages are only allowed from other slurmstepd,
	   so only root or SlurmUser is allowed here */

	fd = stepd_connect(conf->spooldir, conf->node_name,
			   req, &protocol_version);
	if (fd == -1) {
		error("stepd_connect to %ps failed: %m", req);
		slurm_send_rc_msg(msg, ESLURM_INVALID_JOB_ID);
		return;
	}

	if ((int)(uid = stepd_get_uid(fd, protocol_version)) < 0) {
		debug("stat_jobacct couldn't read from %ps: %m", req);
		close(fd);
		if (msg->conn_fd >= 0)
			slurm_send_rc_msg(msg, ESLURM_INVALID_JOB_ID);
		return;
	}

	/*
	 * check that requesting user ID is the Slurm UID or root
	 */
	if ((msg->auth_uid != uid) &&
	    !_slurm_authorized_user(msg->auth_uid)) {
		error("stat_jobacct from uid %u for job %u owned by uid %u",
		      msg->auth_uid, req->job_id, uid);

		if (msg->conn_fd >= 0) {
			slurm_send_rc_msg(msg, ESLURM_USER_ID_MISSING);
			/* or bad in this case */
			close(fd);
			return;
		}
	}

	resp = xmalloc(sizeof(job_step_stat_t));
	resp->step_pids = xmalloc(sizeof(job_step_pids_t));
	resp->step_pids->node_name = xstrdup(conf->node_name);
	slurm_msg_t_copy(&resp_msg, msg);
	resp->return_code = SLURM_SUCCESS;

	if (stepd_stat_jobacct(fd, protocol_version, req, resp)
	    == SLURM_ERROR) {
		debug("accounting for nonexistent %ps requested", req);
	}

	/* FIX ME: This should probably happen in the
	   stepd_stat_jobacct to get more information about the pids.
	*/
	if (stepd_list_pids(fd, protocol_version, &resp->step_pids->pid,
			    &resp->step_pids->pid_cnt) == SLURM_ERROR) {
		debug("No pids for nonexistent %ps requested", req);
	}

	close(fd);

	resp_msg.msg_type     = RESPONSE_JOB_STEP_STAT;
	resp_msg.data         = resp;

	slurm_send_node_msg(msg->conn_fd, &resp_msg);
	slurm_free_job_step_stat(resp);
}

static int
_callerid_find_job(callerid_conn_t conn, uint32_t *job_id)
{
	ino_t inode;
	pid_t pid;
	int rc;

	rc = callerid_find_inode_by_conn(conn, &inode);
	if (rc != SLURM_SUCCESS) {
		debug3("network_callerid inode not found");
		return ESLURM_INVALID_JOB_ID;
	}
	debug3("network_callerid found inode %lu", (long unsigned int)inode);

	rc = find_pid_by_inode(&pid, inode);
	if (rc != SLURM_SUCCESS) {
		debug3("network_callerid process not found");
		return ESLURM_INVALID_JOB_ID;
	}
	debug3("network_callerid found process %d", (pid_t)pid);

	rc = slurm_pid2jobid(pid, job_id);
	if (rc != SLURM_SUCCESS) {
		debug3("network_callerid job not found");
		return ESLURM_INVALID_JOB_ID;
	}
	debug3("network_callerid found job %u", *job_id);
	return SLURM_SUCCESS;
}

static void _rpc_network_callerid(slurm_msg_t *msg)
{
	network_callerid_msg_t *req = (network_callerid_msg_t *)msg->data;
	slurm_msg_t resp_msg;
	network_callerid_resp_t *resp = NULL;

	uid_t job_uid = -1;
	uint32_t job_id = NO_VAL;
	callerid_conn_t conn;
	int rc = ESLURM_INVALID_JOB_ID;
	char ip_src_str[INET6_ADDRSTRLEN];
	char ip_dst_str[INET6_ADDRSTRLEN];

	debug3("Entering _rpc_network_callerid");

	resp = xmalloc(sizeof(network_callerid_resp_t));
	slurm_msg_t_copy(&resp_msg, msg);

	/* Ideally this would be in an if block only when debug3 is enabled */
	inet_ntop(req->af, req->ip_src, ip_src_str, INET6_ADDRSTRLEN);
	inet_ntop(req->af, req->ip_dst, ip_dst_str, INET6_ADDRSTRLEN);
	debug3("network_callerid checking %s:%u => %s:%u",
	       ip_src_str, req->port_src, ip_dst_str, req->port_dst);

	/* My remote is the other's source */
	memcpy((void*)&conn.ip_dst, (void*)&req->ip_src, 16);
	memcpy((void*)&conn.ip_src, (void*)&req->ip_dst, 16);
	conn.port_src = req->port_dst;
	conn.port_dst = req->port_src;
	conn.af = req->af;

	/* Find the job id */
	rc = _callerid_find_job(conn, &job_id);
	if (rc == SLURM_SUCCESS) {
		/* We found the job */
		if (!_slurm_authorized_user(msg->auth_uid)) {
			/* Requestor is not root or SlurmUser */
			job_uid = _get_job_uid(job_id);
			if (job_uid != msg->auth_uid) {
				/* RPC call sent by non-root user who does not
				 * own this job. Do not send them the job ID. */
				error("Security violation, REQUEST_NETWORK_CALLERID from uid=%u",
				      msg->auth_uid);
				job_id = NO_VAL;
				rc = ESLURM_INVALID_JOB_ID;
			}
		}
	}

	resp->job_id = job_id;
	resp->node_name = xstrdup(conf->node_name);

	resp_msg.msg_type = RESPONSE_NETWORK_CALLERID;
	resp_msg.data     = resp;

	slurm_send_node_msg(msg->conn_fd, &resp_msg);
	slurm_free_network_callerid_resp(resp);
}

static void _rpc_list_pids(slurm_msg_t *msg)
{
	slurm_step_id_t *req = (slurm_step_id_t *)msg->data;
	slurm_msg_t        resp_msg;
	job_step_pids_t *resp = NULL;
	int fd;
	uint16_t protocol_version = 0;
	uid_t job_uid;

	debug3("Entering _rpc_list_pids");

	job_uid = _get_job_uid(req->job_id);

	if ((int)job_uid < 0) {
		error("stat_pid for invalid job_id: %u",
		      req->job_id);
		if (msg->conn_fd >= 0)
			slurm_send_rc_msg(msg, ESLURM_INVALID_JOB_ID);
		return;
	}

	/*
	 * check that requesting user ID is the Slurm UID or root
	 */
	if ((msg->auth_uid != job_uid)
	    && (!_slurm_authorized_user(msg->auth_uid))) {
		error("stat_pid from uid %u for job %u owned by uid %u",
		      msg->auth_uid, req->job_id, job_uid);

		if (msg->conn_fd >= 0) {
			slurm_send_rc_msg(msg, ESLURM_USER_ID_MISSING);
			/* or bad in this case */
			return;
		}
	}

	resp = xmalloc(sizeof(job_step_pids_t));
	slurm_msg_t_copy(&resp_msg, msg);
	resp->node_name = xstrdup(conf->node_name);
	resp->pid_cnt = 0;
	resp->pid = NULL;
	fd = stepd_connect(conf->spooldir, conf->node_name,
			   req, &protocol_version);
	if (fd == -1) {
		error("stepd_connect to %ps failed: %m", req);
		slurm_send_rc_msg(msg, ESLURM_INVALID_JOB_ID);
		slurm_free_job_step_pids(resp);
		return;
	}

	if (stepd_list_pids(fd, protocol_version,
			    &resp->pid, &resp->pid_cnt) == SLURM_ERROR) {
		debug("No pids for nonexistent %ps requested", req);
	}

	close(fd);

	resp_msg.msg_type = RESPONSE_JOB_STEP_PIDS;
	resp_msg.data     = resp;

	slurm_send_node_msg(msg->conn_fd, &resp_msg);
	slurm_free_job_step_pids(resp);
}

/*
 *  For the specified job_id: reply to slurmctld,
 *   sleep(configured kill_wait), then send SIGKILL
 */
static void
_rpc_timelimit(slurm_msg_t *msg)
{
	kill_job_msg_t *req = msg->data;
	int             nsteps, rc;

	if (!_slurm_authorized_user(msg->auth_uid)) {
		error("Security violation: rpc_timelimit req from uid %u",
		      msg->auth_uid);
		slurm_send_rc_msg(msg, ESLURM_USER_ID_MISSING);
		return;
	}

	/*
	 *  Indicate to slurmctld that we've received the message
	 */
	slurm_send_rc_msg(msg, SLURM_SUCCESS);
	close(msg->conn_fd);
	msg->conn_fd = -1;

	if (req->step_id.step_id != NO_VAL) {
		slurm_conf_t *cf;
		int delay;
		/* A jobstep has timed out:
		 * - send the container a SIG_TIME_LIMIT or SIG_PREEMPTED
		 *   to log the event
		 * - send a SIGCONT to resume any suspended tasks
		 * - send a SIGTERM to begin termination
		 * - sleep KILL_WAIT
		 * - send a SIGKILL to clean up
		 */
		if (msg->msg_type == REQUEST_KILL_TIMELIMIT) {
			rc = _signal_jobstep(&req->step_id, SIG_TIME_LIMIT, 0,
					     msg->auth_uid);
		} else {
			rc = _signal_jobstep(&req->step_id, SIG_PREEMPTED, 0,
					     msg->auth_uid);
		}
		if (rc != SLURM_SUCCESS)
			return;
		rc = _signal_jobstep(&req->step_id, SIGCONT, 0, msg->auth_uid);
		if (rc != SLURM_SUCCESS)
			return;
		rc = _signal_jobstep(&req->step_id, SIGTERM, 0, msg->auth_uid);
		if (rc != SLURM_SUCCESS)
			return;
		cf = slurm_conf_lock();
		delay = MAX(cf->kill_wait, 5);
		slurm_conf_unlock();
		sleep(delay);
		_signal_jobstep(&req->step_id, SIGKILL, 0, msg->auth_uid);
		return;
	}

	if (msg->msg_type == REQUEST_KILL_TIMELIMIT)
		_kill_all_active_steps(req->step_id.job_id, SIG_TIME_LIMIT, 0,
				       true, msg->auth_uid);
	else /* (msg->type == REQUEST_KILL_PREEMPTED) */
		_kill_all_active_steps(req->step_id.job_id, SIG_PREEMPTED, 0,
				       true, msg->auth_uid);
	nsteps = _kill_all_active_steps(req->step_id.job_id, SIGTERM, 0, false,
					msg->auth_uid);
	verbose("Job %u: timeout: sent SIGTERM to %d active steps",
		req->step_id.job_id, nsteps);

	/* Revoke credential, send SIGKILL, run epilog, etc. */
	_rpc_terminate_job(msg);
}

static void  _rpc_pid2jid(slurm_msg_t *msg)
{
	job_id_request_msg_t *req = (job_id_request_msg_t *) msg->data;
	slurm_msg_t           resp_msg;
	job_id_response_msg_t resp;
	bool         found = false;
	List         steps;
	ListIterator i;
	step_loc_t *stepd;

	steps = stepd_available(conf->spooldir, conf->node_name);
	i = list_iterator_create(steps);
	while ((stepd = list_next(i))) {
		int fd;
		fd = stepd_connect(stepd->directory, stepd->nodename,
				   &stepd->step_id, &stepd->protocol_version);
		if (fd == -1)
			continue;

		if (stepd_pid_in_container(
			    fd, stepd->protocol_version,
			    req->job_pid)
		    || req->job_pid == stepd_daemon_pid(
			    fd, stepd->protocol_version)) {
			slurm_msg_t_copy(&resp_msg, msg);
			resp.job_id = stepd->step_id.job_id;
			resp.return_code = SLURM_SUCCESS;
			found = true;
			close(fd);
			break;
		}
		close(fd);
	}
	list_iterator_destroy(i);
	FREE_NULL_LIST(steps);

	if (found) {
		debug3("_rpc_pid2jid: pid(%u) found in %u",
		       req->job_pid, resp.job_id);
		resp_msg.address      = msg->address;
		resp_msg.msg_type     = RESPONSE_JOB_ID;
		resp_msg.data         = &resp;

		slurm_send_node_msg(msg->conn_fd, &resp_msg);
	} else {
		debug3("_rpc_pid2jid: pid(%u) not found", req->job_pid);
		slurm_send_rc_msg(msg, ESLURM_INVALID_JOB_ID);
	}
}

/* Validate sbcast credential.
 * NOTE: We can only perform the full credential validation once with
 * Munge without generating a credential replay error
 * RET an sbcast credential or NULL on error.
 * free with sbcast_cred_arg_free()
 */
static sbcast_cred_arg_t *_valid_sbcast_cred(file_bcast_msg_t *req,
					     uid_t req_uid,
					     gid_t req_gid,
					     uint16_t protocol_version)
{
	sbcast_cred_arg_t *arg;
	hostset_t hset = NULL;

	arg = extract_sbcast_cred(conf->vctx, req->cred, req->block_no,
				  protocol_version);
	if (!arg) {
		error("Security violation: Invalid sbcast_cred from uid %u",
		      req_uid);
		return NULL;
	}

	if (!(hset = hostset_create(arg->nodes))) {
		error("Unable to parse sbcast_cred hostlist %s", arg->nodes);
		sbcast_cred_arg_free(arg);
		return NULL;
	} else if (!hostset_within(hset, conf->node_name)) {
		error("Security violation: sbcast_cred from %u has "
		      "bad hostset %s", req_uid, arg->nodes);
		sbcast_cred_arg_free(arg);
		hostset_destroy(hset);
		return NULL;
	}
	hostset_destroy(hset);

	/* fill in the credential with any missing data */
	if (arg->uid == NO_VAL)
		arg->uid = req_uid;
	if (arg->gid == NO_VAL)
		arg->gid = req_gid;
	if ((arg->uid != req_uid) || (arg->gid != req_gid)) {
		error("Security violation: sbcast cred from %u/%u but rpc from %u/%u",
		      arg->uid, arg->gid, req_uid, req_gid);
		sbcast_cred_arg_free(arg);
		return NULL;
	}

	/*
	 * NOTE: user_name, ngids, gids may still be NULL, 0, NULL at this point.
	 *       we skip filling them in here to avoid excessive lookup calls
	 *       as this must run once per block (and there may be thousands of
	 *       blocks), and is only currently needed by the first block.
	 */
	/* print_sbcast_cred(req->cred); */

	return arg;
}

static void _fb_rdlock(void)
{
	slurm_mutex_lock(&file_bcast_mutex);
	while (1) {
		if ((fb_write_wait_lock == 0) && (fb_write_lock == 0)) {
			fb_read_lock++;
			break;
		} else {	/* wait for state change and retry */
			slurm_cond_wait(&file_bcast_cond, &file_bcast_mutex);
		}
	}
	slurm_mutex_unlock(&file_bcast_mutex);
}

static void _fb_rdunlock(void)
{
	slurm_mutex_lock(&file_bcast_mutex);
	fb_read_lock--;
	slurm_cond_broadcast(&file_bcast_cond);
	slurm_mutex_unlock(&file_bcast_mutex);
}

static void _fb_wrlock(void)
{
	slurm_mutex_lock(&file_bcast_mutex);
	fb_write_wait_lock++;
	while (1) {
		if ((fb_read_lock == 0) && (fb_write_lock == 0)) {
			fb_write_lock++;
			fb_write_wait_lock--;
			break;
		} else {	/* wait for state change and retry */
			slurm_cond_wait(&file_bcast_cond, &file_bcast_mutex);
		}
	}
	slurm_mutex_unlock(&file_bcast_mutex);
}

static void _fb_wrunlock(void)
{
	slurm_mutex_lock(&file_bcast_mutex);
	fb_write_lock--;
	slurm_cond_broadcast(&file_bcast_cond);
	slurm_mutex_unlock(&file_bcast_mutex);
}

static int _bcast_find_in_list(void *x, void *y)
{
	file_bcast_info_t *info = (file_bcast_info_t *)x;
	file_bcast_info_t *key = (file_bcast_info_t *)y;
	/* uid, job_id, and fname must match */
	return ((info->uid == key->uid)
		&& (info->job_id == key->job_id)
		&& (!xstrcmp(info->fname, key->fname)));
}

/* must have read lock */
static file_bcast_info_t *_bcast_lookup_file(file_bcast_info_t *key)
{
	return list_find_first(file_bcast_list, _bcast_find_in_list, key);
}

/* must not have read lock, will get write lock */
static void _file_bcast_close_file(file_bcast_info_t *key)
{
	_fb_wrlock();
	list_delete_all(file_bcast_list, _bcast_find_in_list, key);
	_fb_wrunlock();
}

static void _free_file_bcast_info_t(void *arg)
{
	file_bcast_info_t *f = (file_bcast_info_t *)arg;

	if (!f)
		return;

	xfree(f->fname);
	if (f->fd)
		close(f->fd);
	xfree(f);
}

static int _bcast_find_in_list_to_remove(void *x, void *y)
{
	file_bcast_info_t *f = (file_bcast_info_t *)x;
	time_t *now = (time_t *) y;

	if (f->last_update + FILE_BCAST_TIMEOUT < *now) {
		error("Removing stalled file_bcast transfer from uid "
		      "%u to file `%s`", f->uid, f->fname);
		return true;
	}

	return false;
}

/* remove transfers that have stalled */
static void _file_bcast_cleanup(void)
{
	time_t now = time(NULL);

	_fb_wrlock();
	list_delete_all(file_bcast_list, _bcast_find_in_list_to_remove, &now);
	_fb_wrunlock();
}

void file_bcast_init(void)
{
	/* skip locks during slurmd init */
	file_bcast_list = list_create(_free_file_bcast_info_t);
}

void file_bcast_purge(void)
{
	_fb_wrlock();
	list_destroy(file_bcast_list);
	/* destroying list before exit, no need to unlock */
}

static void _rpc_file_bcast(slurm_msg_t *msg)
{
	int rc = SLURM_SUCCESS;
	int64_t offset, inx;
	sbcast_cred_arg_t *cred_arg;
	file_bcast_info_t *file_info;
	file_bcast_msg_t *req = msg->data;
	file_bcast_info_t key;

	key.uid = msg->auth_uid;
	key.gid = auth_g_get_gid(msg->auth_cred);

	cred_arg = _valid_sbcast_cred(req, key.uid, key.gid,
				      msg->protocol_version);
	if (!cred_arg) {
		rc = ESLURMD_INVALID_JOB_CREDENTIAL;
		goto done;
	}

#ifdef HAVE_NATIVE_CRAY
	if (cred_arg->het_job_id && (cred_arg->het_job_id != NO_VAL))
		key.job_id = cred_arg->het_job_id;
	else
		key.job_id = cred_arg->job_id;
#else
	key.job_id = cred_arg->job_id;
#endif

#if 0
	info("last_block=%u force=%u modes=%o",
	     req->last_block, req->force, req->modes);
	info("uid=%u gid=%u atime=%lu mtime=%lu block_len[0]=%u",
	     req->uid, req->gid, req->atime, req->mtime, req->block_len);
#if 0
	/* when the file being transferred is binary, the following line
	 * can break the terminal output for slurmd */
	info("req->block[0]=%s, @ %lu", \
	     req->block[0], (unsigned long) &req->block);
#endif
#endif

	/*
	 * "srun --bcast" was called with a target directory instead of a
	 * filename, and we have to append the default filename to req->fname.
	 * This same file name has to be recreated by exec_task().
	 */
	if (req->fname[strlen(req->fname) - 1] == '/') {
		xstrfmtcat(req->fname, "slurm_bcast_%"PRIu32".%"PRIu32"_%s",
			   cred_arg->job_id, cred_arg->step_id,
			   conf->node_name);
	}
	key.fname = req->fname;

	if (req->block_no == 1) {
		info("sbcast req_uid=%u job_id=%u fname=%s block_no=%u",
		     key.uid, key.job_id, key.fname, req->block_no);
	} else {
		debug("sbcast req_uid=%u job_id=%u fname=%s block_no=%u",
		      key.uid, key.job_id, key.fname, req->block_no);
	}

	/* first block must register the file and open fd/mmap */
	if (req->block_no == 1) {
		if ((rc = _file_bcast_register_file(msg, cred_arg, &key))) {
			sbcast_cred_arg_free(cred_arg);
			goto done;
		}
	}
	sbcast_cred_arg_free(cred_arg);

	_fb_rdlock();
	if (!(file_info = _bcast_lookup_file(&key))) {
		error("No registered file transfer for uid %u file `%s`.",
		      key.uid, key.fname);
		_fb_rdunlock();
		rc = SLURM_ERROR;
		goto done;
	}

	/* now decompress file */
	if (bcast_decompress_data(req) < 0) {
		error("sbcast: data decompression error for UID %u, file %s",
		      key.uid, key.fname);
		_fb_rdunlock();
		rc = SLURM_ERROR;
		goto done;
	}

	offset = 0;
	while (req->block_len - offset) {
		inx = write(file_info->fd, &req->block[offset],
			    (req->block_len - offset));
		if (inx == -1) {
			if ((errno == EINTR) || (errno == EAGAIN))
				continue;
			error("sbcast: uid:%u can't write `%s`: %m",
			      key.uid, key.fname);
			_fb_rdunlock();
			rc = SLURM_ERROR;
			goto done;
		}
		offset += inx;
	}

	file_info->last_update = time(NULL);

	if (req->last_block && fchmod(file_info->fd, (req->modes & 0777))) {
		error("sbcast: uid:%u can't chmod `%s`: %m",
		      key.uid, key.fname);
	}
	if (req->last_block && fchown(file_info->fd, key.uid, key.gid)) {
		error("sbcast: uid:%u gid:%u can't chown `%s`: %m",
		      key.uid, key.gid, key.fname);
	}
	if (req->last_block && req->atime) {
		struct utimbuf time_buf;
		time_buf.actime  = req->atime;
		time_buf.modtime = req->mtime;
		if (utime(key.fname, &time_buf)) {
			error("sbcast: uid:%u can't utime `%s`: %m",
			      key.uid, key.fname);
		}
	}

	_fb_rdunlock();

	if (req->last_block) {
		_file_bcast_close_file(&key);
	}

done:
	slurm_send_rc_msg(msg, rc);
}

static int _file_bcast_register_file(slurm_msg_t *msg,
				     sbcast_cred_arg_t *cred_arg,
				     file_bcast_info_t *key)
{
	file_bcast_msg_t *req = msg->data;
	int fd, flags, rc;
	file_bcast_info_t *file_info;

	/* may still be unset in credential */
	if (!cred_arg->ngids || !cred_arg->gids)
		cred_arg->ngids = group_cache_lookup(key->uid, key->gid,
						     cred_arg->user_name,
						     &cred_arg->gids);

	flags = O_WRONLY | O_CREAT;
	if (req->force)
		flags |= O_TRUNC;
	else
		flags |= O_EXCL;

	rc = _open_as_other(req->fname, flags, 0700, key->job_id, key->uid,
			    key->gid, cred_arg->ngids, cred_arg->gids, &fd);
	if (rc != SLURM_SUCCESS) {
		error("Unable to open %s: %s", req->fname, strerror(rc));
		return rc;
	}

	file_info = xmalloc(sizeof(file_bcast_info_t));
	file_info->fd = fd;
	file_info->fname = xstrdup(req->fname);
	file_info->uid = key->uid;
	file_info->gid = key->gid;
	file_info->job_id = key->job_id;
	file_info->last_update = file_info->start_time = time(NULL);

	//TODO: mmap the file here
	_fb_wrlock();
	list_append(file_bcast_list, file_info);
	_fb_wrunlock();

	return SLURM_SUCCESS;
}

static void
_rpc_reattach_tasks(slurm_msg_t *msg)
{
	reattach_tasks_request_msg_t  *req = msg->data;
	reattach_tasks_response_msg_t *resp =
		xmalloc(sizeof(reattach_tasks_response_msg_t));
	slurm_msg_t                    resp_msg;
	int          rc   = SLURM_SUCCESS;
	uint16_t     port = 0;
	slurm_addr_t   ioaddr;
	void        *job_cred_sig;
	uint32_t     len;
	int               fd;
	slurm_addr_t *cli = &msg->orig_addr;
	uint32_t nodeid = NO_VAL;
	uid_t uid = -1;
	uint16_t protocol_version;
	List steps = stepd_available(conf->spooldir, conf->node_name);;
	step_loc_t *stepd = NULL;

	slurm_msg_t_copy(&resp_msg, msg);

	/*
	 * At the time of writing only 1 stepd could be running for a step
	 * (het step) on a node at a time.  If this ever is resolved this will
	 * need to be altered.
	 */
	stepd = list_find_first(steps, _find_step_loc, &req->step_id);

	if (!stepd) {
		debug("%s: Couldn't find %ps: %m",
		      __func__, &req->step_id);
		rc = ESLURM_INVALID_JOB_ID;
		goto done;
	}

	fd = stepd_connect(conf->spooldir, conf->node_name,
			   &stepd->step_id, &protocol_version);
	if (fd == -1) {
		debug("reattach for nonexistent %ps stepd_connect failed: %m",
		      &req->step_id);
		rc = ESLURM_INVALID_JOB_ID;
		goto done;
	}

	if ((int)(uid = stepd_get_uid(fd, protocol_version)) < 0) {
		debug("_rpc_reattach_tasks couldn't read from the %ps: %m",
		      &req->step_id);
		rc = ESLURM_INVALID_JOB_ID;
		goto done2;
	}

	nodeid = stepd_get_nodeid(fd, protocol_version);

	debug2("_rpc_reattach_tasks: nodeid %d in the job step", nodeid);

	if ((msg->auth_uid != uid) &&
	    !_slurm_authorized_user(msg->auth_uid)) {
		error("uid %u attempt to attach to %ps owned by %u",
		      msg->auth_uid, &req->step_id, uid);
		rc = EPERM;
		goto done2;
	}

	memset(resp, 0, sizeof(reattach_tasks_response_msg_t));
	port = slurm_get_port(cli);

	/*
	 * Set response address by resp_port and client address
	 */
	memcpy(&resp_msg.address, cli, sizeof(slurm_addr_t));
	if (req->num_resp_port > 0) {
		port = req->resp_port[nodeid % req->num_resp_port];
		slurm_set_port(&resp_msg.address, port);
	}

	/*
	 * Set IO address by io_port and client address
	 */
	memcpy(&ioaddr, cli, sizeof(slurm_addr_t));

	if (req->num_io_port > 0) {
		port = req->io_port[nodeid % req->num_io_port];
		slurm_set_port(&ioaddr, port);
	}

	/*
	 * Get the signature of the job credential.  slurmstepd will need
	 * this to prove its identity when it connects back to srun.
	 */
	slurm_cred_get_signature(req->cred, (char **)(&job_cred_sig), &len);
	if (len != SLURM_IO_KEY_SIZE) {
		error("Incorrect slurm cred signature length");
		goto done2;
	}

	resp->gtids = NULL;
	resp->local_pids = NULL;

	/* NOTE: We need to use the protocol_version from
	 * sattach here since responses will be sent back to it. */
	if (msg->protocol_version < protocol_version)
		protocol_version = msg->protocol_version;

	/* Following call fills in gtids and local_pids when successful. */
	rc = stepd_attach(fd, protocol_version, &ioaddr,
			  &resp_msg.address, job_cred_sig, resp);
	if (rc != SLURM_SUCCESS) {
		debug2("stepd_attach call failed");
		goto done2;
	}

done2:
	close(fd);
done:
	debug2("update step addrs rc = %d", rc);
	resp_msg.data         = resp;
	resp_msg.msg_type     = RESPONSE_REATTACH_TASKS;
	resp->node_name       = xstrdup(conf->node_name);
	resp->return_code     = rc;
	debug2("node %s sending rc = %d", conf->node_name, rc);

	slurm_send_node_msg(msg->conn_fd, &resp_msg);
	slurm_free_reattach_tasks_response_msg(resp);
	FREE_NULL_LIST(steps);
}

static uid_t _get_job_uid(uint32_t jobid)
{
	List steps;
	ListIterator i;
	step_loc_t *stepd;
	uid_t uid = -1;
	int fd;

	steps = stepd_available(conf->spooldir, conf->node_name);
	i = list_iterator_create(steps);
	while ((stepd = list_next(i))) {
		if (stepd->step_id.job_id != jobid) {
			/* multiple jobs expected on shared nodes */
			continue;
		}
		fd = stepd_connect(stepd->directory, stepd->nodename,
				   &stepd->step_id, &stepd->protocol_version);
		if (fd == -1) {
			debug3("Unable to connect to %ps", &stepd->step_id);
			continue;
		}
		uid = stepd_get_uid(fd, stepd->protocol_version);

		close(fd);
		if ((int)uid < 0) {
			debug("stepd_get_uid failed %ps: %m",
			      &stepd->step_id);
			continue;
		}
		break;
	}
	list_iterator_destroy(i);
	FREE_NULL_LIST(steps);

	return uid;
}

/*
 * _kill_all_active_steps - signals the container of all steps of a job
 * jobid IN - id of job to signal
 * sig   IN - signal to send
 * flags IN - to decide if batch step must be signaled, if its childs too, etc
 * batch IN - if true signal batch script, otherwise skip it
 * RET count of signaled job steps (plus batch script, if applicable)
 */
static int
_kill_all_active_steps(uint32_t jobid, int sig, int flags, bool batch,
		       uid_t req_uid)
{
	List steps;
	ListIterator i;
	step_loc_t *stepd;
	int step_cnt  = 0;
	int rc = SLURM_SUCCESS;

	bool sig_all_steps = true;
	bool sig_batch_step = false;

	if ((flags & KILL_JOB_BATCH) || (flags & KILL_FULL_JOB)) {
		sig_all_steps = false;
		sig_batch_step = true;
	} else if (batch)
		sig_batch_step = true;

	steps = stepd_available(conf->spooldir, conf->node_name);
	i = list_iterator_create(steps);
	while ((stepd = list_next(i))) {
		if (stepd->step_id.job_id != jobid) {
			/* multiple jobs expected on shared nodes */
			debug3("%s: Looking for job %u, found step from job %u",
			       __func__, jobid, stepd->step_id.job_id);
			continue;
		}

		if ((sig_all_steps &&
		     (stepd->step_id.step_id != SLURM_BATCH_SCRIPT)) ||
		    (sig_batch_step &&
		     (stepd->step_id.step_id == SLURM_BATCH_SCRIPT))) {
			if (_signal_jobstep(&stepd->step_id, sig,
			                    flags, req_uid) != SLURM_SUCCESS) {
				rc = SLURM_ERROR;
				continue;
			}
			step_cnt++;
		} else {
			debug3("%s: No signaling. Job: %u, Step: %u. Flags: %u",
			       __func__, stepd->step_id.job_id,
			       stepd->step_id.step_id, flags);
		}
	}
	list_iterator_destroy(i);
	FREE_NULL_LIST(steps);

	if (step_cnt == 0)
		debug2("No steps in jobid %u %s %d",
		       jobid, (rc == SLURM_SUCCESS) ?
		       "to send signal" : "were able to be signaled with",
		       sig);

	return step_cnt;
}

/*
 * ume_notify - Notify all jobs and steps on this node that a Uncorrectable
 *	Memory Error (UME) has occured by sending SIG_UME (to log event in
 *	stderr)
 * RET count of signaled job steps
 */
extern int ume_notify(void)
{
	List steps;
	ListIterator i;
	step_loc_t *stepd;
	int step_cnt  = 0;
	int fd;

	steps = stepd_available(conf->spooldir, conf->node_name);
	i = list_iterator_create(steps);
	while ((stepd = list_next(i))) {
		step_cnt++;

		fd = stepd_connect(stepd->directory, stepd->nodename,
				   &stepd->step_id, &stepd->protocol_version);
		if (fd == -1) {
			debug3("Unable to connect to %ps", &stepd->step_id);
			continue;
		}

		debug2("container SIG_UME to %ps", &stepd->step_id);
		if (stepd_signal_container(
			    fd, stepd->protocol_version, SIG_UME, 0,
			    getuid()) < 0)
			debug("kill jobid=%u failed: %m",
			      stepd->step_id.job_id);
		close(fd);
	}
	list_iterator_destroy(i);
	FREE_NULL_LIST(steps);

	if (step_cnt == 0)
		debug2("No steps to send SIG_UME");
	return step_cnt;
}
/*
 * _terminate_all_steps - signals the container of all steps of a job
 * jobid IN - id of job to signal
 * batch IN - if true signal batch script, otherwise skip it
 * RET count of signaled job steps (plus batch script, if applicable)
 */
static int
_terminate_all_steps(uint32_t jobid, bool batch)
{
	List steps;
	ListIterator i;
	step_loc_t *stepd;
	int step_cnt  = 0;
	int fd;

	steps = stepd_available(conf->spooldir, conf->node_name);
	i = list_iterator_create(steps);
	while ((stepd = list_next(i))) {
		if (stepd->step_id.job_id != jobid) {
			/* multiple jobs expected on shared nodes */
			debug3("Step from other job: jobid=%u (this jobid=%u)",
			       stepd->step_id.job_id, jobid);
			continue;
		}

		if ((stepd->step_id.step_id == SLURM_BATCH_SCRIPT) && (!batch))
			continue;

		step_cnt++;

		fd = stepd_connect(stepd->directory, stepd->nodename,
				   &stepd->step_id, &stepd->protocol_version);
		if (fd == -1) {
			debug3("Unable to connect to %ps", &stepd->step_id);
			continue;
		}

		debug2("terminate %ps", &stepd->step_id);
		if (stepd_terminate(fd, stepd->protocol_version) < 0)
			debug("kill %ps failed: %m", &stepd->step_id);
		close(fd);
	}
	list_iterator_destroy(i);
	FREE_NULL_LIST(steps);
	if (step_cnt == 0)
		debug2("No steps in job %u to terminate", jobid);
	return step_cnt;
}

static bool
_job_still_running(uint32_t job_id)
{
	bool         retval = false;
	List         steps;
	ListIterator i;
	step_loc_t  *s     = NULL;

	steps = stepd_available(conf->spooldir, conf->node_name);
	i = list_iterator_create(steps);
	while ((s = list_next(i))) {
		if (s->step_id.job_id == job_id) {
			int fd;
			fd = stepd_connect(s->directory, s->nodename,
					   &s->step_id, &s->protocol_version);
			if (fd == -1)
				continue;

			if (stepd_state(fd, s->protocol_version)
			    != SLURMSTEPD_NOT_RUNNING) {
				retval = true;
				close(fd);
				break;
			}
			close(fd);
		}
	}
	list_iterator_destroy(i);
	FREE_NULL_LIST(steps);

	return retval;
}

/*
 * Wait until all job steps are in SLURMSTEPD_NOT_RUNNING state.
 * This indicates that switch_g_job_postfini has completed and
 * freed the switch windows (as needed only for Federation switch).
 */
static void
_wait_state_completed(uint32_t jobid, int max_delay)
{
	int i;

	for (i=0; i<max_delay; i++) {
		if (_steps_completed_now(jobid))
			break;
		sleep(1);
	}
	if (i >= max_delay)
		error("timed out waiting for job %u to complete", jobid);
}

static bool
_steps_completed_now(uint32_t jobid)
{
	List steps;
	ListIterator i;
	step_loc_t *stepd;
	bool rc = true;

	steps = stepd_available(conf->spooldir, conf->node_name);
	i = list_iterator_create(steps);
	while ((stepd = list_next(i))) {
		if (stepd->step_id.job_id == jobid) {
			int fd;
			fd = stepd_connect(stepd->directory, stepd->nodename,
					   &stepd->step_id,
					   &stepd->protocol_version);
			if (fd == -1)
				continue;

			if (stepd_state(fd, stepd->protocol_version)
			    != SLURMSTEPD_NOT_RUNNING) {
				rc = false;
				close(fd);
				break;
			}
			close(fd);
		}
	}
	list_iterator_destroy(i);
	FREE_NULL_LIST(steps);

	return rc;
}

static void _epilog_complete_msg_setup(
	slurm_msg_t *msg, epilog_complete_msg_t *req, uint32_t jobid, int rc)
{
	slurm_msg_t_init(msg);
	memset(req, 0, sizeof(epilog_complete_msg_t));

	req->job_id      = jobid;
	req->return_code = rc;
	req->node_name   = conf->node_name;

	msg->msg_type    = MESSAGE_EPILOG_COMPLETE;
	msg->data        = req;
}

/*
 *  Send epilog complete message to currently active controller.
 *   Returns SLURM_SUCCESS if message sent successfully,
 *           SLURM_ERROR if epilog complete message fails to be sent.
 */
static int _epilog_complete(uint32_t jobid, int rc)
{
	slurm_msg_t msg;
	epilog_complete_msg_t req;

	_epilog_complete_msg_setup(&msg, &req, jobid, rc);

	/*
	 * Note: No return code from message, slurmctld will resend
	 * TERMINATE_JOB request if message send fails.
	 */
	if (slurm_send_only_controller_msg(&msg, working_cluster_rec) < 0) {
		error("Unable to send epilog complete message: %m");
		return SLURM_ERROR;
	}
	
	debug("JobId=%u: sent epilog complete msg: rc = %d", jobid, rc);

	return SLURM_SUCCESS;
}

/* if a lock is granted to the job then return 1; else return 0 if
 * the lock for the job is already taken or there's no more locks */
static int
_get_suspend_job_lock(uint32_t job_id)
{
	static bool logged = false;
	int i, empty_loc = -1, rc = 0;

	slurm_mutex_lock(&suspend_mutex);
	for (i = 0; i < job_suspend_size; i++) {
		if (job_suspend_array[i] == 0) {
			empty_loc = i;
			continue;
		}
		if (job_suspend_array[i] == job_id) {
			/* another thread already a lock for this job ID */
			slurm_mutex_unlock(&suspend_mutex);
			return rc;
		}
	}

	if (empty_loc != -1) {
		/* nobody has the lock and here's an available used lock */
		job_suspend_array[empty_loc] = job_id;
		rc = 1;
	} else if (job_suspend_size < NUM_PARALLEL_SUSP_JOBS) {
		/* a new lock is available */
		job_suspend_array[job_suspend_size++] = job_id;
		rc = 1;
	} else if (!logged) {
		error("Simultaneous job suspend/resume limit reached (%d). "
		      "Configure SchedulerTimeSlice higher.",
		      NUM_PARALLEL_SUSP_JOBS);
		logged = true;
	}
	slurm_mutex_unlock(&suspend_mutex);
	return rc;
}

static void
_unlock_suspend_job(uint32_t job_id)
{
	int i;
	slurm_mutex_lock(&suspend_mutex);
	for (i = 0; i < job_suspend_size; i++) {
		if (job_suspend_array[i] == job_id)
			job_suspend_array[i] = 0;
	}
	slurm_mutex_unlock(&suspend_mutex);
}

/* Add record for every launched job so we know they are ready for suspend */
extern void record_launched_jobs(void)
{
	List steps;
	ListIterator i;
	step_loc_t *stepd;

	steps = stepd_available(conf->spooldir, conf->node_name);
	i = list_iterator_create(steps);
	while ((stepd = list_next(i))) {
		_launch_complete_add(stepd->step_id.job_id);
	}
	list_iterator_destroy(i);
	FREE_NULL_LIST(steps);
}

/*
 * Send a job suspend/resume request through the appropriate slurmstepds for
 * each job step belonging to a given job allocation.
 */
static void
_rpc_suspend_job(slurm_msg_t *msg)
{
	int time_slice = -1;
	suspend_int_msg_t *req = msg->data;
	List steps;
	ListIterator i;
	step_loc_t *stepd;
	int step_cnt  = 0;
	int rc = SLURM_SUCCESS;
	DEF_TIMERS;

	if (time_slice == -1)
		time_slice = slurm_conf.sched_time_slice;
	if ((req->op != SUSPEND_JOB) && (req->op != RESUME_JOB)) {
		error("REQUEST_SUSPEND_INT: bad op code %u", req->op);
		rc = ESLURM_NOT_SUPPORTED;
	}

	/*
	 * check that requesting user ID is the Slurm UID or root
	 */
	if (!_slurm_authorized_user(msg->auth_uid)) {
		error("Security violation: suspend_job(%u) from uid %u",
		      req->job_id, msg->auth_uid);
		rc =  ESLURM_USER_ID_MISSING;
	}

	/* send a response now, which will include any errors
	 * detected with the request */
	if (msg->conn_fd >= 0) {
		slurm_send_rc_msg(msg, rc);
		if (close(msg->conn_fd) < 0)
			error("_rpc_suspend_job: close(%d): %m",
			      msg->conn_fd);
		msg->conn_fd = -1;
	}
	if (rc != SLURM_SUCCESS)
		return;

	/* now we can focus on performing the requested action,
	 * which could take a few seconds to complete */
	debug("%s jobid=%u uid=%u action=%s",
	      __func__, req->job_id, msg->auth_uid,
	      (req->op == SUSPEND_JOB ? "suspend" : "resume"));

	/* Try to get a thread lock for this job. If the lock
	 * is not available then sleep and try again */
	while (!_get_suspend_job_lock(req->job_id)) {
		debug3("suspend lock sleep for %u", req->job_id);
		usleep(10000);
	}
	START_TIMER;

	/* Defer suspend until job prolog and launch complete */
	if (req->op == SUSPEND_JOB)
		_launch_complete_wait(req->job_id);

	if ((req->op == SUSPEND_JOB) && (req->indf_susp))
		switch_g_job_suspend(req->switch_info, 5);

	if (req->op == SUSPEND_JOB)
		(void) task_g_slurmd_suspend_job(req->job_id);

	/*
	 * Loop through all job steps and call stepd_suspend or stepd_resume
	 * as appropriate. Since the "suspend" action may contains a sleep
	 * (if the launch is in progress) suspend multiple jobsteps in parallel.
	 */
	steps = stepd_available(conf->spooldir, conf->node_name);
	i = list_iterator_create(steps);

	while (1) {
		int x, fdi, fd[NUM_PARALLEL_SUSP_STEPS];
		uint16_t protocol_version[NUM_PARALLEL_SUSP_STEPS];

		fdi = 0;
		while ((stepd = list_next(i))) {
			if (stepd->step_id.job_id != req->job_id) {
				/* multiple jobs expected on shared nodes */
				debug3("Step from other job: jobid=%u "
				       "(this jobid=%u)",
				       stepd->step_id.job_id, req->job_id);
				continue;
			}
			step_cnt++;

			fd[fdi] = stepd_connect(stepd->directory,
						stepd->nodename,
						&stepd->step_id,
						&protocol_version[fdi]);
			if (fd[fdi] == -1) {
				debug3("Unable to connect to %ps",
				       &stepd->step_id);
				continue;
			}

			fdi++;
			if (fdi >= NUM_PARALLEL_SUSP_STEPS)
				break;
		}
		/* check for open connections */
		if (fdi == 0)
			break;

		if (req->op == SUSPEND_JOB) {
			int susp_fail_count = 0;
			/* The suspend RPCs are processed in parallel for
			 * every step in the job */
			for (x = 0; x < fdi; x++) {
				(void) stepd_suspend(fd[x],
						     protocol_version[x],
						     req, 0);
			}
			for (x = 0; x < fdi; x++) {
				if (stepd_suspend(fd[x],
						  protocol_version[x],
						  req, 1) < 0) {
					susp_fail_count++;
				} else {
					close(fd[x]);
					fd[x] = -1;
				}
			}
			/* Suspend RPCs can fail at step startup, so retry */
			if (susp_fail_count) {
				sleep(1);
				for (x = 0; x < fdi; x++) {
					if (fd[x] == -1)
						continue;
					(void) stepd_suspend(
						fd[x],
						protocol_version[x],
						req, 0);
					if (stepd_suspend(
						    fd[x],
						    protocol_version[x],
						    req, 1) >= 0)
						continue;
					debug("Suspend of job %u failed: %m",
					      req->job_id);
				}
			}
		} else {
			/* The resume RPCs are processed in parallel for
			 * every step in the job */
			for (x = 0; x < fdi; x++) {
				(void) stepd_resume(fd[x],
						    protocol_version[x],
						    req, 0);
			}
			for (x = 0; x < fdi; x++) {
				if (stepd_resume(fd[x],
						 protocol_version[x],
						 req, 1) < 0) {
					debug("Resume of job %u failed: %m",
					      req->job_id);
				}
			}
		}
		for (x = 0; x < fdi; x++) {
			/* fd may have been closed by stepd_suspend */
			if (fd[x] != -1)
				close(fd[x]);
		}

		/* check for no more jobs */
		if (fdi < NUM_PARALLEL_SUSP_STEPS)
			break;
	}
	list_iterator_destroy(i);
	FREE_NULL_LIST(steps);

	if (req->op == RESUME_JOB) /* Call task plugin after processes resume */
		(void) task_g_slurmd_resume_job(req->job_id);
	if ((req->op == RESUME_JOB) && (req->indf_susp))
		switch_g_job_resume(req->switch_info, 5);

	_unlock_suspend_job(req->job_id);

	END_TIMER;
	if (DELTA_TIMER >= (time_slice * USEC_IN_SEC)) {
		if (req->op == SUSPEND_JOB) {
			info("Suspend time for job_id %u was %s. "
			     "Configure SchedulerTimeSlice higher.",
			     req->job_id, TIME_STR);
		} else {
			info("Resume time for job_id %u was %s. "
			     "Configure SchedulerTimeSlice higher.",
			     req->job_id, TIME_STR);
		}
	}

	if (step_cnt == 0) {
		debug2("No steps in jobid %u to suspend/resume", req->job_id);
	}
}

/* Job shouldn't even be running here, abort it immediately */
static void
_rpc_abort_job(slurm_msg_t *msg)
{
	kill_job_msg_t *req    = msg->data;
	job_env_t       job_env;
	int		node_id = 0;
	uint32_t        jobid;

	debug("%s: uid = %u", __func__, msg->auth_uid);
	/*
	 * check that requesting user ID is the Slurm UID
	 */
	if (!_slurm_authorized_user(msg->auth_uid)) {
		error("Security violation: abort_job(%u) from uid %u",
		      req->step_id.job_id, msg->auth_uid);
		if (msg->conn_fd >= 0)
			slurm_send_rc_msg(msg, ESLURM_USER_ID_MISSING);
		return;
	}

	/*
	 * "revoke" all future credentials for this jobid
	 */
	if (slurm_cred_revoke(conf->vctx, req->step_id.job_id, req->time,
			      req->start_time) < 0) {
		debug("revoking cred for job %u: %m", req->step_id.job_id);
	} else {
		save_cred_state(conf->vctx);
		debug("credential for job %u revoked", req->step_id.job_id);
	}

	/*
	 *  At this point, if connection still open, we send controller
	 *   a "success" reply to indicate that we've recvd the msg.
	 */
	if (msg->conn_fd >= 0) {
		slurm_send_rc_msg(msg, SLURM_SUCCESS);
		if (close(msg->conn_fd) < 0)
			error ("rpc_abort_job: close(%d): %m", msg->conn_fd);
		msg->conn_fd = -1;
	}

	if (_kill_all_active_steps(req->step_id.job_id, SIG_ABORT, 0, true,
				   msg->auth_uid)) {
		/*
		 *  Block until all user processes are complete.
		 */
		_pause_for_job_completion (req->step_id.job_id, req->nodes, 0);
	}

	/*
	 *  Begin expiration period for cached information about job.
	 *   If expiration period has already begun, then do not run
	 *   the epilog again, as that script has already been executed
	 *   for this job.
	 */
	if (slurm_cred_begin_expiration(conf->vctx, req->step_id.job_id) < 0) {
		debug("Not running epilog for jobid %d: %m", req->step_id.job_id);
		return;
	}

	save_cred_state(conf->vctx);

#ifndef HAVE_FRONT_END
	/* It is always 0 for front end systems */
	node_id = nodelist_find(req->nodes, conf->node_name);
#endif
	memset(&job_env, 0, sizeof(job_env));
	gres_g_epilog_set_env(&job_env.gres_job_env, req->job_gres_info,
			      node_id);
	job_env.jobid = req->step_id.job_id;
	job_env.node_list = req->nodes;
	job_env.spank_job_env = req->spank_job_env;
	job_env.spank_job_env_size = req->spank_job_env_size;
	job_env.uid = req->job_uid;
	job_env.gid = req->job_gid;

	_run_epilog(&job_env);
	_free_job_env(&job_env);

#ifdef HAVE_NATIVE_CRAY
	if (req->het_job_id && (req->het_job_id != NO_VAL))
		jobid = req->het_job_id;
	else
		jobid = req->step_id.job_id;
#else
	jobid = req->step_id.job_id;
#endif

	if (container_g_delete(jobid))
		error("container_g_delete(%u): %m", req->step_id.job_id);
	_launch_complete_rm(req->step_id.job_id);
}

static void
_rpc_terminate_job(slurm_msg_t *msg)
{
	int             rc     = SLURM_SUCCESS;
	kill_job_msg_t *req    = msg->data;
	int             nsteps = 0;
	int		delay;
	int		node_id = 0;
	job_env_t       job_env;
	uint32_t        jobid;

	debug("%s: uid = %u %ps", __func__, msg->auth_uid, &req->step_id);
	/*
	 * check that requesting user ID is the Slurm UID
	 */
	if (!_slurm_authorized_user(msg->auth_uid)) {
		error("Security violation: kill_job(%u) from uid %u",
		      req->step_id.job_id, msg->auth_uid);
		if (msg->conn_fd >= 0)
			slurm_send_rc_msg(msg, ESLURM_USER_ID_MISSING);
		return;
	}

	/* Use this when dealing with the job container */
#ifdef HAVE_NATIVE_CRAY
	if (req->het_job_id && (req->het_job_id != NO_VAL))
		jobid = req->het_job_id;
	else
		jobid = req->step_id.job_id;
#else
	jobid = req->step_id.job_id;
#endif

	/*
	 *  Initialize a "waiter" thread for this jobid. If another
	 *   thread is already waiting on termination of this job,
	 *   _waiter_init() will return SLURM_ERROR. In this case, just
	 *   notify slurmctld that we recvd the message successfully,
	 *   then exit this thread.
	 */
	if (_waiter_init(req->step_id.job_id) == SLURM_ERROR) {
		if (msg->conn_fd >= 0) {
			/* No matter if the step hasn't started yet or
			 * not just send a success to let the
			 * controller know we got this request.
			 */
			slurm_send_rc_msg (msg, SLURM_SUCCESS);
		}
		return;
	}

	/*
	 * Note the job is finishing to avoid a race condition for batch jobs
	 * that finish before the slurmd knows it finished launching.
	 */
	_note_batch_job_finished(req->step_id.job_id);
	/*
	 * "revoke" all future credentials for this jobid
	 */
	if (slurm_cred_revoke(conf->vctx, req->step_id.job_id, req->time,
			      req->start_time) < 0) {
		debug("revoking cred for job %u: %m", req->step_id.job_id);
	} else {
		save_cred_state(conf->vctx);
		debug("credential for job %u revoked", req->step_id.job_id);
	}

	if (_prolog_is_running(req->step_id.job_id)) {
		if (msg->conn_fd >= 0) {
			/* If the step hasn't finished running the prolog
			 * (or finshed starting the extern step) yet just send
			 * a success to let the controller know we got
			 * this request.
			 */
			debug("%s: sent SUCCESS for %u, waiting for prolog to finish",
			      __func__, req->step_id.job_id);
			slurm_send_rc_msg(msg, SLURM_SUCCESS);
			if (close(msg->conn_fd) < 0)
				error("%s: close(%d): %m",
				      __func__, msg->conn_fd);
			msg->conn_fd = -1;
		}
		_wait_for_job_running_prolog(req->step_id.job_id);
	}

	/*
	 * Before signaling steps, if the job has any steps that are still
	 * in the process of fork/exec/check in with slurmd, wait on a condition
	 * var for the start.  Otherwise a slow-starting step can miss the
	 * job termination message and run indefinitely.
	 */
	if (_step_is_starting(&req->step_id)) {
		if (msg->conn_fd >= 0) {
			/* If the step hasn't started yet just send a
			 * success to let the controller know we got
			 * this request.
			 */
			debug("sent SUCCESS, waiting for step to start");
			slurm_send_rc_msg (msg, SLURM_SUCCESS);
			if (close(msg->conn_fd) < 0)
				error("rpc_kill_job: close(%d): %m",
				      msg->conn_fd);
			msg->conn_fd = -1;
		}
		if (_wait_for_starting_step(&req->step_id)) {
			/*
			 * There's currently no case in which we enter this
			 * error condition.  If there was, it's hard to say
			 * whether to proceed with the job termination.
			 */
			error("Error in _wait_for_starting_step");
		}
	}

	if (IS_JOB_NODE_FAILED(req))
		_kill_all_active_steps(req->step_id.job_id, SIG_NODE_FAIL, 0,
				       true, msg->auth_uid);
	if (IS_JOB_PENDING(req))
		_kill_all_active_steps(req->step_id.job_id, SIG_REQUEUED, 0,
				       true, msg->auth_uid);
	else if (IS_JOB_FAILED(req))
		_kill_all_active_steps(req->step_id.job_id, SIG_FAILURE, 0,
				       true, msg->auth_uid);

	/*
	 * Tasks might be stopped (possibly by a debugger)
	 * so send SIGCONT first.
	 */
	_kill_all_active_steps(req->step_id.job_id, SIGCONT, 0, true,
			       msg->auth_uid);
	if (errno == ESLURMD_STEP_SUSPENDED) {
		/*
		 * If the job step is currently suspended, we don't
		 * bother with a "nice" termination.
		 */
		debug2("Job is currently suspended, terminating");
		nsteps = _terminate_all_steps(req->step_id.job_id, true);
	} else {
		nsteps = _kill_all_active_steps(req->step_id.job_id, SIGTERM, 0,
						true, msg->auth_uid);
	}

	/*
	 *  If there are currently no active job steps and no
	 *    configured epilog to run, bypass asynchronous reply and
	 *    notify slurmctld that we have already completed this
	 *    request. We need to send current switch state on AIX
	 *    systems, so this bypass can not be used.
	 */
	if ((nsteps == 0) && !slurm_conf.epilog && !spank_has_epilog()) {
		debug4("sent ALREADY_COMPLETE");
		if (msg->conn_fd >= 0) {
			slurm_send_rc_msg(msg,
					  ESLURMD_KILL_JOB_ALREADY_COMPLETE);
		}
		slurm_cred_begin_expiration(conf->vctx, req->step_id.job_id);
		save_cred_state(conf->vctx);
		_waiter_complete(req->step_id.job_id);

		/*
		 * The controller needs to get MESSAGE_EPILOG_COMPLETE to bring
		 * the job out of "completing" state.  Otherwise, the job
		 * could remain "completing" unnecessarily, until the request
		 * to terminate is resent.
		 */
		_sync_messages_kill(req);
		if (msg->conn_fd < 0) {
			/* The epilog complete message processing on
			 * slurmctld is equivalent to that of a
			 * ESLURMD_KILL_JOB_ALREADY_COMPLETE reply above */
			_epilog_complete(req->step_id.job_id, rc);
		}

		if (container_g_delete(jobid))
			error("container_g_delete(%u): %m", req->step_id.job_id);
		_launch_complete_rm(req->step_id.job_id);
		return;
	}

	/*
	 *  At this point, if connection still open, we send controller
	 *   a "success" reply to indicate that we've recvd the msg.
	 */
	if (msg->conn_fd >= 0) {
		debug4("sent SUCCESS");
		slurm_send_rc_msg(msg, SLURM_SUCCESS);
		if (close(msg->conn_fd) < 0)
			error ("rpc_kill_job: close(%d): %m", msg->conn_fd);
		msg->conn_fd = -1;
	}

	/*
	 *  Check for corpses
	 */
	delay = MAX(slurm_conf.kill_wait, 5);
	if (!_pause_for_job_completion (req->step_id.job_id, req->nodes, delay) &&
	    _terminate_all_steps(req->step_id.job_id, true) ) {
		/*
		 *  Block until all user processes are complete.
		 */
		_pause_for_job_completion (req->step_id.job_id, req->nodes, 0);
	}

	/*
	 *  Begin expiration period for cached information about job.
	 *   If expiration period has already begun, then do not run
	 *   the epilog again, as that script has already been executed
	 *   for this job.
	 */
	if (slurm_cred_begin_expiration(conf->vctx, req->step_id.job_id) < 0) {
		debug("Not running epilog for jobid %d: %m", req->step_id.job_id);
		goto done;
	}

	save_cred_state(conf->vctx);

#ifndef HAVE_FRONT_END
	/* It is always 0 for front end systems */
	node_id = nodelist_find(req->nodes, conf->node_name);
#endif
	memset(&job_env, 0, sizeof(job_env));
	gres_g_epilog_set_env(&job_env.gres_job_env, req->job_gres_info,
			      node_id);

	job_env.jobid = req->step_id.job_id;
	job_env.node_list = req->nodes;
	job_env.spank_job_env = req->spank_job_env;
	job_env.spank_job_env_size = req->spank_job_env_size;
	job_env.uid = req->job_uid;
	job_env.gid = req->job_gid;

	rc = _run_epilog(&job_env);
	_free_job_env(&job_env);

	if (rc) {
		int term_sig = 0, exit_status = 0;
		if (WIFSIGNALED(rc))
			term_sig    = WTERMSIG(rc);
		else if (WIFEXITED(rc))
			exit_status = WEXITSTATUS(rc);
		error("[job %u] epilog failed status=%d:%d",
		      req->step_id.job_id, exit_status, term_sig);
		rc = ESLURMD_EPILOG_FAILED;
	} else
		debug("completed epilog for jobid %u", req->step_id.job_id);
	if (container_g_delete(jobid))
		error("container_g_delete(%u): %m", req->step_id.job_id);
	_launch_complete_rm(req->step_id.job_id);

done:
	_wait_state_completed(req->step_id.job_id, 5);
	_waiter_complete(req->step_id.job_id);
	_sync_messages_kill(req);

	_epilog_complete(req->step_id.job_id, rc);
}

/* On a parallel job, every slurmd may send the EPILOG_COMPLETE
 * message to the slurmctld at the same time, resulting in lost
 * messages. We add a delay here to spead out the message traffic
 * assuming synchronized clocks across the cluster.
 * Allow 10 msec processing time in slurmctld for each RPC. */
static void _sync_messages_kill(kill_job_msg_t *req)
{
	int host_cnt, host_inx;
	char *host;
	hostset_t hosts;

	hosts = hostset_create(req->nodes);
	host_cnt = hostset_count(hosts);
	if (host_cnt <= 64)
		goto fini;
	if (conf->hostname == NULL)
		goto fini;	/* should never happen */

	for (host_inx=0; host_inx<host_cnt; host_inx++) {
		host = hostset_shift(hosts);
		if (host == NULL)
			break;
		if (xstrcmp(host, conf->node_name) == 0) {
			free(host);
			break;
		}
		free(host);
	}

	_delay_rpc(host_inx, host_cnt, slurm_conf.epilog_msg_time);

fini:	hostset_destroy(hosts);
}

/* Delay a message based upon the host index, total host count and RPC_TIME.
 * This logic depends upon synchronized clocks across the cluster. */
static void _delay_rpc(int host_inx, int host_cnt, int usec_per_rpc)
{
	struct timeval tv1;
	uint32_t cur_time;	/* current time in usec (just 9 digits) */
	uint32_t tot_time;	/* total time expected for all RPCs */
	uint32_t offset_time;	/* relative time within tot_time */
	uint32_t target_time;	/* desired time to issue the RPC */
	uint32_t delta_time;

again:	if (gettimeofday(&tv1, NULL)) {
		usleep(host_inx * usec_per_rpc);
		return;
	}

	cur_time = ((tv1.tv_sec % 1000) * 1000000) + tv1.tv_usec;
	tot_time = host_cnt * usec_per_rpc;
	offset_time = cur_time % tot_time;
	target_time = host_inx * usec_per_rpc;
	if (target_time < offset_time)
		delta_time = target_time - offset_time + tot_time;
	else
		delta_time = target_time - offset_time;
	if (usleep(delta_time)) {
		if (errno == EINVAL) /* usleep for more than 1 sec */
			usleep(900000);
		/* errno == EINTR */
		goto again;
	}
}

/*
 *  Returns true if "uid" is a "slurm authorized user" - i.e. uid == 0
 *   or uid == slurm user id at this time.
 */
static bool
_slurm_authorized_user(uid_t uid)
{
	return ((uid == (uid_t) 0) || (uid == slurm_conf.slurm_user_id));
}


struct waiter {
	uint32_t jobid;
	pthread_t thd;
};


static struct waiter *
_waiter_create(uint32_t jobid)
{
	struct waiter *wp = xmalloc(sizeof(struct waiter));

	wp->jobid = jobid;
	wp->thd   = pthread_self();

	return wp;
}

static int _find_waiter(void *x, void *y)
{
	struct waiter *w = (struct waiter *)x;
	uint32_t *jp = (uint32_t *)y;

	return (w->jobid == *jp);
}

static int _waiter_init (uint32_t jobid)
{
	int rc = SLURM_SUCCESS;

	slurm_mutex_lock(&waiter_mutex);
	if (!waiters)
		waiters = list_create(xfree_ptr);

	/*
	 *  Exit this thread if another thread is waiting on job
	 */
	if (list_find_first(waiters, _find_waiter, &jobid))
		rc = SLURM_ERROR;
	else
		list_append(waiters, _waiter_create(jobid));

	slurm_mutex_unlock(&waiter_mutex);

	return rc;
}

static int _waiter_complete (uint32_t jobid)
{
	int rc = 0;

	slurm_mutex_lock(&waiter_mutex);
	if (waiters)
		rc = list_delete_all(waiters, _find_waiter, &jobid);
	slurm_mutex_unlock(&waiter_mutex);

	return rc;
}

/*
 *  Like _wait_for_procs(), but only wait for up to max_time seconds
 *  if max_time == 0, send SIGKILL to tasks repeatedly
 *
 *  Returns true if all job processes are gone
 */
static bool
_pause_for_job_completion (uint32_t job_id, char *nodes, int max_time)
{
	int sec = 0;
	int pause = 1;
	bool rc = false;
	int count = 0;

	while ((sec < max_time) || (max_time == 0)) {
		rc = _job_still_running (job_id);
		if (!rc)
			break;
		if ((max_time == 0) && (sec > 1)) {
			_terminate_all_steps(job_id, true);
		}
		if (sec > 10) {
			/* Reduce logging frequency about unkillable tasks */
			if (max_time)
				pause = MIN((max_time - sec), 10);
			else
				pause = 10;
		}

		/*
		 * The job will usually finish up within the first .02 sec.  If
		 * not gradually increase the sleep until we get to a second.
		 */
		if (count == 0) {
			usleep(20000);
			count++;
		} else if (count == 1) {
			usleep(50000);
			count++;
		} else if (count == 2) {
			usleep(100000);
			count++;
		} else if (count == 3) {
			usleep(500000);
			count++;
			sec = 1;
		} else {
			sleep(pause);
			sec += pause;
		}
	}

	/*
	 * Return true if job is NOT running
	 */
	return (!rc);
}

static void _free_job_env(job_env_t *env_ptr)
{
	int i;

	if (env_ptr->gres_job_env) {
		for (i = 0; env_ptr->gres_job_env[i]; i++)
			xfree(env_ptr->gres_job_env[i]);
		xfree(env_ptr->gres_job_env);
	}
	xfree(env_ptr->resv_id);
	/* NOTE: spank_job_env is just a pointer without allocated memory */
}

static void *_prolog_timer(void *x)
{
	int delay_time, rc = SLURM_SUCCESS;
	struct timespec ts;
	struct timeval now;
	slurm_msg_t msg;
	job_notify_msg_t notify_req;
	char srun_msg[128];
	timer_struct_t *timer_struct = (timer_struct_t *) x;

	delay_time = MAX(2, (timer_struct->msg_timeout - 2));
	gettimeofday(&now, NULL);
	ts.tv_sec = now.tv_sec + delay_time;
	ts.tv_nsec = now.tv_usec * 1000;
	slurm_mutex_lock(timer_struct->timer_mutex);
	if (!timer_struct->prolog_fini) {
		rc = pthread_cond_timedwait(timer_struct->timer_cond,
					    timer_struct->timer_mutex, &ts);
	}
	slurm_mutex_unlock(timer_struct->timer_mutex);

	if (rc != ETIMEDOUT)
		return NULL;

	slurm_msg_t_init(&msg);
	snprintf(srun_msg, sizeof(srun_msg), "Prolog hung on node %s",
		 conf->node_name);
	memset(&notify_req, 0, sizeof(notify_req));
	notify_req.step_id.job_id	= timer_struct->job_id;
	notify_req.step_id.step_id = NO_VAL;
	notify_req.step_id.step_het_comp = NO_VAL;
	notify_req.message	= srun_msg;
	msg.msg_type	= REQUEST_JOB_NOTIFY;
	msg.data	= &notify_req;
	slurm_send_only_controller_msg(&msg, working_cluster_rec);
	return NULL;
}

static int
_run_prolog(job_env_t *job_env, slurm_cred_t *cred, bool remove_running)
{
	int diff_time, rc;
	time_t start_time = time(NULL);
	pthread_t       timer_id;
	pthread_cond_t  timer_cond  = PTHREAD_COND_INITIALIZER;
	pthread_mutex_t timer_mutex = PTHREAD_MUTEX_INITIALIZER;
	timer_struct_t  timer_struct;
	bool prolog_fini = false;
	bool script_lock = false;

	if (slurm_conf.prolog_flags & PROLOG_FLAG_SERIAL) {
		slurm_mutex_lock(&prolog_serial_mutex);
		script_lock = true;
	}

	timer_struct.job_id      = job_env->jobid;
	timer_struct.msg_timeout = slurm_conf.msg_timeout;
	timer_struct.prolog_fini = &prolog_fini;
	timer_struct.timer_cond  = &timer_cond;
	timer_struct.timer_mutex = &timer_mutex;
	slurm_thread_create(&timer_id, _prolog_timer, &timer_struct);

	rc = prep_g_prolog(job_env, cred);

	slurm_mutex_lock(&timer_mutex);
	prolog_fini = true;
	slurm_cond_broadcast(&timer_cond);
	slurm_mutex_unlock(&timer_mutex);

	diff_time = difftime(time(NULL), start_time);
	if (diff_time >= (slurm_conf.msg_timeout / 2)) {
		info("prolog for job %u ran for %d seconds",
		     job_env->jobid, diff_time);
	}

	if (remove_running)
		_remove_job_running_prolog(job_env->jobid);

	if (timer_id)
		pthread_join(timer_id, NULL);
	if (script_lock)
		slurm_mutex_unlock(&prolog_serial_mutex);

	return rc;
}

static int
_run_epilog(job_env_t *job_env)
{
	time_t start_time = time(NULL);
	int error_code, diff_time;
	bool script_lock = false;

	_wait_for_job_running_prolog(job_env->jobid);

	if (slurm_conf.prolog_flags & PROLOG_FLAG_SERIAL) {
		slurm_mutex_lock(&prolog_serial_mutex);
		script_lock = true;
	}

	error_code = prep_g_epilog(job_env, NULL);

	diff_time = difftime(time(NULL), start_time);
	if (diff_time >= (slurm_conf.msg_timeout / 2)) {
		info("epilog for job %u ran for %d seconds",
		     job_env->jobid, diff_time);
	}

	if (script_lock)
		slurm_mutex_unlock(&prolog_serial_mutex);

	return error_code;
}

static int
_add_starting_step(uint16_t type, void *req)
{
	slurm_step_id_t *starting_step;

	/* Add the step info to a list of starting processes that
	   cannot reliably be contacted. */
	starting_step = xmalloc(sizeof(slurm_step_id_t));

	switch (type) {
	case LAUNCH_BATCH_JOB:
		starting_step->job_id =
			((batch_job_launch_msg_t *)req)->job_id;
		starting_step->step_id = SLURM_BATCH_SCRIPT;
		starting_step->step_het_comp = NO_VAL;
		break;
	case LAUNCH_TASKS:
		memcpy(starting_step,
		       &((launch_tasks_request_msg_t *)req)->step_id,
		       sizeof(*starting_step));
		break;
	case REQUEST_LAUNCH_PROLOG:
		starting_step->job_id  = ((prolog_launch_msg_t *)req)->job_id;
		starting_step->step_id = SLURM_EXTERN_CONT;
		starting_step->step_het_comp = NO_VAL;
		break;
	default:
		error("%s called with an invalid type: %u", __func__, type);
		xfree(starting_step);
		return SLURM_ERROR;
	}

	list_append(conf->starting_steps, starting_step);

	return SLURM_SUCCESS;
}


static int
_remove_starting_step(uint16_t type, void *req)
{
	slurm_step_id_t starting_step;
	int rc = SLURM_SUCCESS;

	switch(type) {
	case LAUNCH_BATCH_JOB:
		starting_step.job_id =
			((batch_job_launch_msg_t *)req)->job_id;
		starting_step.step_id = SLURM_BATCH_SCRIPT;
		starting_step.step_het_comp = NO_VAL;
		break;
	case LAUNCH_TASKS:
		memcpy(&starting_step,
		       &((launch_tasks_request_msg_t *)req)->step_id,
		       sizeof(starting_step));
		break;
	default:
		error("%s called with an invalid type: %u", __func__, type);
		rc = SLURM_ERROR;
		goto fail;
	}

	if (!list_delete_all(conf->starting_steps,
			     _compare_starting_steps,
			     &starting_step)) {
		error("%s: %ps not found", __func__, &starting_step);
		rc = SLURM_ERROR;
	}
	slurm_cond_broadcast(&conf->starting_steps_cond);
fail:
	return rc;
}



static int _compare_starting_steps(void *listentry, void *key)
{
	slurm_step_id_t *step0 = (slurm_step_id_t *)listentry;
	slurm_step_id_t *step1 = (slurm_step_id_t *)key;

	/* If step1->step_id is NO_VAL then return for any step */
	if ((step1->step_id == NO_VAL) &&
	    (step0->job_id == step1->job_id)) {
		return 1;
	} else if (memcmp(step0, step1, sizeof(*step0)))
		return 0;
	else
		return 1;
}


/* Wait for a step to get far enough in the launch process to have
   a socket open, ready to handle RPC calls.  Pass step_id = NO_VAL
   to wait on any step for the given job. */

static int _wait_for_starting_step(slurm_step_id_t *step_id)
{
	static pthread_mutex_t dummy_lock = PTHREAD_MUTEX_INITIALIZER;
	struct timespec ts = {0, 0};
	struct timeval now;

	int num_passes = 0;

	while (list_find_first(conf->starting_steps,
			       _compare_starting_steps,
			       step_id)) {
		if (num_passes == 0) {
			if (step_id->step_id != NO_VAL)
				debug("Blocked waiting for %ps", step_id);
			else
				debug("Blocked waiting for %ps, all steps",
				      step_id);
		}
		num_passes++;

		gettimeofday(&now, NULL);
		ts.tv_sec = now.tv_sec+1;
		ts.tv_nsec = now.tv_usec * 1000;

		slurm_mutex_lock(&dummy_lock);
		slurm_cond_timedwait(&conf->starting_steps_cond,
				     &dummy_lock, &ts);
		slurm_mutex_unlock(&dummy_lock);
	}
	if (num_passes > 0) {
		if (step_id->step_id != NO_VAL)
			debug("Finished wait for step %ps", step_id);
		else
			debug("Finished wait for %ps, all steps",
			      step_id);
	}

	return SLURM_SUCCESS;
}


/* Return true if the step has not yet confirmed that its socket to
   handle RPC calls has been created.  Pass step_id = NO_VAL
   to return true if any of the job's steps are still starting. */
static bool _step_is_starting(slurm_step_id_t *step_id)
{
	return list_find_first(conf->starting_steps,
			       _compare_starting_steps,
			       step_id);
}

/* Add this job to the list of jobs currently running their prolog */
static void _add_job_running_prolog(uint32_t job_id)
{
	uint32_t *job_running_prolog;

	/* Add the job to a list of jobs whose prologs are running */
	job_running_prolog = xmalloc(sizeof(uint32_t));
	*job_running_prolog = job_id;

	list_append(conf->prolog_running_jobs, job_running_prolog);
}

/* Remove this job from the list of jobs currently running their prolog */
static void _remove_job_running_prolog(uint32_t job_id)
{
	if (!list_delete_all(conf->prolog_running_jobs,
			     _match_jobid, &job_id))
		error("_remove_job_running_prolog: job not found");
	slurm_cond_broadcast(&conf->prolog_running_cond);
}

static int _match_jobid(void *listentry, void *key)
{
	uint32_t *job0 = (uint32_t *)listentry;
	uint32_t *job1 = (uint32_t *)key;

	return (*job0 == *job1);
}

static int _prolog_is_running (uint32_t jobid)
{
	int rc = 0;
	if (conf->prolog_running_jobs &&
	    list_find_first(conf->prolog_running_jobs,
			    _match_jobid, &jobid))
		rc = 1;
	return (rc);
}

/* Wait for the job's prolog to complete */
static void _wait_for_job_running_prolog(uint32_t job_id)
{
	static pthread_mutex_t dummy_lock = PTHREAD_MUTEX_INITIALIZER;
	struct timespec ts = {0, 0};
	struct timeval now;

	debug("Waiting for job %d's prolog to complete", job_id);

	while (_prolog_is_running (job_id)) {

		gettimeofday(&now, NULL);
		ts.tv_sec = now.tv_sec+1;
		ts.tv_nsec = now.tv_usec * 1000;

		slurm_mutex_lock(&dummy_lock);
		slurm_cond_timedwait(&conf->prolog_running_cond,
				     &dummy_lock, &ts);
		slurm_mutex_unlock(&dummy_lock);
	}

	debug("Finished wait for job %d's prolog to complete", job_id);
}


static void
_rpc_forward_data(slurm_msg_t *msg)
{
	forward_data_msg_t *req = (forward_data_msg_t *)msg->data;
	uint32_t req_uid = msg->auth_uid;
	struct sockaddr_un sa;
	int fd = -1, rc = 0;

	/* Make sure we adjust for the spool dir coming in on the address to
	 * point to the right spot.
	 */
	xstrsubstitute(req->address, "%n", conf->node_name);
	xstrsubstitute(req->address, "%h", conf->node_name);
	debug3("Entering _rpc_forward_data, address: %s, len: %u",
	       req->address, req->len);

	/*
	 * If socket name would be truncated, emit error and exit
	 */
	if (strlen(req->address) >= sizeof(sa.sun_path)) {
		error("%s: Unix socket path '%s' is too long. (%ld > %ld)",
		      __func__, req->address,
		      (long int)(strlen(req->address) + 1),
		      (long int)sizeof(sa.sun_path));
		slurm_seterrno(EINVAL);
		rc = errno;
		goto done;
	}

	/* connect to specified address */
	fd = socket(AF_UNIX, SOCK_STREAM, 0);
	if (fd < 0) {
		rc = errno;
		error("failed creating UNIX domain socket: %m");
		goto done;
	}
	memset(&sa, 0, sizeof(sa));
	sa.sun_family = AF_UNIX;
	strcpy(sa.sun_path, req->address);
	while (((rc = connect(fd, (struct sockaddr *)&sa, SUN_LEN(&sa))) < 0) &&
	       (errno == EINTR));
	if (rc < 0) {
		rc = errno;
		debug2("failed connecting to specified socket '%s': %m",
		       req->address);
		goto done;
	}

	/*
	 * although always in localhost, we still convert it to network
	 * byte order, to make it consistent with pack/unpack.
	 */
	req_uid = htonl(req_uid);
	safe_write(fd, &req_uid, sizeof(uint32_t));
	req_uid = htonl(req->len);
	safe_write(fd, &req_uid, sizeof(uint32_t));
	safe_write(fd, req->data, req->len);

rwfail:
done:
	if (fd >= 0){
		close(fd);
	}
	slurm_send_rc_msg(msg, rc);
}

static void _launch_complete_add(uint32_t job_id)
{
	int j, empty;

	slurm_mutex_lock(&job_state_mutex);
	empty = -1;
	for (j = 0; j < JOB_STATE_CNT; j++) {
		if (job_id == active_job_id[j])
			break;
		if ((active_job_id[j] == 0) && (empty == -1))
			empty = j;
	}
	if (j >= JOB_STATE_CNT || job_id != active_job_id[j]) {
		if (empty == -1)	/* Discard oldest job */
			empty = 0;
		for (j = empty + 1; j < JOB_STATE_CNT; j++) {
			active_job_id[j - 1] = active_job_id[j];
		}
		active_job_id[JOB_STATE_CNT - 1] = 0;
		for (j = 0; j < JOB_STATE_CNT; j++) {
			if (active_job_id[j] == 0) {
				active_job_id[j] = job_id;
				break;
			}
		}
	}
	slurm_cond_signal(&job_state_cond);
	slurm_mutex_unlock(&job_state_mutex);
	_launch_complete_log("job add", job_id);
}

static void _launch_complete_log(char *type, uint32_t job_id)
{
#if 0
	int j;

	info("active %s %u", type, job_id);
	slurm_mutex_lock(&job_state_mutex);
	for (j = 0; j < JOB_STATE_CNT; j++) {
		if (active_job_id[j] != 0) {
			info("active_job_id[%d]=%u", j, active_job_id[j]);
		}
	}
	slurm_mutex_unlock(&job_state_mutex);
#endif
}

/* Test if we have a specific job ID still running */
static bool _launch_job_test(uint32_t job_id)
{
	bool found = false;
	int j;

	slurm_mutex_lock(&job_state_mutex);
	for (j = 0; j < JOB_STATE_CNT; j++) {
		if (job_id == active_job_id[j]) {
			found = true;
			break;
		}
	}
	slurm_mutex_unlock(&job_state_mutex);
	return found;
}


static void _launch_complete_rm(uint32_t job_id)
{
	int j;

	slurm_mutex_lock(&job_state_mutex);
	for (j = 0; j < JOB_STATE_CNT; j++) {
		if (job_id == active_job_id[j])
			break;
	}
	if (j < JOB_STATE_CNT && job_id == active_job_id[j]) {
		for (j = j + 1; j < JOB_STATE_CNT; j++) {
			active_job_id[j - 1] = active_job_id[j];
		}
		active_job_id[JOB_STATE_CNT - 1] = 0;
	}
	slurm_mutex_unlock(&job_state_mutex);
	_launch_complete_log("job remove", job_id);
}

static void _launch_complete_wait(uint32_t job_id)
{
	int i, j, empty;
	time_t start = time(NULL);
	struct timeval now;
	struct timespec timeout;

	slurm_mutex_lock(&job_state_mutex);
	for (i = 0; ; i++) {
		empty = -1;
		for (j = 0; j < JOB_STATE_CNT; j++) {
			if (job_id == active_job_id[j])
				break;
			if ((active_job_id[j] == 0) && (empty == -1))
				empty = j;
		}
		if (j < JOB_STATE_CNT)	/* Found job, ready to return */
			break;
		if (difftime(time(NULL), start) <= 9) {  /* Retry for 9 secs */
			debug2("wait for launch of job %u before suspending it",
			       job_id);
			gettimeofday(&now, NULL);
			timeout.tv_sec  = now.tv_sec + 1;
			timeout.tv_nsec = now.tv_usec * 1000;
			slurm_cond_timedwait(&job_state_cond,&job_state_mutex,
					     &timeout);
			continue;
		}
		if (empty == -1)	/* Discard oldest job */
			empty = 0;
		for (j = empty + 1; j < JOB_STATE_CNT; j++) {
			active_job_id[j - 1] = active_job_id[j];
		}
		active_job_id[JOB_STATE_CNT - 1] = 0;
		for (j = 0; j < JOB_STATE_CNT; j++) {
			if (active_job_id[j] == 0) {
				active_job_id[j] = job_id;
				break;
			}
		}
		break;
	}
	slurm_mutex_unlock(&job_state_mutex);
	_launch_complete_log("job wait", job_id);
}

static bool
_requeue_setup_env_fail(void)
{
	static time_t config_update = 0;
	static bool requeue = false;

	if (config_update != slurm_conf.last_update) {
		char *sched_params = slurm_get_sched_params();
		requeue = ((xstrcasestr(sched_params, "no_env_cache") ||
			    xstrcasestr(sched_params,
					"requeue_setup_env_fail")));
		xfree(sched_params);
		config_update = slurm_conf.last_update;
	}

	return requeue;
}<|MERGE_RESOLUTION|>--- conflicted
+++ resolved
@@ -945,16 +945,8 @@
 	int		tasks_to_launch = req->tasks_to_launch[node_id];
 	uint32_t	job_cpus = 0, step_cpus = 0;
 
-<<<<<<< HEAD
-	if (super_user && (req->flags & LAUNCH_NO_ALLOC)) {
-		/* If we didn't allocate then the cred isn't valid, just skip
-		 * checking.  This is only cool for root or SlurmUser */
-		debug("%s: FYI, user %d is an authorized user running outside of an allocation.",
-		      __func__, auth_uid);
-		return SLURM_SUCCESS;
-=======
 	if (req->flags & LAUNCH_NO_ALLOC) {
-		if (user_ok) {
+		if (super_user) {
 			/* If we didn't allocate then the cred isn't valid, just
 			 * skip checking. Only cool for root or SlurmUser */
 			debug("%s: FYI, user %u is an authorized user running outside of an allocation",
@@ -966,7 +958,6 @@
 			slurm_seterrno(ESLURM_ACCESS_DENIED);
 			return SLURM_ERROR;
 		}
->>>>>>> 09e2f88c
 	}
 
 	/*
