##*****************************************************************************
#  AUTHOR:
#    Written by Bull- Thomas Cadeau
#
#  SYNOPSIS:
#    X_AC_RRDTOOL
#
#  DESCRIPTION:
#    Determine if the RRDTOOL libraries exists
##*****************************************************************************

AC_DEFUN([X_AC_RRDTOOL],
[
  _x_ac_rrdtool_dirs="/usr /usr/local"
  _x_ac_rrdtool_libs="lib64 lib"

  AC_ARG_WITH(
    [rrdtool],
    AS_HELP_STRING(--with-rrdtool=PATH,Specify path to rrdtool-devel installation),
    [AS_IF([test "x$with_rrdtool" != xno && test "x$with_rrdtool" != xyes],
           [_x_ac_rrdtool_dirs="$with_rrdtool"])])

  if [test "x$with_rrdtool" = xno]; then
    AC_MSG_WARN([support for rrdtool disabled])
  else
    AC_CACHE_CHECK(
      [for rrdtool installation],
      [x_ac_cv_rrdtool_dir],
      [
        for d in $_x_ac_rrdtool_dirs; do
          test -d "$d" || continue
          test -d "$d/include" || continue
          test -f "$d/include/rrd.h" || continue
          for bit in $_x_ac_rrdtool_libs; do
            test -d "$d/$bit" || continue
            _x_ac_rrdtool_cppflags_save="$CPPFLAGS"
            CPPFLAGS="-I$d/include $CPPFLAGS"
            _x_ac_rrdtool_libs_save="$LIBS"
            LIBS="-L$d/$bit -lrrd $LIBS"
            AC_LINK_IFELSE(
<<<<<<< HEAD
              [AC_LANG_PROGRAM([[#include <rrd.h>]],
                 [[rrd_value_t *rrd_data;
                   rrd_info_t *rrd_info;
                   rrd_test_error();]])],
=======
              [AC_LANG_PROGRAM(
                 [[
                   #include <rrd.h>
                 ]],
                 [[
                   rrd_value_t *rrd_data;
                   rrd_info_t *rrd_info;
                   rrd_test_error();
                 ]],
               )],
>>>>>>> ddd163d9
              [AS_VAR_SET(x_ac_cv_rrdtool_dir, $d)],
              [])
            CPPFLAGS="$_x_ac_rrdtool_cppflags_save"
            LIBS="$_x_ac_rrdtool_libs_save"
            test -n "$x_ac_cv_rrdtool_dir" && break
          done
          test -n "$x_ac_cv_rrdtool_dir" && break
        done
      ])

    # echo x_ac_cv_rrdtool_dir $x_ac_cv_rrdtool_dir
    if test -z "$x_ac_cv_rrdtool_dir"; then
      if test -z "$with_rrdtool"; then
        AC_MSG_WARN([unable to locate rrdtool installation])
      else
        AC_MSG_ERROR([unable to locate rrdtool installation])
      fi
    else
      RRDTOOL_CPPFLAGS="-I$x_ac_cv_rrdtool_dir/include"
      if test "$ac_with_rpath" = "yes"; then
        RRDTOOL_LDFLAGS="-Wl,-rpath -Wl,$x_ac_cv_rrdtool_dir/$bit -L$x_ac_cv_rrdtool_dir/$bit"
      else
        RRDTOOL_LDFLAGS="-L$x_ac_cv_rrdtool_dir/$bit"
      fi
      RRDTOOL_LIBS="-lrrd"
    fi

    AC_SUBST(RRDTOOL_LIBS)
    AC_SUBST(RRDTOOL_CPPFLAGS)
    AC_SUBST(RRDTOOL_LDFLAGS)
  fi

  AM_CONDITIONAL(BUILD_RRD, test -n "$x_ac_cv_rrdtool_dir")
])<|MERGE_RESOLUTION|>--- conflicted
+++ resolved
@@ -38,12 +38,6 @@
             _x_ac_rrdtool_libs_save="$LIBS"
             LIBS="-L$d/$bit -lrrd $LIBS"
             AC_LINK_IFELSE(
-<<<<<<< HEAD
-              [AC_LANG_PROGRAM([[#include <rrd.h>]],
-                 [[rrd_value_t *rrd_data;
-                   rrd_info_t *rrd_info;
-                   rrd_test_error();]])],
-=======
               [AC_LANG_PROGRAM(
                  [[
                    #include <rrd.h>
@@ -54,7 +48,6 @@
                    rrd_test_error();
                  ]],
                )],
->>>>>>> ddd163d9
               [AS_VAR_SET(x_ac_cv_rrdtool_dir, $d)],
               [])
             CPPFLAGS="$_x_ac_rrdtool_cppflags_save"
