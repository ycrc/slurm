--- conflicted
+++ resolved
@@ -209,17 +209,10 @@
 # 			the output. Defaults to 0. If this number isn't hit,
 # 			then the test will fail.
 #
-<<<<<<< HEAD
-proc check_configuration {test_minor slurm_conf_gres gres_conf fake_gpus_conf output_expected {err_msgs ""} {errs_expected 0} } {
-	global test_dir nodename test_prog re_word_str test_minor_in
-	global test_name use_valgrind file_in file_out
-	global bin_cat debug_mode debug_level
-=======
 proc test_cfg {test_minor slurm_conf_gres gres_conf fake_gpus_conf output_expected {err_msgs ""} {errs_expected 0} } {
 	global test_dir nodename test_prog re_word_str
 	global test_name use_valgrind bin_sort file_in file_out
-	global bin_cat debug_mode
->>>>>>> 91e18e82
+	global bin_cat debug_mode debug_level
 
 	log_info "====$test_name.$test_minor===="
 
@@ -241,7 +234,6 @@
 	##
 	### Parse the `GRES_PARSABLE` output
 	##
-<<<<<<< HEAD
 	# The order of GPUs is important because it directly corresponds to the
 	# bits of the GRES bitmaps used to track the GPUs, and this shouldn't
 	# change unless we deliberately change it.
@@ -251,36 +243,12 @@
 	# also want to guarantee that the GPU order in gres.conf is preserved if
 	# AutoDetect is NOT used, so users can manually specify the PCI bus
 	# order.
-	#
-	set actual ""
-
-	if {!$debug_mode} {
-		log_user 0
-	}
-	spawn $file_in
-	expect {
-		-re "(GRES_PARSABLE$re_word_str)" {
-			if {$actual == ""} {
-				set actual "\n"
-			}
-			# Append string
-			set actual "$actual$expect_out(1,string)\n"
-			exp_continue
-		}
-		timeout {
-			fail "No response from $test_prog"
-		}
-		eof {
-			wait
-		}
-=======
 	if {$debug_mode} {
 		set output [run_command_output -fail "$file_in"]
 	} else {
 		set output [run_command_output -fail -nolog "$file_in"]
->>>>>>> 91e18e82
 	}
-	set sorted_actual [regexp -all -inline "GRES_PARSABLE$re_word_str" $output]
+	set actual [regexp -all -inline "GRES_PARSABLE$re_word_str" $output]
 
 	# Check for expected errors
 	if {$err_msgs != ""} {
@@ -289,50 +257,23 @@
 		set errs_actual 0
 	}
 
-<<<<<<< HEAD
-	set expected ""
 	make_bash_script $file_in "/bin/echo \"$output_expected\""
-	spawn $file_in
-	expect {
-		-re "(GRES_PARSABLE$re_word_str)" {
-			if {$expected == ""} {
-				set expected "\n"
-			}
-			# Append string
-			set expected "$expected$expect_out(1,string)\n"
-			exp_continue
-		}
-		timeout {
-			fail "No response from $test_prog"
-		}
-		eof {
-			wait
-		}
-	}
-=======
-	make_bash_script $file_in "/bin/echo \"$output_expected\" | $bin_sort"
 	set output [run_command_output -fail -nolog "$file_in"]
-	set sorted_expected [regexp -all -inline "GRES_PARSABLE$re_word_str" $output]
-
->>>>>>> 91e18e82
+	set expected [regexp -all -inline "GRES_PARSABLE$re_word_str" $output]
+
 	file delete $file_in
 
 	# Check the output with what is expected
-<<<<<<< HEAD
-	log_debug "Actual: $actual"
-	subtest {$actual == $expected} "Verify expected output"
-=======
-	log_debug "Actual (sorted):"
-	foreach {value} $sorted_actual {
+	log_debug "Actual:"
+	foreach {value} $actual {
 		log_debug "$value"
 	}
-	if {![subtest {$sorted_actual == $sorted_expected} "Expected output does not match actual output"]} {
-		log_debug "Expected (sorted):"
-		foreach {value} $sorted_expected {
+	if {![subtest {$actual == $expected} "Expected output does not match actual output"]} {
+		log_debug "Expected:"
+		foreach {value} $expected {
 			log_debug "$value"
 		}
 	}
->>>>>>> 91e18e82
 
 	#  Check for expected errors, if applicable
 	if {$err_msgs != ""} {
@@ -1093,7 +1034,7 @@
 
 
 # ##############################################################################
-# Test 0.60 - Test unique_id parsing (for MIGs)
+# Test a60 - Test unique_id parsing (for MIGs)
 # ##############################################################################
 
 set slurm_conf_gres "gpu:tesla:4"
@@ -1111,7 +1052,7 @@
 GRES_PARSABLE\[gpu\](1):tesla|4|2-3|(null)|${dev}3|MIG-GPU-aaaaaaaa-bbbb-cccc-dddd-eeeeeeeeeeee/8/0|$flags_file_type
 GRES_PARSABLE\[gpu\](1):tesla|4|2-3|(null)|${dev}4|MIG-GPU-aaaaaaaa-bbbb-cccc-dddd-eeeeeeeeeeee/9/0|$flags_file_type
 "
-testproc check_configuration 0.60 $slurm_conf_gres $gres_conf $fake_gpus_conf $expected_output
+testproc_alias "a60" test_cfg "a60" $slurm_conf_gres $gres_conf $fake_gpus_conf $expected_output
 
 
 # ##############################################################################
@@ -1180,8 +1121,7 @@
 
 
 # ##############################################################################
-<<<<<<< HEAD
-# # Test 1.5 - Test that GPUs are sorted according to links, not device file
+# # Test b5 - Test that GPUs are sorted according to links, not device file
 # ##############################################################################
 
 set slurm_conf_gres "gpu:a100:8"
@@ -1220,14 +1160,11 @@
 GRES_PARSABLE\[gpu\](1):a100|4|2-3|0,0,0,0,0,0,0,-1|${dev}4|$flags_file_type
 "
 
-testproc check_configuration 1.5 $slurm_conf_gres $gres_conf $fake_gpus_conf $expected_output
-
-
-# ##############################################################################
-# # Test 1.6 - Test that "extra" GPUs are still used when not found on system
-=======
+testproc_alias "b5" test_cfg "b5" $slurm_conf_gres $gres_conf $fake_gpus_conf $expected_output
+
+
+# ##############################################################################
 # # Test b6 - Test that "extra" GPUs are still used when not found on system
->>>>>>> 91e18e82
 # ##############################################################################
 
 set slurm_conf_gres "gpu:1080:3"
@@ -1248,7 +1185,7 @@
 
 
 # ##############################################################################
-# # Test 1.7 - Test that GPUs are sorted according links, if specified, and
+# # Test b7 - Test that GPUs are sorted according links, if specified, and
 # 	       device file, if not specified. Test also that null links are
 # 	       sorted after non-null links.
 # ##############################################################################
@@ -1289,7 +1226,7 @@
 GRES_PARSABLE\[gpu\](1):a100|4|2-3|(null)|${dev}7|$flags_file_type
 "
 
-testproc check_configuration 1.7 $slurm_conf_gres $gres_conf $fake_gpus_conf $expected_output
+testproc_alias "b7" test_cfg "b7" $slurm_conf_gres $gres_conf $fake_gpus_conf $expected_output
 
 
 
@@ -1774,11 +1711,7 @@
 
 
 # ##############################################################################
-<<<<<<< HEAD
-# # Test 2.40 - Test that nulled, empty, and zeroed links produce errors
-=======
-# # Test c40 - Work with null links
->>>>>>> 91e18e82
+# # Test c40 - Test that nulled, empty, and zeroed links produce errors
 # ##############################################################################
 
 set slurm_conf_gres "gpu:tesla:4"
@@ -1797,13 +1730,8 @@
 GRES_PARSABLE\[gpu\](1):tesla|4|0-3|(null)|${dev}4|$flags_default_type
 "
 set err_msgs $links_err
-<<<<<<< HEAD
 set expected_errs 3
-testproc check_configuration 2.40 $slurm_conf_gres $gres_conf $fake_gpus_conf $expected_output $err_msgs $expected_errs
-=======
-set expected_errs 1
 testproc_alias "c40" test_cfg "c40" $slurm_conf_gres $gres_conf $fake_gpus_conf $expected_output $err_msgs $expected_errs
->>>>>>> 91e18e82
 
 # ##############################################################################
 # # Test c42 - Show link ranges do NOT work - only commas
@@ -1969,17 +1897,16 @@
 GRES_PARSABLE\[mps\](300):tesla|4|2,3|(null)|${dev}3|$flags_file_type
 GRES_PARSABLE\[gpu\](1):tesla|4|2,3|(null)|${dev}3|$flags_default_type
 "
-testproc check_configuration 2.56 $slurm_conf_gres $gres_conf $fake_gpus_conf $expected_output
-
+testproc_alias "c56" test_cfg "c56" $slurm_conf_gres $gres_conf $fake_gpus_conf $expected_output
 
 # ==============================================================================
 # ==============================================================================
-# # Test 3.x - Test Flags parsing with and without AutoDetect
+# # Tests dX - Test Flags parsing with and without AutoDetect
 # ==============================================================================
 # ==============================================================================
 
 # ##############################################################################
-# # Test 3.1 - Default (all envs set)
+# # Test d1 - Default (all envs set)
 # ##############################################################################
 
 set slurm_conf_gres "gpu:a100:4"
@@ -1999,11 +1926,11 @@
 GRES_PARSABLE\[gpu\](1):a100|4|0-1|(null)|${dev}3|$flags_default_type
 "
 
-testproc check_configuration 3.1 $slurm_conf_gres $gres_conf $fake_gpus_conf $expected_output
-
-
-# ##############################################################################
-# # Test 3.2 - No envs set
+testproc_alias "d1" test_cfg "d1" $slurm_conf_gres $gres_conf $fake_gpus_conf $expected_output
+
+
+# ##############################################################################
+# # Test d2 - No envs set
 # ##############################################################################
 
 set slurm_conf_gres "gpu:a100:4"
@@ -2023,10 +1950,10 @@
 GRES_PARSABLE\[gpu\](1):a100|4|0-1|(null)|${dev}3|$flags_file_type
 "
 
-testproc check_configuration 3.2 $slurm_conf_gres $gres_conf $fake_gpus_conf $expected_output
-
-# ##############################################################################
-# # Test 3.3 - Test with NodeName
+testproc_alias "d2" test_cfg "d2" $slurm_conf_gres $gres_conf $fake_gpus_conf $expected_output
+
+# ##############################################################################
+# # Test d3 - Test with NodeName
 # ##############################################################################
 
 set slurm_conf_gres "gpu:a100:4"
@@ -2044,10 +1971,10 @@
 GRES_PARSABLE\[gpu\](1):a100|4|0-1|(null)|${dev}1|$flags_file_type,ENV_RSMI
 "
 
-testproc check_configuration 3.3 $slurm_conf_gres $gres_conf $fake_gpus_conf $expected_output
-
-# ##############################################################################
-# # Test 3.4 - AutoDetect match with conf does NOT overwrite no_gpu_env
+testproc_alias "d3" test_cfg "d3" $slurm_conf_gres $gres_conf $fake_gpus_conf $expected_output
+
+# ##############################################################################
+# # Test d4 - AutoDetect match with conf does NOT overwrite no_gpu_env
 # ##############################################################################
 
 set slurm_conf_gres "gpu:a100:4"
@@ -2056,7 +1983,6 @@
 Name=gpu Type=a100 File=${dev}0       Cores=0-1 Flags=no_gpu_env
 Name=gpu Type=a100 File=${dev}\[1-3\] Cores=0-1 Flags=no_gpu_env
 "
-<<<<<<< HEAD
 
 set fake_gpus_conf "
 # This file was autogenerated by test$test_id
@@ -2070,10 +1996,10 @@
 GRES_PARSABLE\[gpu\](1):a100|4|0-1|(null)|${dev}3|$flags_file_type
 "
 
-testproc check_configuration 3.4 $slurm_conf_gres $gres_conf $fake_gpus_conf $expected_output
-
-# ##############################################################################
-# # Test 3.5 - Test that AutoDetect and conf can match with correct Flags
+testproc_alias "d4" test_cfg "d4" $slurm_conf_gres $gres_conf $fake_gpus_conf $expected_output
+
+# ##############################################################################
+# # Test d5 - Test that AutoDetect and conf can match with correct Flags
 # ##############################################################################
 
 set slurm_conf_gres "gpu:a100:4"
@@ -2095,11 +2021,11 @@
 GRES_PARSABLE\[gpu\](1):a100|4|0-1|(null)|${dev}3|$flags_file_type,ENV_NVML
 "
 
-testproc check_configuration 3.5 $slurm_conf_gres $gres_conf $fake_gpus_conf $expected_output
-
-
-# ##############################################################################
-# # Test 3.6 - Test that AutoDetect works with no conf
+testproc_alias "d5" test_cfg "d5" $slurm_conf_gres $gres_conf $fake_gpus_conf $expected_output
+
+
+# ##############################################################################
+# # Test d6 - Test that AutoDetect works with no conf
 # ##############################################################################
 
 set slurm_conf_gres "gpu:a100:4"
@@ -2120,11 +2046,11 @@
 GRES_PARSABLE\[gpu\](1):a100|4|0-1|(null)|${dev}3|$flags_file_type,ENV_NVML
 "
 
-testproc check_configuration 3.6 $slurm_conf_gres $gres_conf $fake_gpus_conf $expected_output
-
-
-# ##############################################################################
-# # Test 3.7 - Test that AutoDetect works with no conf, and other conf different
+testproc_alias "d6" test_cfg "d6" $slurm_conf_gres $gres_conf $fake_gpus_conf $expected_output
+
+
+# ##############################################################################
+# # Test d7 - Test that AutoDetect works with no conf, and other conf different
 #              NOTE: The stepd will combine all env flags of records on the same
 #              node, so in reality, both CUDA_* and ROCR_* would be set on all.
 # ##############################################################################
@@ -2147,11 +2073,11 @@
 GRES_PARSABLE\[gpu\](1):a100|4|0-1|(null)|${dev}3|$flags_file_type,ENV_RSMI
 "
 
-testproc check_configuration 3.7 $slurm_conf_gres $gres_conf $fake_gpus_conf $expected_output
-
-
-# ##############################################################################
-# # Test 3.8 - Test that flags propagate to next GRES line
+testproc_alias "d7" test_cfg "d7" $slurm_conf_gres $gres_conf $fake_gpus_conf $expected_output
+
+
+# ##############################################################################
+# # Test d8 - Test that flags propagate to next GRES line
 # ##############################################################################
 
 set slurm_conf_gres "gpu:a100:4"
@@ -2171,10 +2097,10 @@
 GRES_PARSABLE\[gpu\](1):a100|4|0-1|(null)|${dev}3|$flags_file_type,ENV_NVML,ENV_RSMI
 "
 
-testproc check_configuration 3.8 $slurm_conf_gres $gres_conf $fake_gpus_conf $expected_output
-
-# ##############################################################################
-# # Test 3.9 - Fatal on env flag mismatch
+testproc_alias "d8" test_cfg "d8" $slurm_conf_gres $gres_conf $fake_gpus_conf $expected_output
+
+# ##############################################################################
+# # Test d9 - Fatal on env flag mismatch
 # ##############################################################################
 
 set slurm_conf_gres "gpu:a100:4"
@@ -2188,10 +2114,10 @@
 set expected_output ""
 set err_msgs $flags_mismatch_err
 set expected_errs 1
-testproc check_configuration 3.9 $slurm_conf_gres $gres_conf $fake_gpus_conf $expected_output $err_msgs $expected_errs
-
-# ##############################################################################
-# # Test 3.10 - Fatal on env flag mismatch with default
+testproc_alias "d9" test_cfg "d9" $slurm_conf_gres $gres_conf $fake_gpus_conf $expected_output $err_msgs $expected_errs
+
+# ##############################################################################
+# # Test d10 - Fatal on env flag mismatch with default
 # ##############################################################################
 
 set slurm_conf_gres "gpu:a100:4"
@@ -2210,10 +2136,10 @@
 set err_msgs $flags_mismatch_err
 set expected_errs 1
 
-testproc check_configuration 3.10 $slurm_conf_gres $gres_conf $fake_gpus_conf $expected_output $err_msgs $expected_errs
-
-# ##############################################################################
-# # Test 3.11 - Make sure that env flag propagation works with different types
+testproc_alias "d10" test_cfg "d10" $slurm_conf_gres $gres_conf $fake_gpus_conf $expected_output $err_msgs $expected_errs
+
+# ##############################################################################
+# # Test d11 - Make sure that env flag propagation works with different types
 #               of the same GRES name
 # ##############################################################################
 
@@ -2234,7 +2160,4 @@
 GRES_PARSABLE\[gpu\](1):d100|4|0-1|(null)|${dev}3|$flags_file_type,ENV_RSMI
 "
 
-testproc check_configuration 3.11 $slurm_conf_gres $gres_conf $fake_gpus_conf $expected_output
-=======
-testproc_alias "c56" test_cfg "c56" $slurm_conf_gres $gres_conf $fake_gpus_conf $expected_output
->>>>>>> 91e18e82
+testproc_alias "d11" test_cfg "d11" $slurm_conf_gres $gres_conf $fake_gpus_conf $expected_output