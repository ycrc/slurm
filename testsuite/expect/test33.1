#!/usr/bin/env expect
############################################################################
# Purpose:  Test of route/topology plugin
#
# Output:  "TEST: #.#" followed by "SUCCESS" if test was successful, OR
#          "FAILURE: ..." otherwise with an explanation of the failure, OR
#          anything else indicates a failure mode that must be investigated.
#
############################################################################
#  Copyright (C) 2014 Bull S. A. S.
#		Bull, Rue Jean Jaures, B.P.68, 78340, Les Clayes-sous-Bois.
#  Written by Rod Schultz <Rod.Schultz@bull.com>
#
# This file is part of Slurm, a resource management program.
# For details, see <https://slurm.schedmd.com/>.
# Please also read the included file: DISCLAIMER.
#
# Slurm is free software; you can redistribute it and/or modify it under
# the terms of the GNU General Public License as published by the Free
# Software Foundation; either version 2 of the License, or (at your option)
# any later version.
#
# Slurm is distributed in the hope that it will be useful, but WITHOUT ANY
# WARRANTY; without even the implied warranty of MERCHANTABILITY or FITNESS
# FOR A PARTICULAR PURPOSE.  See the GNU General Public License for more
# details.
#
# You should have received a copy of the GNU General Public License along
# with Slurm; if not, write to the Free Software Foundation, Inc.,
# 51 Franklin Street, Fifth Floor, Boston, MA 02110-1301  USA.
############################################################################
source ./globals

# The test program calls the route_g_splithostlist api on testcases
# in a testcase file.
#
# The test program is also given a path to a directory containing
# a slurm.conf, topology.conf and testcase file that assumes those config.
# These directories are named etc33.1.#
#
# The parser if the testcase file is very simple.
# -- lines beginning with # are comments.
# -- line beginning with a line feed ends a testcase.
# -- The first line in the testcase is the node list expression to be split
#    The following lines in the testcase are the expected resulting node lists.

set test_id     "33.1"
set exit_code   0
set test_prog   "test$test_id.prog"

print_header $test_id

if { [test_front_end] == 1 } {
	send_user "\nWARNING: Test incompatible with front-end systems\n"
	exit 0
}

# Procedure to run a configuration
proc run_config { test_config } {

	global test_prog cfgcount cfgok wd

	incr cfgcount
	set cfgdir "$wd/$test_config"
	set tc "$wd/$test_config/testcases"
	set local_ok 0

	send_user "\n./${test_prog} --configdir=${cfgdir} --testcases=${tc}\n"
	spawn ./${test_prog} --configdir=${cfgdir} --testcases=${tc}
	expect {
		-re "Failed cases 0" {
			incr cfgok
			incr local_ok
			exp_continue
		}
		eof {
			wait
		}
	}
	if {$local_ok == 0} {
		send_user "*** At least one testcase in $test_config failed!\n"
	}
}

#
# Delete left-over programs and rebuild them
#
file delete $test_prog

<<<<<<< HEAD
if [file exists ${slurm_dir}/lib64/libslurm.so] {
	send_user "$bin_cc ${test_prog}.c -g -pthread -export-dynamic -o ${test_prog} -I${src_dir} -I${build_dir} ${build_dir}/src/api/libslurm.o -ldl -lresolv\n"
	exec       $bin_cc ${test_prog}.c -g -pthread -export-dynamic -o ${test_prog} -I${src_dir} -I${build_dir} ${build_dir}/src/api/libslurm.o -ldl -lresolv
} else {
	send_user "$bin_cc ${test_prog}.c -g -pthread -export-dynamic -o ${test_prog} -I${src_dir} -I${build_dir} ${build_dir}/src/api/libslurm.o -ldl -lresolv\n"
	exec       $bin_cc ${test_prog}.c -g -pthread -export-dynamic -o ${test_prog} -I${src_dir} -I${build_dir} ${build_dir}/src/api/libslurm.o -ldl -lresolv
}
=======
compile_against_libslurm ${test_prog}

>>>>>>> 84d44135
exec $bin_chmod 700 $test_prog

log_user 0
set cfgcount 0
set cfgok 0
set wd [pwd]

# Set the default slurm.conf params for all tests
set params "ClusterName=test33
ControlMachine=peta0000
TopologyPlugin=topology/tree
TreeWidth=50

DebugFlags=Route\n"

# Set the params if needed for certain systems
if {[test_cray]} {
	set params "$params
MPIParams=ports=12000-13000\nProctrackType=proctrack/cray_aries\n"
}

###############################################
# test 33.1.1
###############################################
send_user "test33.1.1\n"
set file_in "$wd/etc.33.1.1/slurm.conf"
file delete $file_in
set fd [open "$file_in" a]
puts $fd "$params
RoutePlugin=route/topology

# ================================
# Node and Partition Definitions
# ================================

NodeName=peta\[10000-19999\]
PartitionName=all  Nodes=peta\[10000-19999\] Default=YES"

close $fd
run_config "etc.33.1.1"
file delete $file_in

###############################################
# test 33.1.2
###############################################
send_user "\n\ntest33.1.2\n"
set file_in "$wd/etc.33.1.2/slurm.conf"
file delete $file_in
set fd [open "$file_in" a]
puts $fd "$params
RoutePlugin=route/topology

# ================================
# Node and Partition Definitions
# ================================

NodeName=peta\[10000-19999\]
PartitionName=all  Nodes=peta\[10000-19999\] Default=YES"

close $fd
run_config "etc.33.1.2"
file delete $file_in

###############################################
# test 33.1.3
###############################################
send_user "\n\ntest33.1.3\n"
set file_in "$wd/etc.33.1.3/slurm.conf"
file delete $file_in
set fd [open "$file_in" a]
puts $fd "$params

# ================================
# Node and Partition Definitions
# ================================

NodeName=peta\[10000-10399\]
PartitionName=all  Nodes=peta\[10000-10399\] Default=YES"

close $fd
run_config "etc.33.1.3"
file delete $file_in

###############################################
# test 33.1.4
###############################################
send_user "\n\ntest33.1.4\n"
set file_in "$wd/etc.33.1.4/slurm.conf"
file delete $file_in
set fd [open "$file_in" a]
puts $fd "$params
RoutePlugin=route/topology

# ================================
# Node and Partition Definitions
# ================================

NodeName=peta\[10000-10399\]
PartitionName=all  Nodes=peta\[10000-10399\] Default=YES"

close $fd
run_config "etc.33.1.4"
file delete $file_in

if {$cfgok != $cfgcount} {
	send_user "\n\nFAILURE\n"
	set exit_code 1
} else {
	send_user "\nSUCCESS\n"
	file delete $test_prog
}
exit $exit_code<|MERGE_RESOLUTION|>--- conflicted
+++ resolved
@@ -87,18 +87,8 @@
 #
 file delete $test_prog
 
-<<<<<<< HEAD
-if [file exists ${slurm_dir}/lib64/libslurm.so] {
-	send_user "$bin_cc ${test_prog}.c -g -pthread -export-dynamic -o ${test_prog} -I${src_dir} -I${build_dir} ${build_dir}/src/api/libslurm.o -ldl -lresolv\n"
-	exec       $bin_cc ${test_prog}.c -g -pthread -export-dynamic -o ${test_prog} -I${src_dir} -I${build_dir} ${build_dir}/src/api/libslurm.o -ldl -lresolv
-} else {
-	send_user "$bin_cc ${test_prog}.c -g -pthread -export-dynamic -o ${test_prog} -I${src_dir} -I${build_dir} ${build_dir}/src/api/libslurm.o -ldl -lresolv\n"
-	exec       $bin_cc ${test_prog}.c -g -pthread -export-dynamic -o ${test_prog} -I${src_dir} -I${build_dir} ${build_dir}/src/api/libslurm.o -ldl -lresolv
-}
-=======
 compile_against_libslurm ${test_prog}
 
->>>>>>> 84d44135
 exec $bin_chmod 700 $test_prog
 
 log_user 0
