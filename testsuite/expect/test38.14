#!/usr/bin/env expect
############################################################################
# Purpose: Test hetjob step output file labling and different commands/args
############################################################################
# Copyright (C) 2017 SchedMD LLC.
# Written by Morris Jette <jette@schedmd.com>
# CODE-OCEC-09-009. All rights reserved.
#
# This file is part of Slurm, a resource management program.
# For details, see <https://slurm.schedmd.com/>.
# Please also read the included file: DISCLAIMER.
#
# Slurm is free software; you can redistribute it and/or modify it under
# the terms of the GNU General Public License as published by the Free
# Software Foundation; either version 2 of the License, or (at your option)
# any later version.
#
# Slurm is distributed in the hope that it will be useful, but WITHOUT ANY
# WARRANTY; without even the implied warranty of MERCHANTABILITY or FITNESS
# FOR A PARTICULAR PURPOSE.  See the GNU General Public License for more
# details.
#
# You should have received a copy of the GNU General Public License along
# with Slurm; if not, write to the Free Software Foundation, Inc.,
# 51 Franklin Street, Fifth Floor, Boston, MA 02110-1301  USA.
############################################################################
source ./globals

set exit_code	0
set file_out    test${test_id}.output
set het_job_id	0

<<<<<<< HEAD
if {[test_hetjob_step] == 0} {
=======
if {[get_config_param "SchedulerType"] ne "sched/backfill"} {
	skip "This test requires SchedulerType = sched/backfill"
}
if {[test_pack_step] == 0} {
>>>>>>> ad052c47
	skip "Heterogeneous steps not currently supported"
}

set nb_nodes [get_node_cnt_in_part]
if {$nb_nodes < 2} {
	skip "Need 2 or more nodes in default partition"
}

exec $bin_rm -f $file_out
set timeout $max_job_delay
set srun_pid [spawn $srun -t1 -n1 -l -o $file_out --mpi=none $bin_echo one : -n1 $bin_echo two]
expect {
	timeout {
		log_error "srun not responding"
		slow_kill $srun_pid
		set exit_code 1
	}
	eof {
		wait
	}
}
if {[wait_for_file $file_out] == 0} {
	set matches 0
	spawn $bin_sort $file_out
	expect {
		-re "0: one" {
			incr matches
			exp_continue
		}
		-re "1: two" {
			incr matches
			exp_continue
		}
		eof {
			wait
		}
	}
	if {$matches != 2} {
		fail "srun output file contents invalid"
	}
} else {
	fail "File not found ($file_out)"
}

if {$exit_code == 0} {
	exec $bin_rm -f $file_out
} else {
	fail "Test failed due to previous errors (\$exit_code = $exit_code)"
}<|MERGE_RESOLUTION|>--- conflicted
+++ resolved
@@ -30,14 +30,10 @@
 set file_out    test${test_id}.output
 set het_job_id	0
 
-<<<<<<< HEAD
-if {[test_hetjob_step] == 0} {
-=======
 if {[get_config_param "SchedulerType"] ne "sched/backfill"} {
 	skip "This test requires SchedulerType = sched/backfill"
 }
-if {[test_pack_step] == 0} {
->>>>>>> ad052c47
+if {[test_hetjob_step] == 0} {
 	skip "Heterogeneous steps not currently supported"
 }
 
