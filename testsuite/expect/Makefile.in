--- conflicted
+++ resolved
@@ -907,21 +907,6 @@
 	test21.28			\
 	test21.29			\
 	test21.30                       \
-<<<<<<< HEAD
-	test21.31			\
-	test21.32			\
-	test21.33			\
-	test21.34			\
-	test21.35			\
-	test21.36			\
-	test21.37			\
-	test21.38			\
-	test21.39			\
-	test21.40			\
-	test21.41			\
-	test21.42			\
-=======
->>>>>>> 83378a2f
 	inc21.30.1                      \
 	inc21.30.2                      \
 	inc21.30.3                      \
@@ -952,6 +937,8 @@
 	test21.38			\
 	test21.39			\
 	test21.40			\
+	test21.41			\
+	test21.42			\
 	test21.43			\
 	test22.1			\
 	inc22.1.1                       \
