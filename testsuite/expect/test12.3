#!/usr/bin/env expect
############################################################################
# Purpose: Test of Slurm functionality
#          Test sacct filtering of records by account and job name.
############################################################################
# Copyright (C) 2012 SchedMD LLC.
# Copyright (C) 2008-2010 Lawrence Livermore National Security.
# Produced at Lawrence Livermore National Laboratory (cf, DISCLAIMER).
# Written by Joseph Donaghy <donaghy1@llnl.gov> and
#            Nathan Yee <nyee32@schedmd.com>
# CODE-OCEC-09-009. All rights reserved.
#
# This file is part of Slurm, a resource management program.
# For details, see <https://slurm.schedmd.com/>.
# Please also read the included file: DISCLAIMER.
#
# Slurm is free software; you can redistribute it and/or modify it under
# the terms of the GNU General Public License as published by the Free
# Software Foundation; either version 2 of the License, or (at your option)
# any later version.
#
# Slurm is distributed in the hope that it will be useful, but WITHOUT ANY
# WARRANTY; without even the implied warranty of MERCHANTABILITY or FITNESS
# FOR A PARTICULAR PURPOSE.  See the GNU General Public License for more
# details.
#
# You should have received a copy of the GNU General Public License along
# with Slurm; if not, write to the Free Software Foundation, Inc.,
# 51 Franklin Street, Fifth Floor, Boston, MA 02110-1301  USA.
############################################################################
source ./globals
source ./globals_accounting
source ./inc12.3.1
source ./inc12.3.2

set exit_code   0
set job_name_1  "JOB1"
set job_name_2  "JOB2"
set job_name_3  "JOB3"
set file_in     "test.$test_id.input"
set test_acct	"slurm_test-account.1"
set step_id	0

if {[get_config_param "FrontendName"] ne "MISSING"} {
	skip "This test can't be run on a front end system"
}

#
# Check accounting config and bail if not found.
#
if {[get_config_param "AccountingStorageType"] ne "accounting_storage/slurmdbd"} {
	skip "This test can't be run without a usable AccountStorageType"
}

if {[string compare [get_admin_level] "Administrator"]} {
	skip "This test can't be run without being an Accounting administrator. Use: sacctmgr mod user \$USER set admin=admin"
}

#
# Make sure we have enough nodes to test functionality
#
set partition [default_partition]
set node_count [get_node_cnt_in_part $partition]
if { $node_count < 3 } {
	skip "System must have at least 3 nodes to run this test on.  This system only has $node_count"
}

#
# Identify the user and his current default account
#
set acct_name ""
set user_name [get_my_user_name]
set s_pid [spawn $sacctmgr show user $user_name]
expect {
	-re "$user_name *($re_word_str)" {
		set acct_name $expect_out(1,string)
		exp_continue
	}
	timeout {
		slow_kill $s_pid
		fail "sacctmgr add not responding"
	}
	eof {
		wait
	}
}

#
# Use sacctmgr to add a test account
#
set aamatches 0
set sadd_pid [spawn $sacctmgr -i add account $test_acct]
expect {
	-re "Adding Account" {
		incr aamatches
		exp_continue
	}
	-re "Nothing new added" {
		log_warn "Vestigial account $test_acct found"
		incr aamatches
		exp_continue
	}
	timeout {
		log_error "sacctmgr add not responding"
		slow_kill $sadd_pid
		set exit_code 1
	}
	eof {
		wait
	}
}
if {$aamatches != 1} {
	fail "sacctmgr had a problem adding account ($aamatches != 1)"
}

#
# Add self to this new account
#
set sadd_pid [spawn $sacctmgr -i create user name=$user_name account=$test_acct]
expect {
	 timeout {
		log_error "sacctmgr add not responding"
		slow_kill $sadd_pid
		set exit_code 1
	}
	eof {
		wait
	}
}

#
# Submit two slurm jobs to capture job info
#
set job_id_1 0
set job_1_node_inx 0
set job_1_node(0) "TBD"
set job_1_node(1) "TBD"
set timeout $max_job_delay
set srun_pid [spawn $srun -N2 -t1 -A $test_acct -J $job_name_1 -v $bin_id]
expect {
<<<<<<< HEAD
	-re "launching StepId=($number)\.$re_word_str on host ($re_word_str)," {
=======
	-re "launching ($number)\\.$step_id on host ($re_word_str)," {
>>>>>>> d1c01775
		set job_id_1 $expect_out(1,string)
		set job_1_node($job_1_node_inx) $expect_out(2,string)
		incr job_1_node_inx
		exp_continue
	}
	timeout {
		log_error "srun not responding"
		slow_kill $srun_pid
		set exit_code 1
	}
	eof {
		wait
	}
}
if {$job_1_node_inx != 2} {
	log_error "srun host count bad ($job_1_node_inx != 2)"
	set exit_code 1
}

#
# Second job explicitly excludes node zero from previous job
#
set job_id_2 0
set job_2_node_inx 0
set job_2_node(0) "TBD"
set job_2_node(1) "TBD"
set srun_pid [spawn $srun -N2 -x $job_1_node(0) -t1 -A $test_acct -J $job_name_2 -v $bin_id]
expect {

<<<<<<< HEAD
	-re "launching StepId=($number)\.$re_word_str on host ($re_word_str)," {
=======
	-re "launching ($number)\\.$step_id on host ($re_word_str)," {
>>>>>>> d1c01775
		set job_id_2 $expect_out(1,string)
		set job_2_node($job_2_node_inx) $expect_out(2,string)
		incr job_2_node_inx
		exp_continue
	}
	timeout {
		log_error "srun not responding"
		slow_kill $srun_pid
		set exit_code 1
	}
	eof {
		wait
	}
}
if {$job_2_node_inx != 2} {
	log_error "srun host count bad ($job_2_node_inx != 2)"
	set exit_code 1
}

#
# Third job explicitly excludes node 1 from previous job
#
set job_id_3 0
set job_3_node_inx 0
set job_3_node(0) "TBD"
set job_3_node(1) "TBD"
set srun_pid [spawn $srun -w$job_1_node(0),$job_2_node(1) -t1 -A $test_acct -J $job_name_3 -v $bin_id]
expect {

<<<<<<< HEAD
	-re "launching StepId=($number)\.$re_word_str on host ($re_word_str)," {
=======
	-re "launching ($number)\\.$step_id on host ($re_word_str)," {
>>>>>>> d1c01775
		set job_id_3 $expect_out(1,string)
		set job_3_node($job_3_node_inx) $expect_out(2,string)
		incr job_3_node_inx
		exp_continue
	}
	timeout {
		log_error "srun not responding"
		slow_kill $srun_pid
		set exit_code 1
	}
	eof {
		wait
	}
}
if {$job_3_node_inx != 2} {
	log_error "srun host count bad ($job_3_node_inx != 2)"
	set exit_code 1
}

#
# Wait for accounting data to be propagated to slurmdbd
#
if {[wait_for_command $sacct "-A 'slurm_test-account.1' --name=$job_name_1
                              -X -n -P -j $job_id_1 -o jobid,jobname" \
                              "$job_id_1.$job_name_1"]} {
	set exit_code 1
}
if {[wait_for_command $sacct "-A 'slurm_test-account.1' --name=$job_name_2
                              -X -n -P -j $job_id_2 -o jobid,jobname" \
                              "$job_id_2.$job_name_2"]} {
	set exit_code 1
}
if {[wait_for_command $sacct "-A 'slurm_test-account.1' --name=$job_name_3
                              -X -n -P -j $job_id_3 -o jobid,jobname" \
                              "$job_id_3.$job_name_3"]} {
	set exit_code 1
}

# Only run these sub-tests if we haven't failed already
if {$exit_code == 0} {
	#
	# Execute sub-tests based upon these jobs
	#
	inc12_3_1 $job_id_1 $job_id_2 $job_name_1 $job_name_2 $test_acct

	inc12_3_2 $job_id_1 $job_id_2 $job_id_3 $job_name_1 $job_name_2   \
	          $test_acct $job_1_node(0) $job_1_node(1) $job_2_node(0) \
	          $job_2_node(1)
}

#
# Use sacctmgr to delete the test account
#
set damatches 0
set sadel_pid [spawn $sacctmgr -i delete account $test_acct]
expect {
	-re "Deleting account" {
		incr damatches
		exp_continue
	}
	timeout {
		log_error "sacctmgr delete not responding"
		slow_kill $sadel_pid
		set exit_code 1
	}
	eof {
		wait
	}
}
if {$damatches != 1} {
	log_error "sacctmgr had a problem deleting account"
	set exit_code 1
}

if {$exit_code != 0} {
	fail "Test failed due to previous errors (\$exit_code = $exit_code)"
}<|MERGE_RESOLUTION|>--- conflicted
+++ resolved
@@ -138,11 +138,7 @@
 set timeout $max_job_delay
 set srun_pid [spawn $srun -N2 -t1 -A $test_acct -J $job_name_1 -v $bin_id]
 expect {
-<<<<<<< HEAD
-	-re "launching StepId=($number)\.$re_word_str on host ($re_word_str)," {
-=======
-	-re "launching ($number)\\.$step_id on host ($re_word_str)," {
->>>>>>> d1c01775
+	-re "launching StepId=($number)\\.$re_word_str on host ($re_word_str)," {
 		set job_id_1 $expect_out(1,string)
 		set job_1_node($job_1_node_inx) $expect_out(2,string)
 		incr job_1_node_inx
@@ -172,11 +168,7 @@
 set srun_pid [spawn $srun -N2 -x $job_1_node(0) -t1 -A $test_acct -J $job_name_2 -v $bin_id]
 expect {
 
-<<<<<<< HEAD
-	-re "launching StepId=($number)\.$re_word_str on host ($re_word_str)," {
-=======
-	-re "launching ($number)\\.$step_id on host ($re_word_str)," {
->>>>>>> d1c01775
+	-re "launching StepId=($number)\\.$re_word_str on host ($re_word_str)," {
 		set job_id_2 $expect_out(1,string)
 		set job_2_node($job_2_node_inx) $expect_out(2,string)
 		incr job_2_node_inx
@@ -206,11 +198,7 @@
 set srun_pid [spawn $srun -w$job_1_node(0),$job_2_node(1) -t1 -A $test_acct -J $job_name_3 -v $bin_id]
 expect {
 
-<<<<<<< HEAD
-	-re "launching StepId=($number)\.$re_word_str on host ($re_word_str)," {
-=======
-	-re "launching ($number)\\.$step_id on host ($re_word_str)," {
->>>>>>> d1c01775
+	-re "launching StepId=($number)\\.$re_word_str on host ($re_word_str)," {
 		set job_id_3 $expect_out(1,string)
 		set job_3_node($job_3_node_inx) $expect_out(2,string)
 		incr job_3_node_inx
