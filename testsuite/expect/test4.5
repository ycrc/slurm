--- conflicted
+++ resolved
@@ -43,12 +43,6 @@
 set tmp_sc       "test$test_id\_tmp_sc"
 array set node_list {}
 
-proc cleanup {} {
-	global tmp_sc
-
-	file delete $tmp_sc
-}
-
 proc change_state { state nodes } {
 	global scontrol
 
@@ -77,6 +71,17 @@
 			}
 		}
 	}
+}
+
+proc cleanup {} {
+	global tmp_sc
+
+	#
+	# Reset node states back to idle
+	#
+	reset_state
+
+	file delete $tmp_sc
 }
 
 set partition [default_partition]
@@ -435,18 +440,7 @@
 if {$drain_cnt != 2} {
 	fail "drain_cnt($drain_cnt) != 2"
 }
-<<<<<<< HEAD
-
-#
-# Reset node states back to idle
-#
-reset_state
-
-if {$exit_code == 0} {
-	file delete $tmp_sc
-} else {
-=======
+
 if {$exit_code != 0} {
->>>>>>> eb29a9a3
 	fail "Test failed due to previous errors (\$exit_code = $exit_code)"
 }